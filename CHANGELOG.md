# 1.1.2

## Component Enhancements

* ALL: `data-component` will now be over-ridden if it's provided as a prop by the user
<<<<<<< HEAD
* `InputValidation`: now accepts a `warningType` prop which customizes the style of warning icon and message attached to an input.
=======
* `Dropdown` now accepts a new optional function prop `renderItem` which will be called to render each option in the list
>>>>>>> 4d0ce44c

# 1.1.1

## Component Enhancements

* `Content`: gets a `data-element` on its body wrapper

# 1.1.0

## Package Updates

* BigNumber has been updated to v4.0.2

## Component Enhancements

* `Dropdown`: Options list is always rendered to the DOM, but is hidden until selected
* `Textarea` now accepts a new prop `warnOverLimit` to display the character count message in red.
* Simplify character count in `Textarea`.

## Bug Fixes

* `Date`: fixed the warning about an uncontrolled input component
* Fix presence validator bug validating value as false if no props sent to validator.

## Linting Updates

The following component have had minor internal changes to satisfy the introduction of stricter linting rules:

* ActionToolbar
* AnimatedMenuButton
* Button
* ButtonToggle
* Confirm
* Dialog
* DialogFullScreen
* Flash
* MultiActionButton
* SplitButton
* Table
* TableAjax
* TableCell
* TableHeader
* TableRow

# 1.0.0

## Package Name Change

* The package name has been updated to `carbon-react`.

## Removed `/lib` directory

* You should now install the package via npm: `npm install carbon-react`.

## :warning: Major Change - React 15 Upgrade

* React has been upgraded to version 15.5.0 - https://github.com/facebook/react/releases

## !! BREAKING CHANGES!! :warning:

* `ActionToolbar`: 'total' field margin and width
* `Banner`: Component has been Deleted in favour of the Message Component
* `ButtonToggle`: `icon` and `iconSize` become `buttonIcon` and `buttonIconSize` to avoid clash with Input decorator
* `Heading`: paddings
* `MenuList`: Main Classes and `className` props have been moved from the `ul` to the top level `div`. To access the `ul` use `carbon-menu-list__list`
* `MultiActionButton`: Additional buttons are spaced differently
* `MultistepWizard`: Step has less padding-left
* `Pod`: Header has less margin-bottom

## Potentially breaking changes

* The following components have been refactored to meet best practice standards and pass linting. If you have overridden any internal methods of these components, you may need to update your code.
  - Action Toolbar
  - Alert
  - Animated Menu Button
  - App-Wrapper
  - Button
  - Content
  - Create
  - Carousel
* `ButtonToggle` no longer inherits from the label decorator as it was providing more functionality than required.
* `Rainbow` has been updated to no longer use the `react-highcharts` component. To use this component you need to ensure to make the `Highcharts` library available to your application globally.
* `ActionToolbar` incorrectly required actions as an `Array` - this has been changed to an `Object` to reflect its actual usage.

## Google Analytics

If you have Google Analytics enabled (`window.ga` is defined), and you are using the router supplied by Carbon, we will track subsequent page views. Please ensure that your Google Analytics tracking code is defined after you load the your application JavaScript.

## Component Enhancements

* `Decimal` now shows propType warning when precision is outside the range 0..20
* `Detail`: font size of footer increased
* `Dialog`: font wieght
* `DropdownFilter`: placeholder text is made more legible by removing italics and making the font color darker
* `DropdownFilterAjax`: `data-state` component tag is added to the `getData` Ajax request to mark the requesting state
* `Fieldset`: icon positioning
* `Heading`: Font size increased and weight
* `Input`: decorator has slight padding change
* `Menu` includes `alternate` prop for marking sub sections of the menu for styling (like tiger stripes for readability on tables, rather than actual submenus
* `MountInApp` now cleans up it's children when the component is unmounted.
* `Pod`: Font size increased
* `ShowEditPod`: z-index on input prefixes
* `TableHeader`: Font weight

## Service Class

Adds a `Service` class to make it easier and more clear to create reusable services to interact with a JSON API. The class supports:

* `GET`, `POST`, `PUT` and `DELETE` requests.
* Automatically configured request Headers (no longer need to set `Content-Type` etc for each request)
* CSRF support.
* Request and Response transforms.
* Global Success and Error actions for triggering automatic actions (such as flash notifications on error).

This should hopefully replace all uses of `Request` or `axios`.

## Helpers

* A new 'insertAt' Ether helper to insert a character in a string at a specified indices

## New components

* Grouped-character component - displays groups with of characters with separator.

## Bug Fixes

* `Alert`: default size has been fixed to `extra-small`.
* `ButtonToggle`: css typo corrected
* `Confirm`: default size has been fixed to `extra-small`.
* `Detail`: Footnote is allowed to expand vertically
* `Heading`: alignment is fixed in IE where `hr` was centring by default
* `Link`: CSS inheritance has been updated to better support buttons.
* `MenuList`: item filter search icon positioning is fixed
* Row clones children when mutating props rather than creating new element to retain refs
* Stop input value being removed from props (fixes Button Toggle issue)

## Deprecations Added

* `Row`: can longer render any immediate children. A Column component has been introduced to maintain the column span, offset and align behaviour.

```javascript
// BEFORE
import Row from 'carbon/lib/components/row';

...

<Row columns='10'>
  <div columnSpan='3' columnOffset='2' columnAlign='right'>
    Content 1
  </div>
  <Pod columnSpan='5'>
    Content 1
  </Pod>
</Row>

// AFTER
import { Row, Column } from 'carbon/lib/components/row';

...

<Row columns='10'>
  <Column columnSpan='3' columnOffset='2' columnAlign='right'>
    Content 1
  </Column>
  <Column columnSpan='5'>
    <Pod>
      Content 1
    </Pod>
  </Column>
</Row>
```

## data-attributes on components

We have added data-attributes to components to better identify them and their parts within the browser. We have added `data-component` tags on the top level of any component, and `data-element` tags to constituent parts. Developers can also add `data-role` tags to components to uniquely identify specific components within their UI.

## Dependency Update

* Carbon Factory has been upgraded to v0.3.6 - https://github.com/Sage/carbon-factory/releases/tag/v0.3.6

### Gulp updates

* Can pass command line arg to pecify port for demo server.
```bash
gulp --port 1234
```

# 0.36.3

## Component Enhancements

* `DialogFullScreen` now accepts a String for title or any other component.

# 0.36.2

* Hide SplitButton additional buttons instead of removing them.

# 0.36.1

* Removed the style node from `package.json` in table-ajax. This file doesn't exist.

# 0.36.0

* Add `additionalRequestParams` prop to `DropdownFilterAjax`

# 0.35.2

* Hide SplitButton additional buttons instead of removing them.

# 0.35.1

* Ensure that node modules can only upgrade patch versions

# 0.35.0

## Bug Fix

* `ShowEditPod`: `beforeFormValidation` and `buttonAlign` props are now passed to the `Form` as they should be

## InlineInputs Component
A simple `InlineInputs` wrapper component which allows multiple input fields to be displayed horizontally
with a label.

```js
<InlineInputs label='Test Label'>
  <Textbox />
  <Textbox />
</InlineInputs>
```

## Component Enhancements

* `Date` now shows error validation when an invalid date is entered.
* `Flash`: Change error icon to match other notifications (now shows error icon when `as` prop is `error`)
* `Form`: adds error and warning icons (and refactors the summary into its own sub-component)
* `Dialog`: Added `subtitle` prop
* `Input` can now receive an `inputHelp` prop which renders a tooltip after the input field.

## New Validations

* DateWithinRangeValidator checks that a date is within specified bounds.
e.g.
```javascript
  new DateWithinRangeValidator({ limit: 30, units: 'days' }
```

# 0.34.5

## Bug Fix

* `Dropdown`: adds a set of ontouch events to the list in order to stop blurring from happening until after the touch event which fixes a bug with the input update on finger tap on touch screens
* `TableHeader`: fix overflow issue so that tooltip / help components aren't cut off.
* `Decimal`: fix issue where `visibleValue` was not updated after a change to `precision`.

# 0.34.4

## Bug fix

* `Pod`: corrects misalignment caused by centering

# 0.34.3

## Component Enhancements

* `DropdownFilter`: Refactored 'freetext' mode to operate on `value` for an option id, or `visibleValue` for a write-in value.
* `PresenceValidator`: Added `props` and `requireAll` arguments to validate any/all of multiple input properties.

# 0.34.2

## Bug fix

* Fixes onBlur prop passed to `Date`, `Decimal`, `Dropdown`, `DropdownFilter`, and `DropdownFilterAjax` components so it is called instead of ignored
* `I18nHelper`: Number abbreviator allows negative numbers

# 0.34.1

## Component Enhancements

* `MenuItem`: Added `onClick` prop.

# 0.34.0

## Component Enhancements

* `DateRange`: Two new props have been added, `startDateProps` and `endDateProps`, to apply props to the child `Date` components.
* `MultiStepWizard` now allows adding callbacks when clicking on Next/Back button and allows adding validation callback before wizard submission when clicking on Submit button.

## DropdownFilter `freetext` mode

Adds a new mode to `DropdownFilter` which prompts the user with suggest-style filtered options, but also allows typed
entries that do not match any options. If the typed string exactly matches the name of an option, that option is
automatically selected on blur, and the `onChange` event target will specify the option id as `value` and name as
`visibleValue`, just as if it had been clicked. If the typed string does not match any options on blur, it remains as
the input value and `onChange` will carry an empty string `value` and the typed string as `visibleValue`.

Usage:

```
<DropdownFilter options={ options } freetext={ true } onChange={ this.onChange } />
```

# 0.33.2

## Bug fix

* `Portrait`: Fixes image stacking.
* Fixes decimal input displaying error with single negative sign `-`.
* Fixes numeral validation exception with single negative sign `-`.
* Currently active inputs no longer re-validate during `componentWillReceiveProps`, ensuring that duplicate re-validation no longer occurs triggering `-1` error counts.

# 0.33.1

## Bug fix

* Fixes alignment issue in inputs caused by the font size of prefixes differing from values.

# 0.33.0

## Helpers

* The I18n helper now uses the current locale for delimiter and separator.

# 0.32.1

## Bug Fixes

* Validation is now correctly reset when a value is changed externally from the input.

# 0.32.0

## New Validators

* IsBlankValidator

## MountInApp Component

Can be used to integrate React components into pre-existing user interfaces.

```
  <MountInApp targetId="put_carbon_component_here">
    // Children
  </MountInApp>
```

The code above will render all `//Children` components inside of the element with ID=`put_carbon_component_here` found on the page.

## SimpleColorPicker Component

A component that displays squares with color samples that you can choose from.

```javascript
  <SimpleColorPicker
    availableColors={ ['transparent', '#ff0102', '#34ff01'] }
    selectedColor="#34ff01"
    name="settings[color_of_something]"
    onChange={ customEventHandler }
  />
```

## Helpers

* A new 'insertAt' Ether helper to insert a character in a string.
*  It inserts a dash by default, or a custom `newChar`

```javascript
  insertAt('123456', 2);
  // => 12-3456
  insertAt('123456789', 3, { newChar:'/' });
  // => 123/456789
```
To repeat the character at the same interval, set `repeat` to `true`

```javascript
  insertAt('123456', 2, { repeat: true });
  // => 12-34-56
  insertAt('123456789', 3, { newChar:'/', repeat: true });
  // => 123/456/789
```

# 0.31.3

* `legacyEditStyles` prop name has changed to `internalEditButton`.

# 0.31.2

## Bug fix

* `Pod`: bug fixed with link and hover event props being mixed up

# 0.31.1

## Bug fix

* `I18nHelper.formatCurrency`: returns integer with option { precision: 0 }.

# 0.31.0

## MultiStepWizard Component

We have updated MultiStepWizard's default buttons as primary.

## Pod Component

Now takes a legacy style flag that switches the styles back

## Component Enhancements

* `Icon`: Three new props have been added:
  * `bgShape`: 'square', 'rounded-rect', or 'circle'.
  * `bgTheme`: 'warning', 'default', 'error', 'info', 'new', 'success', 'help', or 'maintenance'
  * `bgSize`: 'small' (default), 'medium', or 'large' - only modifies overall icon size if `bgShape` or `bgTheme` is passed.

* `Form`: Two new props have been added, `saveButtonProps` and `cancelButtonProps`, to apply props to Form buttons.

## Helper Enhancements

* `Browser`: A new `postToNewWindow` method has been added, for sending POST data to a new browser window/tab.

## CSS Changes

* Added `$beta` orange color variable

# 0.30.0

## SettingsRow Component

We have added a settings row component for settings pages. It employs the current UX standard for the appearance of settings pages. Title, description, and any details (accepts nodes) are formatted into the header, while children are rendered in the input cell. Renders nothing if no children present.

```
<SettingsRow
  className='mysetting-row'
  title='My Setting'
  description='Some descriptive text'
  description={ <span>Detailed description</span> }> }
>
  <Checkbox label='Enable my setting' />
  <div>Some other blurb about the setting</div>
</SettingsRow>
```

## CSS Changes

* Portrait initials are now dark grey on grey

## Component Enhancements

* `Heading`: One new prop has been added, `separator`, to show a 2x50px separator between title and subheader.
* All input components can now render an icon using the prop `icon`.
* `Portrait`: Now displays an icon in place of a blank box when the image has not been set and the initials are an empty string.

# 0.29.3

## Bug Fixes

* single quote(') is valid in email address now.

# 0.29.2

## Bug Fixes

* Readded the `carbon-tabs` class to the Tabs component.
* Clear any selected rows too in refresh()
* SelectedRows should be reset to the same object it is defined with

# 0.29.1

## CSS Update

* The `default` colour set now uses a lighter grey.

# 0.29.0

## !! BREAKING CHANGES!! :warning:

* error icon on `Date` component is now displayed in place of the calendar icon clicker

### Immutable Helper

* ImmutableHelper.parseJSON now converts javascript objects to regular Maps rather than ordered maps.
* If you require ordered maps you will need to explicitly create them rather than use ImmutableHelper.
* `margin-bottom` has been removed from the message component.

## CSS Changes

* `Navigation-Bar`: line-height has been applied to parent content div rather than children.
* Updated base font CSS to better reflect the Lato font.
* Updated Menu Item CSS to better reflect the Lato font.
* Updated input help text color for accessibility standards.
* Animated Menu Button has been updated with latest font changes.
* Links inside of input warnings are now coloured white.

## Bug Fixes

* `Tabs` now correctly tracks warning state of a tab.
* `Tabs` no longer jumps when changing tab.

## Package Upgrades

* Datepicker has been upgraded the latest version.
* Bowser has been upgraded to the latest version.

## Component Enhancements

* `Message`: Two new props have been added, `border` and `roundedCorners`.
* `Dropdown`: One new prop has been added, `cacheVisibleValue`.
* `Tabs` now can take a prop of 'position' which supports floating to the left and being positioned in a vertical stack.

## Helpers

* A new `humanizeFilesize` helper for converting bytes to a human readable representation.
* `roundForAbbreviation` is added to handle the number element of `abbreviateNumber` as well as forcing any abbreviated number to one decimal place
* `abbreviateCurrency` takes unit value

## Minor Improvements

* Cookie functions added to browser helper
* Fixes vertical alignment of minus icon.

# 0.28.3

* `Tabs`: Tab Heading hover, focus and active states corrected

## Components

* `Icon`: removes SVGs to fallback to icon font until new SVGs designed
* `Flash`, `Message` and `Toast`: all use `flex` for positioning

# 0.28.2

* `Pod`: now accepts a `displayEditButtonOnHover` prop which will hide the edit button until the mouse is hovering over it.
* `Pod`: now accepts a `triggerEditOnContent` prop will trigger the `onEdit` function when clicking the content.
* `Pod`: the colours of an editable pod have been updated to be more consistent.

# 0.28.1

## Bug Fixes

* Fixes reference to utils from the link component.

# 0.28.0

## :warning: Breaking Changes - Visual Styles

Visual improvements to the design of components, which may impact the colors and font styles used.

* Lato font added
* Colors updated
* Table row active and hover styles
* Font sizes for text

## :warning: Breaking Change - Button colors

* Button color is now determined by a `theme` prop.
* If you are using a red or green button, you must pass props of `as` and `theme`.
* i.e. for a red button

```js
<Button theme='red'>
  Foo
</Button>
```

* For a green button

```js
<Button theme='green' as='secondary'>
  Foo
</Button>
```


## I18n Component

We have added a component to handle I18n translations. The component also supports markdown, allowing developers to safely add HTML markup to translations such as bold tags or hyperlinks.

```
<I18n scope="my.translation" options={{ myVar: "foobar" }} markdown={ true } />
```

## Helpers

* `abbreviateNumber` function is provided for adding 'k' and 'm' style abbreviations for large numbers

## Component Enhancements

* `Button`: now accepts a size and theme prop to determine size and color respectively.
* `Decimal` now emits value of 0 on blur if cleared.
* `Icon`: new Icons added - Draft, Github, Twitter, Dribble and Remove
* `Link`: tabindex default and switch control via a prop
* `MenuList`: autofocuses on filter when a menu is opened
* `Link`: pressing `enter` triggers any `onClick` event
* `Rainbow`: Added the config prop to to be able to control the way
the chart is displayed.
* `TableAjax` now accepts `pageSize` prop.

## Poller Helper

* Added callback to poller helper which is called when the terminating condition is not met

## CSS Changes

* Input prefix is now positioned correctly when using inline labels

# 0.27.2

* `Decimal` component can validate properly with alternative i18n settings

## New Components

* `MenuList`: handles simple `ul` based menus

# 0.27.1

* Heading component can now configure it's divider on/off using the prop 'divider'.

# 0.27.0

## :warning: Breaking Change - Default colour for Pill component has changed. :warning:

* The default behaviour for the Pill component was to previously set as `info`. This is now set as `default` which is a grey colour.
* Ensure you check for any implementations of the Pill component where the `as` prop is not defined and set this to `as='info'`.

## :warning: Breaking Change - Date Component requires importing of locales

* The Date component now uses Strict mode and a I18n locale for parsing date.
* If you require multiple locales for your Date component you will need to import them from moment js
* Please see the [moment js docs](http://momentjs.com/docs/#/use-it/browserify/) for more information

## :warning: Breaking Change :warning:

* `Rainbow` expects the Highcharts library to be already loaded. If your project does not include Highcharts, you need to import it before Rainbow.
```js
import 'react-highcharts/dist/bundle/highcharts';
```

## New Components

* Subheader component created to be used with the Table and TableAjax components

## Component Enhancements

* `ShowEditPod` now closes and cancels editing on Escape keydown.
* `ShowEditPod` puts focus on pod if mounted in editing state.
* `Sidebar` no longer renders a close icon if there is no `onCancel` prop.
* `Date` field uses I18n for formats and sanitizes inputs for passing
* `Content` component can take props of `bodyFullWidth` to set component width to 100%;
* `Date` field uses I18n for formats and sanitizes inputs for passing
* `Step` wizard sub-component now accepts a prop of `enabled`.
* `Table` components now accept an `onPageSizeChange` callback function as a prop.
* `InputValidation` uses `Form` and `Input` in order to ensure messages stay on screen for a short while unless the user hovers on another field
* `Pod` enter triggers edit function and edit element is keyboard accessible
* `Tabs` enter triggers tab load and navigation tabs are keyboard accessible
* `Tabs` focus state is given the same styles as hover state
* `Pager` component now emits which element has changed.
* `Sidebar` now takes a size prop (e.g. `extra-small`, `small`, ...`extra-large`)

## Dependencies

* Moment JS bumped to version 2.15.1

# 0.26.1

## Component Enhancements

* `Decimal` component can prevent decimal value from exceeding the precision setting

# 0.26.0

## New Components

* `Create` component: supplies a button for creating new artefacts.
* Detail component

## Component Enhancements

* `Content` now has additional display options to customise the alignment, to render inline with it's title and to customise the title's width.
* `Link` component now has a prop of `iconAlign` to align icons to the right of the link's text.
* `Row` component can now be given a size to control the size of the gutter using the prop `gutter` (eg. `extra-small`, `small`, `medium`, `large` or `extra-large`).
* `Row` can enable `columnDivide` to add dividing lines between columns.
* `ShowEditPod` requires a tab press to focus on the first field of the contained form rather than automatically focusing on the first field

## Minor Improvements

* Inputs now reset parent tabs error state when unmounted
* Valid Date entry formats can be overridden via I18n
* add helper to focus on input field
* Table Header - sort column no longer overlaps text when right aligned
* Add a currencyFormatter helper to the i18n helpers
* Editable Pod width can be set to full width by setting the prop `editContentFullWidth` to true.
* Refactor Icon component into separate file SVGs
* Ensure portrait component uses https for gravatar images.

## CSS Changes

* Have increased pill font size and weight
* Carbon Components CSS now imports from relative paths
* removes uneccessary space from clearfix in `Row` component
* Aligned MultiActionButton icon to center
* `Content` components now handles wrapping more robustly with single words longer than the content width wrapping correctly
* `Filter` handles it's child inputs more robustly by over-riding widths and margins when children are displayed inline
* Darken colour of text--secondary
* Fieldset - readonly fields maintain border
* Remove italics from text--inactive
* Have increased pill font size and weight
* Carbon Components CSS now imports from relative paths

## Bug Fixes

* Allow carbon to be incorporated into webpack project
* Removed footer from datepicker. This will be reverted in the React 15 Upgrade
* The CSS for applying clears to Row columns has been fixed.
* Tooltips now close when component receives new props.
* Text Area now scrollable except when expandable.
* Pod lifecycle methods are no longer defined as class properties.
* Input validation decorator was not re-checking validity for warnings
* Table sort arrows now point in the correct direction.
* `Pod` applies props to it's container rather than the first child of that container keeping things consistent
* `Pod` filters out any `title` that is not a string before it is applied as an HTML attribute to the underlying element stopping `Object` being output as a browser generated tooltip

# 0.25.4

## Bug Fixes

* Form now tracks error and warning count on instance as well as in state.

# 0.25.3

# Bug Fixes

* Tabs component - added check to ensure that onTabChange is not called if the selectedTabId prop is changed to the existing state of the tabs component

# 0.25.2

## Bug Fix

* Row now supports immutable children.
* Row columns now clear when there are more columns than the defined number.
* Editable Pod is now aligned properly with title.

# 0.25.1

## Bug Fix

* Additional classes were not being applied to the Pod element, this has now been fixed.
* Added missing icon for "entry".

# 0.25.0

## MAJOR VISUAL/LAYOUT CHANGES:

### Updated Carbon Icons Font

New pixel perfect icon font has been added.

### Added Lato as base text font

Lato has now been added as the base font for applications, there are 4 weights introduced, 300(light), 400(regular), 600(semi-bold) and 700(bold). For performance, 3 of the 4 new weights used the Google Font CDN network and the 4th is added via assets.

### CSS and Structural Changes to Pod

The markup structure for pods has been modified, including some adjustments to Pod padding.

The edit action for a Pod has been modified to sit outside of the Pod.

# 0.24.2

## Bug Fix

* Tabs component - added check to ensure that onTabChange is not called if the selectedTabId prop is changed to the existing state of the tabs component

# 0.24.1

* Improves Flash component timeout behaviour.

# 0.24.0

## Carbon Factory Upgrade v0.1.0
* [Carbon Factory Release Notes](https://github.com/Sage/carbon-factory/releases/tag/v0.1.0)

## Updated Flash component API

As well as just a string, the Flash component will now receive a message value with the following:

 * A string: `"Alert"`
 * An array: `["Message One", "Message Two"]`
 * An object with description: `{ description: "My description" }`
 * An object of key/value pairs: `{ first_name: "is required", last_name: "is required" }`
 * An object with description with nested key/value pairs:
   `{ description: { first_name: "is required", last_name: "is required" } }`

# 0.23.1

## Bug Fix

* Tabs component - added check to ensure that onTabChange is not called if the selectedTabId prop is changed to the existing state of the tabs component

# 0.23.0

## Breaking Change - Additional functionality for initialSelectedTabId prop in Tabs component

* Renamed initialSelectedTabId to selectedTabId and onTabClick to onTabChange in the Tabs component
* If selectedTabId is updated the visible tab will change to the value of selectedTabId, this will call the onTabChange function if set.

## Minor Improvements

* Pod component now accepts a alignTitle prop.
* Checkbox input now has `important` set on position.
* Tooltip Decorator now protects against no target or tooltip rendered in the DOM

# 0.22.1

## Bug Fix

* ShowEditPod shows edit content when controlled externally

# 0.22.0

## Breaking Change - CSS Naming

* We have renamed all of our styles to be prefixed with `carbon-` rather than `ui-`. This is to avoid conflicts with existing open source libraries like jQuery UI.

### Example of the CSS Name Change
```
// Before:
.ui-button-toggle__icon--large

// After:
.carbon-button-toggle__icon--large
```

Please ensure you check your application carefully to update any references to these styles when upgrading.

## Minor Improvements

* Show edit pod can now be controlled via props
* Make heading font styles more flexible, providing `h*`, `.h*` and `@include h*()`
* Allow ShowEditPod to receive `false` in its `onEdit` prop to skip rendering of the default edit icon
* Added a 'Payment' icon and a 'Key' icon.
* ShowEditPod now animates between the two states

# 0.21.2

## Minor Improvements

* Help component now opens links in a new tab.

# 0.21.1

## Minor Improvements

* PresenceValidator now returns false for strings that consist only of spaces

# 0.21.0

## New Icons

* Print
* Pdf
* Csv
* Message

## Minor Improvements
* Link now accepts tooltip props to apply a tooltip to the link. This can be used with the Action Toolbar to apply tooltips to the icon links.
* Input components now accept an onPaste prop.
* Add character count to textarea
* Form now accepts a `onSubmit` prop which is only called when the form is valid.
* AppWrapper now has a minimum width of 958px.
* SUG-19: Change padding for the MessageComponent when transparent and non dismissable. When transparent is applied the padding reduces to 2px, but if it's dismissable it enlarges to it's original to prevent overlap.
* Allows `Link` component to handle `mailto:` as an href prefix, previously the `to:` would have been stripped from the string
* Fix error count, when input gets disabled

# 0.20.0

## Breaking Changes

* The CSS for inputs and icons associated with inputs has changed. If you have overridden this CSS in you code, this may break your input CSS.

## New Components

* Heading - useful for page titles.
* ShowEditPod - Inline editing of fields
* Date Range - Allows start and end date setting with validation for invalid date combinations.

## History and Browser Status

The router's history object is now accessible:

```js
import { history } from 'carbon/lib/utils/router';
```

With the history object you can control the DOM for any UI that uses React Router. For more information see the guides https://github.com/ReactJSTraining/history/tree/master/docs

## Link Prefixes

The `Link` component can now have its `href` or `to` props prefixed to customise the type of link it is (regular or react router).

For example:

```js
<Link href="to:/foobar">My React Router Link</Link>
```

## Router transitions

* The window will automatically scroll to the top when the route is transitioned

## Red and Green Buttons

The `Button` component can now have red and green themes, set using the `as` prop.

## New Icons

* Information
* Sync
* Progress
* Submitted
* Completed

## Minor Changes

* A Sass variable has been introduced to define the path where fonts are located.
* Pod title size has been reduced to more accurately match the demo.
* Secondary Content components font weight has been standardised.
* The `children` prop for the Help component is no longer required.
* Sibling Content components now have a top margin for spacing.
* Button height has been fixed for buttons that behave like links.
* Adds inline help for radio button.
* Fixes inline help for checkboxes.
* Radio Button sprite has been given a fixed size.
* Increase textTag font-spacing from 0.5 to 0.8.
* Button can receive a prop of `to`.
* Fixes fieldset and input margin when rendered on top of one another.
* Fixes position of icon in dropdown button.
* Fixes error icon position for inputs with field help.
* AppWrapper has been increased to 1600px and some padding has been added.
* Form now accepts a prop of `save` which can be used to hide the save button.

# 0.19.0

## Major Changes

!! Babel upgraded to Version 6
* When updating the latest version it is recommend to remove node modules `rm -rf node_modules` and reinstall `npm install`

!! Phantom JS Upgraded to version 2
* This may cause a few tests that were giving false positives to fail

## New Components

* Profile - User to show portrait with name and email.
* AppWrapper - confines your content to the width of your application.
* Menu
* NavigationBar

## Input Label Padding

* All input label padding has been slightly increased.

## Help Updates

* Help component has been updated with a new icon.
* Input Label decorator has been fixed to render the help class for labelHelp.

## Acronymize Function

* We have added an `acronymize` function to the Ether util, which will create an acronym from a given string.

## Dropdown component updates

* All dropdowns now allow keying up and down through the list

## Polling helper

* A polling helper has been added that performs customizable ajax polling.

## New Icons

* Help
* Chevron

# 0.18.1

## Minor Changes

* Portrait extra small size has been changed from `20px` to `25px`.
* Portrait can have a dark background.
* Fixes issue with Portrait size when image would not render.
* Disabled Pill's colours have been updated.
* Individual and Business SVGs have been updated in Icon.

# 0.18.0

## !! BREAKING CHANGE !!

* Renamed Browser `redirectUrl` method to `redirectTo`

## New Components

* Fieldset - stacks inputs rendered as children to the `Fieldset` component.
* Carousel - can be used to display a gallery of slides.

## CSS Module Update

Added margin and padding `0` to the base CSS.

## Uniform Sizing

All components that take a Size Prop have been unified to accept the following

```
extra-small
small
medium-small
medium
medium-large
large
extra-large
```

If you are using the default size of a component there is no change needed except for the `Spinner`

### Component Breakdown

#### Animated Menu Button
  * Added `extra-small`
  * !! CHANGED - `smed to `medium-small`
  * !! CHANGED - `mlarge` to `medium-large`
  * Added `xlarge`

#### Portrait
  * Added `extra-small`
  * !! CHANGED - `smed to `medium-small`
  * Added `medium`
  * !! CHANGED - `mlarge` to `medium-large`
  * Added `xlarge`

#### Spinner
  * !! CHANGED - default is now `medium`

  * Added `extra-small`
  * !! CHANGED - `smed to `medium-small`
  * Added `medium`
  * !! CHANGED - `mlarge` to `medium-large`
  * Added `xlarge`

#### Dialog
  * !! CHANGED - `xsmall` to `extra-small`
  * !! CHANGED - `smed to `medium-small`
  * !! CHANGED - `med` to `medium`
  * !! CHANGED - `mlarge` to `medium-large`
  * Added `xlarge`

## Link (React Router)

Our Link component now supports the React Router. Instead of passing a `href` prop, pass a `to` prop and it will use React Router to navigate.

## Pod Updates

* Pod can now receive a prop of `onEdit` - if this is a String it will use it as a `to` prop on a Link component, if it is a Function it will apply it as an `onClick` handler, if it is an object it will apply it's props to the Link.
* Pod has an additional padding size added of `extra-large`.
* Pod now applies any additional props to it's top most child element.
* We have added a tertiary pod theme.

## Content Updates

Content now has a `secondary` theme which can be applied using the `as` prop.

## Label Updates

* You can supply a `input-width` prop to any input to define its width.

## Modal Updates

### Change in functionality!

Modal

  * Modal no longer closes on background click
  * New prop `disableEscKey` is defaulted to false
  * Changes will also effect Dialog, Sidebar etc...

Dialog

  * New props `showCloseIcon` (defaulted to true) which show and hides the close icon

## Promises

Promises Polyfill. Carbon now contains a ES6 Promises helper which can be imported by

```javascript
  import from 'carbon/lib/utils/promises';
```

## Notifications Updates

Message

  * New props `transparent` (defaulted to false) which if set to true sets the background to transparent

## Decimal

* Decimal can now receive a prop of precision

## Split Button

 * Small CSS change to remove gap in Safari

## Input Validation

* Validation icons now position themselves relative to width of input field when label is inline.

# 0.17.1

## Minor Improvements

* Add paperclip SVG to Icon

# 0.17.0

## New Components

* Multi Step Wizard

## Minor Improvements

* Add edit SVG to Icon
* Supports Ajax call for error validation

# 0.16.1

* Add reload function to browser helper

# 0.16.0

## Minor Improvements

* Adding user class names to tabs.
* Authorize Objects in dialog title

## Browser Helper

Added a redirect action made by the browser. It is now easier to redirect to url

```
import Browser from 'carbon/lib/utils/helpers/browser';

Browser.redirectUrl(url)
```

# 0.15.0

## New Components

* ButtonToggle.

## New Features

* Warnings are now ready to use on form inputs, using the same API as validations you can supply an array as a prop to an input:

```
<Textbox warnings={[ new MyWarning ]} />
```

## Bug Fixes

* CSS fixes to input error icon and error message.
* CSS fixes to input placeholder text for IE11.

# 0.14.4

## Bug Fixes

* Fixes no results row in Table to span all columns.
* Fixes issue in Tabs where initialSelectedTabId was ignored

# 0.14.3

## Bug Fixes

* Fixes a loading row in Table to span all columns.

# 0.14.2

## Minor Changes

* Disable multi select for single row in a table

# 0.14.1

## Minor Changes

* Add ability to set custom labels on Confirm dialog.
* Fixes scrollbar fixed height.
* Fixes word break on tooltips.

# 0.14.0

## !! BREAKING CHANGE !!

* Selectable table rows now emit an object instead of an array, containing more information about the selected rows.

## Minor Changes

* Sidebar now scrolls on overflow
* Adds `$app-light-font-family` Sass variable.
* Adds `$app-medium-font-family` Sass variable.
* Icons - plus, minus, processing. Update contact icons
* Improve tile footer style

# 0.13.0

* A developer can choose for a Table to not automatically render with a `tbody`, allowing them to manually render it `<Table tbody={ false }>`.
* Performance improvements for validation messages.
* Inputs can be rendered with fake inputs, useful for pages with lots of inputs where performance can be an issue.
* Number does not show undefined when value props is not provided and user enter alphabets
* Adds external link icon.
* Adds new colors: `$grey-dark-blue-5`, `$grey-header`.

# 0.12.2

* Stores will now throw an error if an invalid action is dispatched.
* Fixes translation issues with Save and Cancel buttons in Form component.
* Fixes error with refresh method on Table, when Table does not have an ActionToolbar.
* Adds `business` and `individual` icons.

### Modal Updates

* Alert and Confirm have been updated to accept the dialog size prop. Default sizes remain unchanged.

# 0.12.1

* Fixes overflow bug on Table component.
* Fixes colors for recently added icons.

# 0.12.0

## Minor Improvements

* Tabs emits a onTabClick event when on the headers is clicked
* Add phone, email, location and mobile icons
* Table now has a `refresh` method to force retrieve data.

## Bug Fixes

* CSS prevent multi action siblings overlapping
* First columns in tables have additional left padding.
* Page size sets 1 of 1 when there are no records.

# 0.11.0

* Tabs remember the last one they were on when going back in the browser.

## Bug Fixes

* Selectable Tables stopPropagation when selecting checkboxes.

# 0.10.0

* Adds loading and empty data states to Table component.

## Bug Fixes

* CSS fixes to Portrait.
* CSS fixes to Spinner.
* CSS fixes to Pill.

# 0.9.2

* MulitActionButton Classes more specific

# 0.9.1

## Bug Fixes

* Various UI Fixes:
  * MultiActionButton toggle placement.
  * Removed Tab padding.
  * Fixed Button height to 31px.

# 0.9.0

## New Components

* Multi Action Button

## Selectable Table Rows

* Table and TableAjax now have props of `selectable` and `highlightable`, enabling selectable or highlightable rows. Each event also emits events which can be used by developers with props of `onSelect` or `onHighlight`. Developers can also manually control the highlighting or selecting of rows using the same props on TableRow components.
* Selectable rows also enables an action toolbar for the table, for which actions can be defined using the `actions` prop.

## CSS

* Created CSS utility to handle generic CSS.

## Misc

* Inline labels can now be aligned right.
* Added 'small' button option - renders pill-like secondary button.
* Made portrait inline-block to allow label to sit inline.
* Added a 'refresh' svg icon to the icon component.
* Form component can now set custom `saveText` as a prop.
* Pill styling tweaked slightly.
* Made portrait inline-block to allow label to sit inline.
* Updated portrait colour for when no image is loaded.
* Update Radio Button and Checkbox colour when disabled and checked.

## Bug Fixes
* Allow tooltip to decorate class that lacks componentProps method.
* Records value typecast to number for i18n in Pager

# 0.8.1

## Bug Fixes

* Fixed CSS load order issue which caused icons to break their positioning.

# 0.8.0

## Improvements

* Improved store reset. `store.reset()` will now reset the store to its initial data, whether or not history is enabled.
* Inputs can now have field help. Pass `fieldHelp='help message'` to any input.
* Inputs can now have label help. Pass `labelHelp='help message'` to any input.
* Add `thead` prop to `Table` component that allows you to set a row wrapped in a `thead` tag.

## New Components

* Sidebar - with sidebar header
* Portrait
* Content
* Help - An info icon with a tooltip.
* Tooltip

## Layout Updates

* Row margin has been reduced to `15px`.
* Pod component now receives two additional props:

  * `border` - allows developers to disable border.
  * `padding` - allows developers to have control over padding size.

* Message style has changed to follow toast style
* Pill style has changed

## Improved Dialog

* Dialog now takes a prop of `disableBackground` which is true by default.

## Improved Form

* `validate()` can now be called via `this.context.form`

## New Validators

* Inclusion
* Exclusion

## Misc

* Added utility classes for styling text.
* Format i18n error number for numeric validation.
* Allow Tables to shrink in size using the `shrink` prop.
* Link component can now display with an icon.
* Child components of Row can now use a `columnAlign` prop.
* Toast onDismiss is now optional

## New Decorators

* Tooltip Decorator - currently available on Icon and Textbox.

## Bug Fixes

* Fixes alignment issue with SplitButton when using anchors.
* Row component will not break with zero children or children of `null` or `undefined`.

# 0.7.1

## Updates

* Moves the validation logic in Form component to its own method.
* Adds `validateOnMount` prop to Forms.
* Help Components on inputs with labels.

# 0.7.0

## New Components

* Pager
* Filter
* Table Ajax

## Bug Fixes

* TableCell and TableHeader can receive additional props.
* Inputs no longer render a label if the input has no name or label props.

## New functionality

* Table and TableHeader have been updated to allow sorting.
* Tabs - Passing a prop of align='right' will align tab headers to the right

# 0.6.0

## Improve Date widget

Improve the existing Date widget to allow passing in `minDate` and `maxDate`.

## I18nHelper

An I18nHelper has been created to help with formatting decimal numbers.

## Should Component Update Decorator

Supplies base shouldComponentUpdate

## toArray

We have added a helper method to convert strings into arrays, for example:

`"foo[bar][baz]"` into `["foo", "bar", "baz"]`.

## ImmutableHelper parseJSON

The parseJSON method now converts all integers to strings for consistency

## Bug Fixes

* We have inserted an engine dependency for npm version 3. This is to help mitigate any issues of users reporting issues when installing with npm version 2.

## New Components

* Spinner
* RadioButton

# 0.5.3

## Bug Fixes

* Fixed numeral validator so it returns the correct type of validator.

# 0.5.2

## Bug Fixes

* Fixed I18n translation for integer validation.

# 0.5.1

## Bug Fixes

* `autoFocus` no longer automatically opens lists or datepickers on Dropdown and Date components.
* Update validations i18n to use `errors.messages` instead of `validations`
* Bluring of DropdownFilter/DropdownFilterAjax does not throw a js error when no items exist

# 0.5.0

## !BREAKING CHANGE! Validations have been converted into classes

We have converted Validations provided by Carbon into classes. This means that you need to create an instance when you want to use them.

For example, you would need to change:

```js
<Textbox validations={ [PresenceValidator()] } />
```

To this:

```js
<Textbox validations={ [new PresenceValidator()] } />
```

This allows better inspection of the validator, and the ability to modify params on the class.

## Disabled class for inputs

We now add a `common-input--disabled` class to the component when its input is disabled

## Bug Fixes

* Inputs with multiple validations now validate correctly.
* DropdownFilter now parses its filter before creating a Regular Expression.
* Split Button has been given a fixed height to resolve UI issues.
* Dropdown up and down arrows now work with options that use strings for IDs.
* We now use the `$grey-dark-blue-40` color for placeholders in inputs

# 0.4.0

## New Components

* SplitButton.

## New Validations

### Numeral Validation

Checks numeral type (Integer of Decimal)
Checks if value is equal, greater than, less than

```javascript
// Integer with a min value of 8
<Number validations={ [NumeralValidator({ integer: true, min: 8 })] }/>

// Decimal with a between 8 and 20
<Number validations={ [NumeralValidator({ integer: true, min: 8, max: 20 })] }/>

// Decimal exactly 3.142
<Number validations={ [NumeralValidator({ is: 3.142 })] }/>
```

### Length Validation

Checks the length of a number of a string

```javascript
// length is greater than or equal to 8:
<Textbox validations={ [ LengthValidator({ min: 8 }) ] });

// length is less than or equal to 8:
<Textbox validations={ [ LengthValidator({ max: 8 }) ] });

// length is between 5 and 10 characters:
<Number validations={ [ LengthValidator({ min: 5, max: 10 }) ] });

// length is 10 characters:
<Number validations={ [ LengthValidator({ is: 10 }) ] });
```

### Regex Validation

Applies a regex validation to the input

```javascript
<Textbox validations={ [RegexValidator({ format: (/[A-Z]{5}/) }) ] }/>
```

### Email Validation

Applies a email validation to the input

```javascript
<Textbox validations={ [ EmailValidator() ] }/>
```

## Prefix for inputs

We have added a new feature for input components which allows developers to output a prefix to the input.

```js
<Textbox prefix="foo" />
```

## Updated visuals for Toast Notifications and Tabs

* Toast notifications have had updated styling applied to them, based on new designs.
* Colour updates to Tabs, to align with design updates
* New colour variables added

## Misc

* Button component will now render a stylised `anchor` instead of a `button` if passed a `href` prop.

## Bug Fixes

* Add i18n to form buttons

# 0.3.3

* Performance updates to inputs. We also now provide a `shouldComponentUpdate` method which can be reused in custom components.
* Inputs that are detached from a form no longer update error count.

# 0.3.2

## Bug Fixes

* Form no longer validates disabled fields on submit.
* Form inputs are tracked by a guid now, rather than input name.
* Autocomplete is disabled for all inputs by default.
* Locks version numbers to try and mitigate incompatabilities with third party modules.

# 0.3.1

## Bug Fixes

* SVG icons inside toast component now re-render properly.

# 0.3.0

## Handler Pattern

Carbon now has a simple handler pattern implementation. For more information, see [the guide](https://github.com/Sage/carbon/blob/master/docs/guides/handlers.md).

## New Components

* Toast
* Message

## Standardised Color/Icon Sets on Components

Several components allow the ability to define a particular `type` or `status`, such as `warning`, `error` or `success`. We have standardised the way this is implemented in components, each of which should use a prop name of `as`.

Similarly, each supported type comes as part of a Sass list variable called `$colorIconSets`. This list can be used in component `scss` files to iterate through the types available and automatically generate the code required for each type. This means each component will automatically update with any new types added to this list.

You can see examples of how this is implemented in the `scss` files for `Pill`, `Flash`, `Banner` or `Toast`.

### Breaking Changes

* Due to the standardisation of using the prop `as`, some components will have breaking changes to accomodate this:
  * Flash
  * Pill
* The `cancelHandler` method on `Dialog` based components has been renamed to `onCancel` to bring in line with the convention we would like to progress with for this kind of action name.
* The `confirmHandler` method on `Confirm` has also been renamed to `onConfirm` to align with the naming convention.

## Bug Fixes

* Dialog now centers itself if open on initialize.

# 0.2.0

## New Components

* Table, TableRow, TableCell, TableHeader
* Confirm
* Animated Menu Button
* Notification
* Pill
* Banner
* Flash

## Tables and Grids - Breaking Change

The previous iteration of grid (InputGrid) was too restrictive, not allowing much flexibility and being too rigid in its implementation. We have now refactored grids creating a Table component with full control and flexibility for the developer. The new way of doing grids also means we no longer need to use complicated immutable helpers we had set up for line items as well as injecting row_id into the store.

The following is an example of how to use the Table component:

```js
import React from 'react';
import { Table, TableRow, TableCell, TableHeader } from 'carbon/lib/components/table';
import Textbox from 'carbon/lib/components/textbox';
import Button from 'carbon/lib/components/button';

class MyView extends React.Component {
  render() {
    // We map the data from the store, to define what a row should look like.
    // Using map allows the developer to define any content they want - this could
    // render text, an input, a button or anything else.
    let tableRows = this.props.data.map((row, index) => {
      <TableRow>
        // This cell renders just text for 'description'.
        <TableCell>
          { row.get('description') }
        </TableCell>

        // This cell renders a textbox for 'name'. We also give it an onChange function. It is
        // important to notice that we bind additional values to this function - 'this' and 'index'.
        // This means that when the function is called it will receive the index as an argument.
        // The store then knows which index in the array of data has been modified and needs to update,
        // the mutation would look something like:
        // `this.data = this.data.setIn(['line_items', action.index, action.name], action.value);`.
        <TableCell>
          <Textbox value={ row.get('name') } onChange={ Actions.nameUpdated.bind(this, index) } />
        </TableCell>

        // This cell renders a button component.
        <TableCell>
          <Button>An Action!</Button>
        </TableCell>
      </TableRow>
    });

    // tableRows is now an array mapped from the data we provided. We also need a table header so
    // lets add that as an additional row in the array (unshift prepends to an array):
    tableRows.unshift(
      <TableRow>
        <TableHeader>Description</TableHeader>
        <TableHeader>Name</TableHeader>
        <TableHeader>Actions</TableHeader>
      </TableRow>
    );

    // We can now render the array of rows as a child of Table.
    return (
      <Table>
        { tableRows }
      </Table>
    );
  }
}

export default MyView
```

The example above should highlight the flexibility available with grids. You can mix input with plain text or any other component, all in the same table. Adding a placeholder row is simple as well:

```js
import React from 'react';
import { Table, TableRow, TableCell, TableHeader } from 'carbon/lib/components/table';
import Textbox from 'carbon/lib/components/textbox';

class MyView extends React.Component {
  render() {
    // Define tableRows.
    let tableRows = this.props.data.map((row, index) => {
      <TableRow>
        <TableCell>
          <Textbox name="description" value={ row.get('description') } onChange={ Actions.valueUpdated.bind(this, index) } />
        </TableCell>

        <TableCell>
          <Textbox name="name" value={ row.get('name') } onChange={ Actions.valueUpdated.bind(this, index) } />
        </TableCell>
      </TableRow>
    });

    // Add header.
    tableRows.unshift(
      <TableRow>
        <TableHeader>Description</TableHeader>
        <TableHeader>Name</TableHeader>
      </TableRow>
    );

    // Add placeholder row. The main difference between a regular row is we are not mapping any data to
    // this row (as it has none). Also, instead of an index, we are passing the data count to the bound
    // action. This means on valueUpdated that it will update the value in the array to an index which
    // does not yet exist - effectively creating the new row.
    tableRows.push(
      <TableRow>
        <TableCell>
          <Textbox name="description" onChange={ Actions.valueUpdated.bind(this, this.data.count()) } />
        </TableCell>

        <TableCell>
          <Textbox name="name" onChange={ Actions.valueUpdated.bind(this, this.data.count()) } />
        </TableCell>
      </TableRow>
    );

    // We can now render the array of rows as a child of Table.
    return (
      <Table>
        { tableRows }
      </Table>
    );
  }
}

export default MyView
```

## Minor

* Decrease width of dropdown icon to 20px

# 0.1.8

## Bug Fixes

* Backported dropdown validation fix.

# 0.1.7

## Bug Fixes

* Fixes bug - 'item is undefined triggered when clicking away from dropdown with option highlighted'.

# 0.1.6

## Bug Fixes

* `startRouter` no longer throws an error if it cannot find an element to render the component to.

# 0.1.5

## Bug Fixes

* Dropdown will always return a string value to any callbacks.

# 0.1.4

## Bug Fixes

* Dropdown components auto select highlighted values on blur.
* Carbon now compiles code to `lib`, allowing developers to no longer require installing babel on their computer.

# 0.1.3

## Bug Fixes

* Fixes validation message width in Firefox.

# 0.1.2

## Bug Fixes

* Tabs can now render a single child

# 0.1.1

* Form submitting state is now controlled by the developer using the `saving` prop.

## Bug Fixes

* Developers can now set the alignment on an input's value using the `align` prop.
* Tab allows null children.

# 0.1.0

## New Components

* Alert
* Link
* Tabs

## Dialog Type Components

  Breaking Change! :warning: Both components now require a `cancelHandler` prop (rather than the `cancelDialogHandler`). :warning:

## Dropdowns

Dropdown components have been refactored. We now have three different kinds:

* Dropdown
* Dropdown Filter
* Dropdown Filter Ajax

## Inputs and Forms No Longer Rely on Name Property

In previous versions of Carbon, all inputs required a `name` property. Some Carbon components would manipulate what this name was, depending on where the input was used.

To keep things simple, and to remove some of the logic behind the scenes, we no longer do any manipulation on input names and the property is no longer a requirement when using a form input.

It is still recommended that you use names on inputs, as they are useful to identify your which input is which. They are also required if you are performing standing HTML form submissions.

## Minor

* Pod has an option to make it collapsible.

## Bug Fixes

* Fixes position and width or validation messages on inputs.
* Fixes re-validating fields when content is pasted into an input.

# 0.0.3

## Bug Fixes

* On successful submit, form components will disable their save buttons to prevent multiple form submissions.

# 0.0.2

## Decimal Component

 An extra validation has been added to decimal to prevent multiple separators from being entered in the input field.

## Dropdown and DropdownSuggest components

Dropdown and dropdown-suggest have been updated. As they share common functionality, dropdown and dropdown-suggest now use a List decorator. This should not affect how you use either component.
* Dropdown now filters results as you type.

## Dialog Cancel button

Dialogs have been updated to pass context to any children components. We have used this to switch the Form Cancel button to use the Dialog's cancel handler when the form is nested in a dialog. This overrides the default history.back method.

## Store, View and Route Utils

We have standardised the utilities we provide to easily set up Flux based applications. This involved a few breaking changes:

### Store

The base Store class is now available from:

```js
import Store from 'carbon/lib/utils/flux/store';
```

When creating your store, initialize it with your application's dispatcher. You must also define the store's data and unique name within its constructor. The following shows the minimum required to set up a store:

```js
import Store from 'carbon/lib/utils/flux/store';
import Dispatcher from 'dispatcher';
import ImmutableHelper from 'carbon/lib/utils/helpers/immutable';

class MyStore extends Store {
  ...
}

let data = ImmutableHelper.parseJSON({});

// init the store with a name, some data, and your dispatcher
export default new MyStore('myStore', data, Dispatcher);
```

### View

The view helper is now available as a flux utility from Carbon. This was done to clarify its intentions. You can import it with:


```js
import { connect } from 'carbon/lib/utils/flux';
```

You can then use the `connect` function to connect a React component to a store:

```js
import React from 'react';
import MyStore from 'stores/my-store';
import { connect } from 'carbon/lib/utils/flux';

class MyComponent extends React.Component {
  render() {
    // the connected store data is available on the state as the store's unique name defined in its constructor
    let val = this.state.myStore.get('myValue');

    return (
      <div>My Component.</div>
    );
  }
}

export default connect(MyComponent, MyStore);
```

This sets up the listeners and data synchronising between the component and the store.

The connect function can connect multiple stores to the component - simply provide them as an array:

```js
connect(MyComponent, [MyStore, MyOtherStore]);
```

### Route

The route helper now returns a specific function:

```js
import React from 'react';
import { Route } from 'react-router';
import { startRouter } from 'carbon/lib/utils/router';

let routes = (
  <Route />
);

startRouter(routes);
```

The `startRouter` function initializes the React router with the given routes. It can also take a second parameter for the HTML target in which to render the React components (by default this uses `document.getElementById('app')`).

## Higher Order Components and Decorators

We now use decorators instead of Higher Order Components in our component library as they are easier to test and result in a tidier and more logical codebase.

Decorators can be found in the `/utils/decorators` directory. So far we have decorators for:

* Input
* Input Icon
* Input Label
* Input Validation

Note: although there is an ES7 Babel transform for decorators, we have opted not to use it for now due to the way in which it compiles and produces missing coverage reports.

## TableFieldsForMany renamed

`TableFieldsForMany` is now called `InputGrid`.

We have renamed this because its original name was based on a Rails convention and was fairly obscure and confusing.

## New Brand
A new style and colour scheme has been applied to the carbon components library. This change will affect all of the components.

## Validations
Validations have changed to a function so that different parameters can be passed to them.

You can now define Validations on a component using the following syntax:

```javascript
<Textbox validations={ [Validation()] } name='valid' />
```

## Misc

* Ran ESLint task and fixed any errors.
* Form provides a serialization method to parse its inputs into data usable for Ajax.
* Forms no longer needs a model name defined.
* Updated Form Cancel Button to use History object.
* Textarea is no longer draggable. Add a expandable={true} prop to make the area height change to fit content
* Input components can now use custom classes.
* Checkbox label now sits inline, and is reversable.
* Added props on inputs for inline labels.
* Added Rainbow chart component.
* Added Tabs component.
* Added Number component.
* Decimal now allows tabbing in and out of the field.
* Date now closes on tab out.


# 0.0.1

Initial prototype release.

Components included:

* Button
* Checkbox
* Date
* Decimal
* Dialog
* Dropdown Suggest
* Dropdown
* Form
* Pod
* Row
* Table Fields for Many
* Table Row
* Textarea
* Textbox

Utils included:

* Events Helper (to help determine keyboard events)
* Immutable Helper (to perform generic tasks with Immutable.js)
* Icons (to include icons from the web font)
* Inputs & Input Validation (generic functionality for inputs)
* Validations (reusable functionality for validations)
* Route Helper (component to provide base route functionality)
* Store Helper (base class for base store functionality)
* View Helper (component to provide base view functionality)<|MERGE_RESOLUTION|>--- conflicted
+++ resolved
@@ -3,11 +3,8 @@
 ## Component Enhancements
 
 * ALL: `data-component` will now be over-ridden if it's provided as a prop by the user
-<<<<<<< HEAD
+* `Dropdown` now accepts a new optional function prop `renderItem` which will be called to render each option in the list
 * `InputValidation`: now accepts a `warningType` prop which customizes the style of warning icon and message attached to an input.
-=======
-* `Dropdown` now accepts a new optional function prop `renderItem` which will be called to render each option in the list
->>>>>>> 4d0ce44c
 
 # 1.1.1
 
