--- conflicted
+++ resolved
@@ -10,12 +10,9 @@
 
 ## Misc
 
+* Inline labels can now be aligned right.
 * Added 'small' button option - renders pill-like secondary button.
-<<<<<<< HEAD
-* Inline labels can now be aligned right.
-=======
 * Form component can now set custom `saveText` as a prop.
->>>>>>> ab677ecc
 * Made portrait inline-block to allow label to sit inline. 
 
 # 0.8.1
