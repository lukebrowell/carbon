--- conflicted
+++ resolved
@@ -50,15 +50,13 @@
   // => 123/456/789
 ```
 
-<<<<<<< HEAD
 ## Component Enhancements
 
 * `DateRange`: Two new props have been added, `startDateProps` and `endDateProps`, to apply props to the child `Date` components.
-=======
+
 # 0.31.3
 
 * `legacyEditStyles` prop name has changed to `internalEditButton`.
->>>>>>> 84f7e5cb
 
 # 0.31.2
 
