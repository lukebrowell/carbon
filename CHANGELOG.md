--- conflicted
+++ resolved
@@ -1,10 +1,9 @@
-<<<<<<< HEAD
-
 # 0.35.0
 
 ## Component Enchancements
 
 * `Date` now shows error validation when an invalid date is entered.
+* Change Flash error icon to match other notifications (now shows error icon when `as` prop is `error`)
 
 ## New Validations
 
@@ -13,11 +12,6 @@
 ```javascript
   new DateWithinRangeValidator({ limit: 30, units: 'days' }
 ```
-=======
-# 0.35.0
-
-* Change Flash error icon to match other notifications (now shows error icon when `as` prop is `error`)
->>>>>>> 087c0f1d
 
 # 0.34.4
 
