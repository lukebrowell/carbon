<<<<<<< HEAD
# 1.3.0

## Component Enhancements

* `InputValidation`: now accepts a `info` prop to display info-styled icon and message attached to an input.
=======
# 1.2.0

## Dependency Upgrade

* Carbon Factory has been upgraded to Version v1.1.7

## Linting Updates

The following have had minor internal changes to satisfy the introduction of stricter linting rules:

### Components

* AppWrapper
* Carousel
* Checkbox
* Column
* Content
* Create
* Date
* DateRange
* Decimal
* Detail
* Dropdown
* DropdownFilter
* DropdownFilterAjax
* Fieldset
* GroupedCharacter
* Heading
* Help
* I18n
* Icon
* Link
* Menu
* MenuItem
* MenuList
* MenuListItem
* MultiStepWizard
* Message
* Modal
* MountInApp
* NavigationBar
* NumberInput
* Pager
* Pill
* Pod
* Portrait
* Profile
* RadioButton
* Row
* SettingsRow
* ShowEditPod
* Sidebar
* Sidebar Header
* SimpleColorPicker
* Spinner
* SubmenuBlock
* Tabs
* Textarea
* Textbox
* Toast
* Tooltip

The following utils have had minor internal changes to satisfy the introduction of stricter linting rules:

* Browser
* CSS
* Ether
* Flux
* Handlers
* Helpers
* Logger
* Promises
* Router
* Service
* Should Component Update decorator
* Tooltip Decorator
* Validators

## DraggableContext, WithDrag & WithDrop

We now provide a series of components to enable drag and drop functionality. For example:

```
<DraggableContext onDrag={ onItemMoved }>
  <ol>
    {
      items.map((item, index) => {
        return (
          <WithDrop key={ index } index={ index }>
            <li>
              <WithDrag><span>{ item.content }</span></WithDrag>
            </li>
          </WithDrop>
        );
      });
    }
  </ol>
</DraggableContext>
```

The `onDrag` prop can manipulate the order of items as they are dragged. It is a function that receives two arguments: `dragIndex`, which is the original position of the item, and `hoverIndex`, which is the position of the item if dropped.

An example function signature: `onItemMoved = (dragIndex, hoverIndex) => { }`

## Draggable Table Rows

The `TableRow` component now supports drag and drop. To enable it you need to add a `DraggableContext` component, apply an index to each `TableRow`, and define the `onDrag` prop to manipulate the order as it changes:

```
<Table tbody={ false }>
  <DraggableContext onDrag={ onRowMoved }>
    <tbody>
      {
        rows.map((row, index) => {
          return (
            <TableRow key={ index } index={ index }>
              { row.content }
            </TableRow>
          );
        });
      }
    </tbody>
  </DraggableContext>
</Table>
```

## Text Helpers

A new helper object is available in `utils/helpers/text`. Currently it only contains one method `clearSelection`, which clears any selected text on the page.

### utils

#### helpers

* Date
* Devices
* Events
* GUID
* i18n


## Component Improvements

* `Alert` now alerts itself to screen readers.
* `Browser`: add a new method `setInputFocus` to focus on the input field of passed in ref but does not select text
* `Form` now has default `SaveButton` and `CancelButton` functional stateless componenents. The former can be overriden with a new prop of `customSaveButton`.
* `InlineInputs` children are now wrapped in Columns by the component.
* `Menu` has been updated to use a `<nav>` tag as its root element.
* `MenuItem`: focus outline is now fully visible when an item is focused.
* `Table` has a new prop of onConfigure. Displays a configure icon to the left of the table header that triggers the callback onClick.
* `TableHeader`: improve accessibility of sortable columns. They can now receive focus via the keyboard, and include `aria-sort` and `aria-label` attributes to indicate they are sortable, the current sort direction, and which direction the column will be sorted when sorting is next activated.

## Deployment Changes

You can now pass `--cdn` to the gulp task to bundle assets pointing towards the CDN.

## Other
Minor changes to guides to reference `carbon-react` in imports.

>>>>>>> 87b2a24b
# 1.1.4

* Update I18nhelper to respect the locale for the delimiter and separator.

# 1.1.3

* Fix bug with Date Range date pickers not closing correctly

# 1.1.2

## Component Enhancements

* `Dropdown` now accepts a new optional function prop `renderItem` which will be called to render each option in the list

# 1.1.1

## Component Enhancements

* `Content`: gets a `data-element` on its body wrapper

# 1.1.0

## Package Updates

* BigNumber has been updated to v4.0.2

## Component Enhancements

* `Dropdown`: Options list is always rendered to the DOM, but is hidden until selected
* `Textarea` now accepts a new prop `warnOverLimit` to display the character count message in red.
* Simplify character count in `Textarea`.

## Bug Fixes

* `Date`: fixed the warning about an uncontrolled input component
* Fix presence validator bug validating value as false if no props sent to validator.

## Linting Updates

The following component have had minor internal changes to satisfy the introduction of stricter linting rules:

* ActionToolbar
* AnimatedMenuButton
* Button
* ButtonToggle
* Confirm
* Dialog
* DialogFullScreen
* Flash
* MultiActionButton
* SplitButton
* Table
* TableAjax
* TableCell
* TableHeader
* TableRow

# 1.0.0

## Package Name Change

* The package name has been updated to `carbon-react`.

## Removed `/lib` directory

* You should now install the package via npm: `npm install carbon-react`.

## :warning: Major Change - React 15 Upgrade

* React has been upgraded to version 15.5.0 - https://github.com/facebook/react/releases

## !! BREAKING CHANGES!! :warning:

* `ActionToolbar`: 'total' field margin and width
* `Banner`: Component has been Deleted in favour of the Message Component
* `ButtonToggle`: `icon` and `iconSize` become `buttonIcon` and `buttonIconSize` to avoid clash with Input decorator
* `Heading`: paddings
* `MenuList`: Main Classes and `className` props have been moved from the `ul` to the top level `div`. To access the `ul` use `carbon-menu-list__list`
* `MultiActionButton`: Additional buttons are spaced differently
* `MultistepWizard`: Step has less padding-left
* `Pod`: Header has less margin-bottom

## Potentially breaking changes

* The following components have been refactored to meet best practice standards and pass linting. If you have overridden any internal methods of these components, you may need to update your code.
  - Action Toolbar
  - Alert
  - Animated Menu Button
  - App-Wrapper
  - Button
  - Content
  - Create
  - Carousel
* `ButtonToggle` no longer inherits from the label decorator as it was providing more functionality than required.
* `Rainbow` has been updated to no longer use the `react-highcharts` component. To use this component you need to ensure to make the `Highcharts` library available to your application globally.
* `ActionToolbar` incorrectly required actions as an `Array` - this has been changed to an `Object` to reflect its actual usage.

## Google Analytics

If you have Google Analytics enabled (`window.ga` is defined), and you are using the router supplied by Carbon, we will track subsequent page views. Please ensure that your Google Analytics tracking code is defined after you load the your application JavaScript.

## Component Enhancements

* `Decimal` now shows propType warning when precision is outside the range 0..20
* `Detail`: font size of footer increased
* `Dialog`: font wieght
* `DropdownFilter`: placeholder text is made more legible by removing italics and making the font color darker
* `DropdownFilterAjax`: `data-state` component tag is added to the `getData` Ajax request to mark the requesting state
* `Fieldset`: icon positioning
* `Heading`: Font size increased and weight
* `Input`: decorator has slight padding change
* `Menu` includes `alternate` prop for marking sub sections of the menu for styling (like tiger stripes for readability on tables, rather than actual submenus
* `MountInApp` now cleans up it's children when the component is unmounted.
* `Pod`: Font size increased
* `ShowEditPod`: z-index on input prefixes
* `TableHeader`: Font weight

## Service Class

Adds a `Service` class to make it easier and more clear to create reusable services to interact with a JSON API. The class supports:

* `GET`, `POST`, `PUT` and `DELETE` requests.
* Automatically configured request Headers (no longer need to set `Content-Type` etc for each request)
* CSRF support.
* Request and Response transforms.
* Global Success and Error actions for triggering automatic actions (such as flash notifications on error).

This should hopefully replace all uses of `Request` or `axios`.

## Helpers

* A new 'insertAt' Ether helper to insert a character in a string at a specified indices

## New components

* Grouped-character component - displays groups with of characters with separator.

## Bug Fixes

* `Alert`: default size has been fixed to `extra-small`.
* `ButtonToggle`: css typo corrected
* `Confirm`: default size has been fixed to `extra-small`.
* `Detail`: Footnote is allowed to expand vertically
* `Heading`: alignment is fixed in IE where `hr` was centring by default
* `Link`: CSS inheritance has been updated to better support buttons.
* `MenuList`: item filter search icon positioning is fixed
* Row clones children when mutating props rather than creating new element to retain refs
* Stop input value being removed from props (fixes Button Toggle issue)

## Deprecations Added

* `Row`: can longer render any immediate children. A Column component has been introduced to maintain the column span, offset and align behaviour.

```javascript
// BEFORE
import Row from 'carbon/lib/components/row';

...

<Row columns='10'>
  <div columnSpan='3' columnOffset='2' columnAlign='right'>
    Content 1
  </div>
  <Pod columnSpan='5'>
    Content 1
  </Pod>
</Row>

// AFTER
import { Row, Column } from 'carbon/lib/components/row';

...

<Row columns='10'>
  <Column columnSpan='3' columnOffset='2' columnAlign='right'>
    Content 1
  </Column>
  <Column columnSpan='5'>
    <Pod>
      Content 1
    </Pod>
  </Column>
</Row>
```

## data-attributes on components

We have added data-attributes to components to better identify them and their parts within the browser. We have added `data-component` tags on the top level of any component, and `data-element` tags to constituent parts. Developers can also add `data-role` tags to components to uniquely identify specific components within their UI.

## Dependency Update

* Carbon Factory has been upgraded to v0.3.6 - https://github.com/Sage/carbon-factory/releases/tag/v0.3.6

### Gulp updates

* Can pass command line arg to pecify port for demo server.
```bash
gulp --port 1234
```

# 0.36.3

## Component Enhancements

* `DialogFullScreen` now accepts a String for title or any other component.

# 0.36.2

* Hide SplitButton additional buttons instead of removing them.

# 0.36.1

* Removed the style node from `package.json` in table-ajax. This file doesn't exist.

# 0.36.0

* Add `additionalRequestParams` prop to `DropdownFilterAjax`

# 0.35.2

* Hide SplitButton additional buttons instead of removing them.

# 0.35.1

* Ensure that node modules can only upgrade patch versions

# 0.35.0

## Bug Fix

* `ShowEditPod`: `beforeFormValidation` and `buttonAlign` props are now passed to the `Form` as they should be

## InlineInputs Component
A simple `InlineInputs` wrapper component which allows multiple input fields to be displayed horizontally
with a label.

```js
<InlineInputs label='Test Label'>
  <Textbox />
  <Textbox />
</InlineInputs>
```

## Component Enhancements

* `Date` now shows error validation when an invalid date is entered.
* `Flash`: Change error icon to match other notifications (now shows error icon when `as` prop is `error`)
* `Form`: adds error and warning icons (and refactors the summary into its own sub-component)
* `Dialog`: Added `subtitle` prop
* `Input` can now receive an `inputHelp` prop which renders a tooltip after the input field.

## New Validations

* DateWithinRangeValidator checks that a date is within specified bounds.
e.g.
```javascript
  new DateWithinRangeValidator({ limit: 30, units: 'days' }
```

# 0.34.5

## Bug Fix

* `Dropdown`: adds a set of ontouch events to the list in order to stop blurring from happening until after the touch event which fixes a bug with the input update on finger tap on touch screens
* `TableHeader`: fix overflow issue so that tooltip / help components aren't cut off.
* `Decimal`: fix issue where `visibleValue` was not updated after a change to `precision`.

# 0.34.4

## Bug fix

* `Pod`: corrects misalignment caused by centering

# 0.34.3

## Component Enhancements

* `DropdownFilter`: Refactored 'freetext' mode to operate on `value` for an option id, or `visibleValue` for a write-in value.
* `PresenceValidator`: Added `props` and `requireAll` arguments to validate any/all of multiple input properties.

# 0.34.2

## Bug fix

* Fixes onBlur prop passed to `Date`, `Decimal`, `Dropdown`, `DropdownFilter`, and `DropdownFilterAjax` components so it is called instead of ignored
* `I18nHelper`: Number abbreviator allows negative numbers

# 0.34.1

## Component Enhancements

* `MenuItem`: Added `onClick` prop.

# 0.34.0

## Component Enhancements

* `DateRange`: Two new props have been added, `startDateProps` and `endDateProps`, to apply props to the child `Date` components.
* `MultiStepWizard` now allows adding callbacks when clicking on Next/Back button and allows adding validation callback before wizard submission when clicking on Submit button.

## DropdownFilter `freetext` mode

Adds a new mode to `DropdownFilter` which prompts the user with suggest-style filtered options, but also allows typed
entries that do not match any options. If the typed string exactly matches the name of an option, that option is
automatically selected on blur, and the `onChange` event target will specify the option id as `value` and name as
`visibleValue`, just as if it had been clicked. If the typed string does not match any options on blur, it remains as
the input value and `onChange` will carry an empty string `value` and the typed string as `visibleValue`.

Usage:

```
<DropdownFilter options={ options } freetext={ true } onChange={ this.onChange } />
```

# 0.33.2

## Bug fix

* `Portrait`: Fixes image stacking.
* Fixes decimal input displaying error with single negative sign `-`.
* Fixes numeral validation exception with single negative sign `-`.
* Currently active inputs no longer re-validate during `componentWillReceiveProps`, ensuring that duplicate re-validation no longer occurs triggering `-1` error counts.

# 0.33.1

## Bug fix

* Fixes alignment issue in inputs caused by the font size of prefixes differing from values.

# 0.33.0

## Helpers

* The I18n helper now uses the current locale for delimiter and separator.

# 0.32.1

## Bug Fixes

* Validation is now correctly reset when a value is changed externally from the input.

# 0.32.0

## New Validators

* IsBlankValidator

## MountInApp Component

Can be used to integrate React components into pre-existing user interfaces.

```
  <MountInApp targetId="put_carbon_component_here">
    // Children
  </MountInApp>
```

The code above will render all `//Children` components inside of the element with ID=`put_carbon_component_here` found on the page.

## SimpleColorPicker Component

A component that displays squares with color samples that you can choose from.

```javascript
  <SimpleColorPicker
    availableColors={ ['transparent', '#ff0102', '#34ff01'] }
    selectedColor="#34ff01"
    name="settings[color_of_something]"
    onChange={ customEventHandler }
  />
```

## Helpers

* A new 'insertAt' Ether helper to insert a character in a string.
*  It inserts a dash by default, or a custom `newChar`

```javascript
  insertAt('123456', 2);
  // => 12-3456
  insertAt('123456789', 3, { newChar:'/' });
  // => 123/456789
```
To repeat the character at the same interval, set `repeat` to `true`

```javascript
  insertAt('123456', 2, { repeat: true });
  // => 12-34-56
  insertAt('123456789', 3, { newChar:'/', repeat: true });
  // => 123/456/789
```

# 0.31.3

* `legacyEditStyles` prop name has changed to `internalEditButton`.

# 0.31.2

## Bug fix

* `Pod`: bug fixed with link and hover event props being mixed up

# 0.31.1

## Bug fix

* `I18nHelper.formatCurrency`: returns integer with option { precision: 0 }.

# 0.31.0

## MultiStepWizard Component

We have updated MultiStepWizard's default buttons as primary.

## Pod Component

Now takes a legacy style flag that switches the styles back

## Component Enhancements

* `Icon`: Three new props have been added:
  * `bgShape`: 'square', 'rounded-rect', or 'circle'.
  * `bgTheme`: 'warning', 'default', 'error', 'info', 'new', 'success', 'help', or 'maintenance'
  * `bgSize`: 'small' (default), 'medium', or 'large' - only modifies overall icon size if `bgShape` or `bgTheme` is passed.

* `Form`: Two new props have been added, `saveButtonProps` and `cancelButtonProps`, to apply props to Form buttons.

## Helper Enhancements

* `Browser`: A new `postToNewWindow` method has been added, for sending POST data to a new browser window/tab.

## CSS Changes

* Added `$beta` orange color variable

# 0.30.0

## SettingsRow Component

We have added a settings row component for settings pages. It employs the current UX standard for the appearance of settings pages. Title, description, and any details (accepts nodes) are formatted into the header, while children are rendered in the input cell. Renders nothing if no children present.

```
<SettingsRow
  className='mysetting-row'
  title='My Setting'
  description='Some descriptive text'
  description={ <span>Detailed description</span> }> }
>
  <Checkbox label='Enable my setting' />
  <div>Some other blurb about the setting</div>
</SettingsRow>
```

## CSS Changes

* Portrait initials are now dark grey on grey

## Component Enhancements

* `Heading`: One new prop has been added, `separator`, to show a 2x50px separator between title and subheader.
* All input components can now render an icon using the prop `icon`.
* `Portrait`: Now displays an icon in place of a blank box when the image has not been set and the initials are an empty string.

# 0.29.3

## Bug Fixes

* single quote(') is valid in email address now.

# 0.29.2

## Bug Fixes

* Readded the `carbon-tabs` class to the Tabs component.
* Clear any selected rows too in refresh()
* SelectedRows should be reset to the same object it is defined with

# 0.29.1

## CSS Update

* The `default` colour set now uses a lighter grey.

# 0.29.0

## !! BREAKING CHANGES!! :warning:

* error icon on `Date` component is now displayed in place of the calendar icon clicker

### Immutable Helper

* ImmutableHelper.parseJSON now converts javascript objects to regular Maps rather than ordered maps.
* If you require ordered maps you will need to explicitly create them rather than use ImmutableHelper.
* `margin-bottom` has been removed from the message component.

## CSS Changes

* `Navigation-Bar`: line-height has been applied to parent content div rather than children.
* Updated base font CSS to better reflect the Lato font.
* Updated Menu Item CSS to better reflect the Lato font.
* Updated input help text color for accessibility standards.
* Animated Menu Button has been updated with latest font changes.
* Links inside of input warnings are now coloured white.

## Bug Fixes

* `Tabs` now correctly tracks warning state of a tab.
* `Tabs` no longer jumps when changing tab.

## Package Upgrades

* Datepicker has been upgraded the latest version.
* Bowser has been upgraded to the latest version.

## Component Enhancements

* `Message`: Two new props have been added, `border` and `roundedCorners`.
* `Dropdown`: One new prop has been added, `cacheVisibleValue`.
* `Tabs` now can take a prop of 'position' which supports floating to the left and being positioned in a vertical stack.

## Helpers

* A new `humanizeFilesize` helper for converting bytes to a human readable representation.
* `roundForAbbreviation` is added to handle the number element of `abbreviateNumber` as well as forcing any abbreviated number to one decimal place
* `abbreviateCurrency` takes unit value

## Minor Improvements

* Cookie functions added to browser helper
* Fixes vertical alignment of minus icon.

# 0.28.3

* `Tabs`: Tab Heading hover, focus and active states corrected

## Components

* `Icon`: removes SVGs to fallback to icon font until new SVGs designed
* `Flash`, `Message` and `Toast`: all use `flex` for positioning

# 0.28.2

* `Pod`: now accepts a `displayEditButtonOnHover` prop which will hide the edit button until the mouse is hovering over it.
* `Pod`: now accepts a `triggerEditOnContent` prop will trigger the `onEdit` function when clicking the content.
* `Pod`: the colours of an editable pod have been updated to be more consistent.

# 0.28.1

## Bug Fixes

* Fixes reference to utils from the link component.

# 0.28.0

## :warning: Breaking Changes - Visual Styles

Visual improvements to the design of components, which may impact the colors and font styles used.

* Lato font added
* Colors updated
* Table row active and hover styles
* Font sizes for text

## :warning: Breaking Change - Button colors

* Button color is now determined by a `theme` prop.
* If you are using a red or green button, you must pass props of `as` and `theme`.
* i.e. for a red button

```js
<Button theme='red'>
  Foo
</Button>
```

* For a green button

```js
<Button theme='green' as='secondary'>
  Foo
</Button>
```


## I18n Component

We have added a component to handle I18n translations. The component also supports markdown, allowing developers to safely add HTML markup to translations such as bold tags or hyperlinks.

```
<I18n scope="my.translation" options={{ myVar: "foobar" }} markdown={ true } />
```

## Helpers

* `abbreviateNumber` function is provided for adding 'k' and 'm' style abbreviations for large numbers

## Component Enhancements

* `Button`: now accepts a size and theme prop to determine size and color respectively.
* `Decimal` now emits value of 0 on blur if cleared.
* `Icon`: new Icons added - Draft, Github, Twitter, Dribble and Remove
* `Link`: tabindex default and switch control via a prop
* `MenuList`: autofocuses on filter when a menu is opened
* `Link`: pressing `enter` triggers any `onClick` event
* `Rainbow`: Added the config prop to to be able to control the way
the chart is displayed.
* `TableAjax` now accepts `pageSize` prop.

## Poller Helper

* Added callback to poller helper which is called when the terminating condition is not met

## CSS Changes

* Input prefix is now positioned correctly when using inline labels

# 0.27.2

* `Decimal` component can validate properly with alternative i18n settings

## New Components

* `MenuList`: handles simple `ul` based menus

# 0.27.1

* Heading component can now configure it's divider on/off using the prop 'divider'.

# 0.27.0

## :warning: Breaking Change - Default colour for Pill component has changed. :warning:

* The default behaviour for the Pill component was to previously set as `info`. This is now set as `default` which is a grey colour.
* Ensure you check for any implementations of the Pill component where the `as` prop is not defined and set this to `as='info'`.

## :warning: Breaking Change - Date Component requires importing of locales

* The Date component now uses Strict mode and a I18n locale for parsing date.
* If you require multiple locales for your Date component you will need to import them from moment js
* Please see the [moment js docs](http://momentjs.com/docs/#/use-it/browserify/) for more information

## :warning: Breaking Change :warning:

* `Rainbow` expects the Highcharts library to be already loaded. If your project does not include Highcharts, you need to import it before Rainbow.
```js
import 'react-highcharts/dist/bundle/highcharts';
```

## New Components

* Subheader component created to be used with the Table and TableAjax components

## Component Enhancements

* `ShowEditPod` now closes and cancels editing on Escape keydown.
* `ShowEditPod` puts focus on pod if mounted in editing state.
* `Sidebar` no longer renders a close icon if there is no `onCancel` prop.
* `Date` field uses I18n for formats and sanitizes inputs for passing
* `Content` component can take props of `bodyFullWidth` to set component width to 100%;
* `Date` field uses I18n for formats and sanitizes inputs for passing
* `Step` wizard sub-component now accepts a prop of `enabled`.
* `Table` components now accept an `onPageSizeChange` callback function as a prop.
* `InputValidation` uses `Form` and `Input` in order to ensure messages stay on screen for a short while unless the user hovers on another field
* `Pod` enter triggers edit function and edit element is keyboard accessible
* `Tabs` enter triggers tab load and navigation tabs are keyboard accessible
* `Tabs` focus state is given the same styles as hover state
* `Pager` component now emits which element has changed.
* `Sidebar` now takes a size prop (e.g. `extra-small`, `small`, ...`extra-large`)

## Dependencies

* Moment JS bumped to version 2.15.1

# 0.26.1

## Component Enhancements

* `Decimal` component can prevent decimal value from exceeding the precision setting

# 0.26.0

## New Components

* `Create` component: supplies a button for creating new artefacts.
* Detail component

## Component Enhancements

* `Content` now has additional display options to customise the alignment, to render inline with it's title and to customise the title's width.
* `Link` component now has a prop of `iconAlign` to align icons to the right of the link's text.
* `Row` component can now be given a size to control the size of the gutter using the prop `gutter` (eg. `extra-small`, `small`, `medium`, `large` or `extra-large`).
* `Row` can enable `columnDivide` to add dividing lines between columns.
* `ShowEditPod` requires a tab press to focus on the first field of the contained form rather than automatically focusing on the first field

## Minor Improvements

* Inputs now reset parent tabs error state when unmounted
* Valid Date entry formats can be overridden via I18n
* add helper to focus on input field
* Table Header - sort column no longer overlaps text when right aligned
* Add a currencyFormatter helper to the i18n helpers
* Editable Pod width can be set to full width by setting the prop `editContentFullWidth` to true.
* Refactor Icon component into separate file SVGs
* Ensure portrait component uses https for gravatar images.

## CSS Changes

* Have increased pill font size and weight
* Carbon Components CSS now imports from relative paths
* removes uneccessary space from clearfix in `Row` component
* Aligned MultiActionButton icon to center
* `Content` components now handles wrapping more robustly with single words longer than the content width wrapping correctly
* `Filter` handles it's child inputs more robustly by over-riding widths and margins when children are displayed inline
* Darken colour of text--secondary
* Fieldset - readonly fields maintain border
* Remove italics from text--inactive
* Have increased pill font size and weight
* Carbon Components CSS now imports from relative paths

## Bug Fixes

* Allow carbon to be incorporated into webpack project
* Removed footer from datepicker. This will be reverted in the React 15 Upgrade
* The CSS for applying clears to Row columns has been fixed.
* Tooltips now close when component receives new props.
* Text Area now scrollable except when expandable.
* Pod lifecycle methods are no longer defined as class properties.
* Input validation decorator was not re-checking validity for warnings
* Table sort arrows now point in the correct direction.
* `Pod` applies props to it's container rather than the first child of that container keeping things consistent
* `Pod` filters out any `title` that is not a string before it is applied as an HTML attribute to the underlying element stopping `Object` being output as a browser generated tooltip

# 0.25.4

## Bug Fixes

* Form now tracks error and warning count on instance as well as in state.

# 0.25.3

# Bug Fixes

* Tabs component - added check to ensure that onTabChange is not called if the selectedTabId prop is changed to the existing state of the tabs component

# 0.25.2

## Bug Fix

* Row now supports immutable children.
* Row columns now clear when there are more columns than the defined number.
* Editable Pod is now aligned properly with title.

# 0.25.1

## Bug Fix

* Additional classes were not being applied to the Pod element, this has now been fixed.
* Added missing icon for "entry".

# 0.25.0

## MAJOR VISUAL/LAYOUT CHANGES:

### Updated Carbon Icons Font

New pixel perfect icon font has been added.

### Added Lato as base text font

Lato has now been added as the base font for applications, there are 4 weights introduced, 300(light), 400(regular), 600(semi-bold) and 700(bold). For performance, 3 of the 4 new weights used the Google Font CDN network and the 4th is added via assets.

### CSS and Structural Changes to Pod

The markup structure for pods has been modified, including some adjustments to Pod padding.

The edit action for a Pod has been modified to sit outside of the Pod.

# 0.24.2

## Bug Fix

* Tabs component - added check to ensure that onTabChange is not called if the selectedTabId prop is changed to the existing state of the tabs component

# 0.24.1

* Improves Flash component timeout behaviour.

# 0.24.0

## Carbon Factory Upgrade v0.1.0
* [Carbon Factory Release Notes](https://github.com/Sage/carbon-factory/releases/tag/v0.1.0)

## Updated Flash component API

As well as just a string, the Flash component will now receive a message value with the following:

 * A string: `"Alert"`
 * An array: `["Message One", "Message Two"]`
 * An object with description: `{ description: "My description" }`
 * An object of key/value pairs: `{ first_name: "is required", last_name: "is required" }`
 * An object with description with nested key/value pairs:
   `{ description: { first_name: "is required", last_name: "is required" } }`

# 0.23.1

## Bug Fix

* Tabs component - added check to ensure that onTabChange is not called if the selectedTabId prop is changed to the existing state of the tabs component

# 0.23.0

## Breaking Change - Additional functionality for initialSelectedTabId prop in Tabs component

* Renamed initialSelectedTabId to selectedTabId and onTabClick to onTabChange in the Tabs component
* If selectedTabId is updated the visible tab will change to the value of selectedTabId, this will call the onTabChange function if set.

## Minor Improvements

* Pod component now accepts a alignTitle prop.
* Checkbox input now has `important` set on position.
* Tooltip Decorator now protects against no target or tooltip rendered in the DOM

# 0.22.1

## Bug Fix

* ShowEditPod shows edit content when controlled externally

# 0.22.0

## Breaking Change - CSS Naming

* We have renamed all of our styles to be prefixed with `carbon-` rather than `ui-`. This is to avoid conflicts with existing open source libraries like jQuery UI.

### Example of the CSS Name Change
```
// Before:
.ui-button-toggle__icon--large

// After:
.carbon-button-toggle__icon--large
```

Please ensure you check your application carefully to update any references to these styles when upgrading.

## Minor Improvements

* Show edit pod can now be controlled via props
* Make heading font styles more flexible, providing `h*`, `.h*` and `@include h*()`
* Allow ShowEditPod to receive `false` in its `onEdit` prop to skip rendering of the default edit icon
* Added a 'Payment' icon and a 'Key' icon.
* ShowEditPod now animates between the two states

# 0.21.2

## Minor Improvements

* Help component now opens links in a new tab.

# 0.21.1

## Minor Improvements

* PresenceValidator now returns false for strings that consist only of spaces

# 0.21.0

## New Icons

* Print
* Pdf
* Csv
* Message

## Minor Improvements
* Link now accepts tooltip props to apply a tooltip to the link. This can be used with the Action Toolbar to apply tooltips to the icon links.
* Input components now accept an onPaste prop.
* Add character count to textarea
* Form now accepts a `onSubmit` prop which is only called when the form is valid.
* AppWrapper now has a minimum width of 958px.
* SUG-19: Change padding for the MessageComponent when transparent and non dismissable. When transparent is applied the padding reduces to 2px, but if it's dismissable it enlarges to it's original to prevent overlap.
* Allows `Link` component to handle `mailto:` as an href prefix, previously the `to:` would have been stripped from the string
* Fix error count, when input gets disabled

# 0.20.0

## Breaking Changes

* The CSS for inputs and icons associated with inputs has changed. If you have overridden this CSS in you code, this may break your input CSS.

## New Components

* Heading - useful for page titles.
* ShowEditPod - Inline editing of fields
* Date Range - Allows start and end date setting with validation for invalid date combinations.

## History and Browser Status

The router's history object is now accessible:

```js
import { history } from 'carbon/lib/utils/router';
```

With the history object you can control the DOM for any UI that uses React Router. For more information see the guides https://github.com/ReactJSTraining/history/tree/master/docs

## Link Prefixes

The `Link` component can now have its `href` or `to` props prefixed to customise the type of link it is (regular or react router).

For example:

```js
<Link href="to:/foobar">My React Router Link</Link>
```

## Router transitions

* The window will automatically scroll to the top when the route is transitioned

## Red and Green Buttons

The `Button` component can now have red and green themes, set using the `as` prop.

## New Icons

* Information
* Sync
* Progress
* Submitted
* Completed

## Minor Changes

* A Sass variable has been introduced to define the path where fonts are located.
* Pod title size has been reduced to more accurately match the demo.
* Secondary Content components font weight has been standardised.
* The `children` prop for the Help component is no longer required.
* Sibling Content components now have a top margin for spacing.
* Button height has been fixed for buttons that behave like links.
* Adds inline help for radio button.
* Fixes inline help for checkboxes.
* Radio Button sprite has been given a fixed size.
* Increase textTag font-spacing from 0.5 to 0.8.
* Button can receive a prop of `to`.
* Fixes fieldset and input margin when rendered on top of one another.
* Fixes position of icon in dropdown button.
* Fixes error icon position for inputs with field help.
* AppWrapper has been increased to 1600px and some padding has been added.
* Form now accepts a prop of `save` which can be used to hide the save button.

# 0.19.0

## Major Changes

!! Babel upgraded to Version 6
* When updating the latest version it is recommend to remove node modules `rm -rf node_modules` and reinstall `npm install`

!! Phantom JS Upgraded to version 2
* This may cause a few tests that were giving false positives to fail

## New Components

* Profile - User to show portrait with name and email.
* AppWrapper - confines your content to the width of your application.
* Menu
* NavigationBar

## Input Label Padding

* All input label padding has been slightly increased.

## Help Updates

* Help component has been updated with a new icon.
* Input Label decorator has been fixed to render the help class for labelHelp.

## Acronymize Function

* We have added an `acronymize` function to the Ether util, which will create an acronym from a given string.

## Dropdown component updates

* All dropdowns now allow keying up and down through the list

## Polling helper

* A polling helper has been added that performs customizable ajax polling.

## New Icons

* Help
* Chevron

# 0.18.1

## Minor Changes

* Portrait extra small size has been changed from `20px` to `25px`.
* Portrait can have a dark background.
* Fixes issue with Portrait size when image would not render.
* Disabled Pill's colours have been updated.
* Individual and Business SVGs have been updated in Icon.

# 0.18.0

## !! BREAKING CHANGE !!

* Renamed Browser `redirectUrl` method to `redirectTo`

## New Components

* Fieldset - stacks inputs rendered as children to the `Fieldset` component.
* Carousel - can be used to display a gallery of slides.

## CSS Module Update

Added margin and padding `0` to the base CSS.

## Uniform Sizing

All components that take a Size Prop have been unified to accept the following

```
extra-small
small
medium-small
medium
medium-large
large
extra-large
```

If you are using the default size of a component there is no change needed except for the `Spinner`

### Component Breakdown

#### Animated Menu Button
  * Added `extra-small`
  * !! CHANGED - `smed to `medium-small`
  * !! CHANGED - `mlarge` to `medium-large`
  * Added `xlarge`

#### Portrait
  * Added `extra-small`
  * !! CHANGED - `smed to `medium-small`
  * Added `medium`
  * !! CHANGED - `mlarge` to `medium-large`
  * Added `xlarge`

#### Spinner
  * !! CHANGED - default is now `medium`

  * Added `extra-small`
  * !! CHANGED - `smed to `medium-small`
  * Added `medium`
  * !! CHANGED - `mlarge` to `medium-large`
  * Added `xlarge`

#### Dialog
  * !! CHANGED - `xsmall` to `extra-small`
  * !! CHANGED - `smed to `medium-small`
  * !! CHANGED - `med` to `medium`
  * !! CHANGED - `mlarge` to `medium-large`
  * Added `xlarge`

## Link (React Router)

Our Link component now supports the React Router. Instead of passing a `href` prop, pass a `to` prop and it will use React Router to navigate.

## Pod Updates

* Pod can now receive a prop of `onEdit` - if this is a String it will use it as a `to` prop on a Link component, if it is a Function it will apply it as an `onClick` handler, if it is an object it will apply it's props to the Link.
* Pod has an additional padding size added of `extra-large`.
* Pod now applies any additional props to it's top most child element.
* We have added a tertiary pod theme.

## Content Updates

Content now has a `secondary` theme which can be applied using the `as` prop.

## Label Updates

* You can supply a `input-width` prop to any input to define its width.

## Modal Updates

### Change in functionality!

Modal

  * Modal no longer closes on background click
  * New prop `disableEscKey` is defaulted to false
  * Changes will also effect Dialog, Sidebar etc...

Dialog

  * New props `showCloseIcon` (defaulted to true) which show and hides the close icon

## Promises

Promises Polyfill. Carbon now contains a ES6 Promises helper which can be imported by

```javascript
  import from 'carbon/lib/utils/promises';
```

## Notifications Updates

Message

  * New props `transparent` (defaulted to false) which if set to true sets the background to transparent

## Decimal

* Decimal can now receive a prop of precision

## Split Button

 * Small CSS change to remove gap in Safari

## Input Validation

* Validation icons now position themselves relative to width of input field when label is inline.

# 0.17.1

## Minor Improvements

* Add paperclip SVG to Icon

# 0.17.0

## New Components

* Multi Step Wizard

## Minor Improvements

* Add edit SVG to Icon
* Supports Ajax call for error validation

# 0.16.1

* Add reload function to browser helper

# 0.16.0

## Minor Improvements

* Adding user class names to tabs.
* Authorize Objects in dialog title

## Browser Helper

Added a redirect action made by the browser. It is now easier to redirect to url

```
import Browser from 'carbon/lib/utils/helpers/browser';

Browser.redirectUrl(url)
```

# 0.15.0

## New Components

* ButtonToggle.

## New Features

* Warnings are now ready to use on form inputs, using the same API as validations you can supply an array as a prop to an input:

```
<Textbox warnings={[ new MyWarning ]} />
```

## Bug Fixes

* CSS fixes to input error icon and error message.
* CSS fixes to input placeholder text for IE11.

# 0.14.4

## Bug Fixes

* Fixes no results row in Table to span all columns.
* Fixes issue in Tabs where initialSelectedTabId was ignored

# 0.14.3

## Bug Fixes

* Fixes a loading row in Table to span all columns.

# 0.14.2

## Minor Changes

* Disable multi select for single row in a table

# 0.14.1

## Minor Changes

* Add ability to set custom labels on Confirm dialog.
* Fixes scrollbar fixed height.
* Fixes word break on tooltips.

# 0.14.0

## !! BREAKING CHANGE !!

* Selectable table rows now emit an object instead of an array, containing more information about the selected rows.

## Minor Changes

* Sidebar now scrolls on overflow
* Adds `$app-light-font-family` Sass variable.
* Adds `$app-medium-font-family` Sass variable.
* Icons - plus, minus, processing. Update contact icons
* Improve tile footer style

# 0.13.0

* A developer can choose for a Table to not automatically render with a `tbody`, allowing them to manually render it `<Table tbody={ false }>`.
* Performance improvements for validation messages.
* Inputs can be rendered with fake inputs, useful for pages with lots of inputs where performance can be an issue.
* Number does not show undefined when value props is not provided and user enter alphabets
* Adds external link icon.
* Adds new colors: `$grey-dark-blue-5`, `$grey-header`.

# 0.12.2

* Stores will now throw an error if an invalid action is dispatched.
* Fixes translation issues with Save and Cancel buttons in Form component.
* Fixes error with refresh method on Table, when Table does not have an ActionToolbar.
* Adds `business` and `individual` icons.

### Modal Updates

* Alert and Confirm have been updated to accept the dialog size prop. Default sizes remain unchanged.

# 0.12.1

* Fixes overflow bug on Table component.
* Fixes colors for recently added icons.

# 0.12.0

## Minor Improvements

* Tabs emits a onTabClick event when on the headers is clicked
* Add phone, email, location and mobile icons
* Table now has a `refresh` method to force retrieve data.

## Bug Fixes

* CSS prevent multi action siblings overlapping
* First columns in tables have additional left padding.
* Page size sets 1 of 1 when there are no records.

# 0.11.0

* Tabs remember the last one they were on when going back in the browser.

## Bug Fixes

* Selectable Tables stopPropagation when selecting checkboxes.

# 0.10.0

* Adds loading and empty data states to Table component.

## Bug Fixes

* CSS fixes to Portrait.
* CSS fixes to Spinner.
* CSS fixes to Pill.

# 0.9.2

* MulitActionButton Classes more specific

# 0.9.1

## Bug Fixes

* Various UI Fixes:
  * MultiActionButton toggle placement.
  * Removed Tab padding.
  * Fixed Button height to 31px.

# 0.9.0

## New Components

* Multi Action Button

## Selectable Table Rows

* Table and TableAjax now have props of `selectable` and `highlightable`, enabling selectable or highlightable rows. Each event also emits events which can be used by developers with props of `onSelect` or `onHighlight`. Developers can also manually control the highlighting or selecting of rows using the same props on TableRow components.
* Selectable rows also enables an action toolbar for the table, for which actions can be defined using the `actions` prop.

## CSS

* Created CSS utility to handle generic CSS.

## Misc

* Inline labels can now be aligned right.
* Added 'small' button option - renders pill-like secondary button.
* Made portrait inline-block to allow label to sit inline.
* Added a 'refresh' svg icon to the icon component.
* Form component can now set custom `saveText` as a prop.
* Pill styling tweaked slightly.
* Made portrait inline-block to allow label to sit inline.
* Updated portrait colour for when no image is loaded.
* Update Radio Button and Checkbox colour when disabled and checked.

## Bug Fixes
* Allow tooltip to decorate class that lacks componentProps method.
* Records value typecast to number for i18n in Pager

# 0.8.1

## Bug Fixes

* Fixed CSS load order issue which caused icons to break their positioning.

# 0.8.0

## Improvements

* Improved store reset. `store.reset()` will now reset the store to its initial data, whether or not history is enabled.
* Inputs can now have field help. Pass `fieldHelp='help message'` to any input.
* Inputs can now have label help. Pass `labelHelp='help message'` to any input.
* Add `thead` prop to `Table` component that allows you to set a row wrapped in a `thead` tag.

## New Components

* Sidebar - with sidebar header
* Portrait
* Content
* Help - An info icon with a tooltip.
* Tooltip

## Layout Updates

* Row margin has been reduced to `15px`.
* Pod component now receives two additional props:

  * `border` - allows developers to disable border.
  * `padding` - allows developers to have control over padding size.

* Message style has changed to follow toast style
* Pill style has changed

## Improved Dialog

* Dialog now takes a prop of `disableBackground` which is true by default.

## Improved Form

* `validate()` can now be called via `this.context.form`

## New Validators

* Inclusion
* Exclusion

## Misc

* Added utility classes for styling text.
* Format i18n error number for numeric validation.
* Allow Tables to shrink in size using the `shrink` prop.
* Link component can now display with an icon.
* Child components of Row can now use a `columnAlign` prop.
* Toast onDismiss is now optional

## New Decorators

* Tooltip Decorator - currently available on Icon and Textbox.

## Bug Fixes

* Fixes alignment issue with SplitButton when using anchors.
* Row component will not break with zero children or children of `null` or `undefined`.

# 0.7.1

## Updates

* Moves the validation logic in Form component to its own method.
* Adds `validateOnMount` prop to Forms.
* Help Components on inputs with labels.

# 0.7.0

## New Components

* Pager
* Filter
* Table Ajax

## Bug Fixes

* TableCell and TableHeader can receive additional props.
* Inputs no longer render a label if the input has no name or label props.

## New functionality

* Table and TableHeader have been updated to allow sorting.
* Tabs - Passing a prop of align='right' will align tab headers to the right

# 0.6.0

## Improve Date widget

Improve the existing Date widget to allow passing in `minDate` and `maxDate`.

## I18nHelper

An I18nHelper has been created to help with formatting decimal numbers.

## Should Component Update Decorator

Supplies base shouldComponentUpdate

## toArray

We have added a helper method to convert strings into arrays, for example:

`"foo[bar][baz]"` into `["foo", "bar", "baz"]`.

## ImmutableHelper parseJSON

The parseJSON method now converts all integers to strings for consistency

## Bug Fixes

* We have inserted an engine dependency for npm version 3. This is to help mitigate any issues of users reporting issues when installing with npm version 2.

## New Components

* Spinner
* RadioButton

# 0.5.3

## Bug Fixes

* Fixed numeral validator so it returns the correct type of validator.

# 0.5.2

## Bug Fixes

* Fixed I18n translation for integer validation.

# 0.5.1

## Bug Fixes

* `autoFocus` no longer automatically opens lists or datepickers on Dropdown and Date components.
* Update validations i18n to use `errors.messages` instead of `validations`
* Bluring of DropdownFilter/DropdownFilterAjax does not throw a js error when no items exist

# 0.5.0

## !BREAKING CHANGE! Validations have been converted into classes

We have converted Validations provided by Carbon into classes. This means that you need to create an instance when you want to use them.

For example, you would need to change:

```js
<Textbox validations={ [PresenceValidator()] } />
```

To this:

```js
<Textbox validations={ [new PresenceValidator()] } />
```

This allows better inspection of the validator, and the ability to modify params on the class.

## Disabled class for inputs

We now add a `common-input--disabled` class to the component when its input is disabled

## Bug Fixes

* Inputs with multiple validations now validate correctly.
* DropdownFilter now parses its filter before creating a Regular Expression.
* Split Button has been given a fixed height to resolve UI issues.
* Dropdown up and down arrows now work with options that use strings for IDs.
* We now use the `$grey-dark-blue-40` color for placeholders in inputs

# 0.4.0

## New Components

* SplitButton.

## New Validations

### Numeral Validation

Checks numeral type (Integer of Decimal)
Checks if value is equal, greater than, less than

```javascript
// Integer with a min value of 8
<Number validations={ [NumeralValidator({ integer: true, min: 8 })] }/>

// Decimal with a between 8 and 20
<Number validations={ [NumeralValidator({ integer: true, min: 8, max: 20 })] }/>

// Decimal exactly 3.142
<Number validations={ [NumeralValidator({ is: 3.142 })] }/>
```

### Length Validation

Checks the length of a number of a string

```javascript
// length is greater than or equal to 8:
<Textbox validations={ [ LengthValidator({ min: 8 }) ] });

// length is less than or equal to 8:
<Textbox validations={ [ LengthValidator({ max: 8 }) ] });

// length is between 5 and 10 characters:
<Number validations={ [ LengthValidator({ min: 5, max: 10 }) ] });

// length is 10 characters:
<Number validations={ [ LengthValidator({ is: 10 }) ] });
```

### Regex Validation

Applies a regex validation to the input

```javascript
<Textbox validations={ [RegexValidator({ format: (/[A-Z]{5}/) }) ] }/>
```

### Email Validation

Applies a email validation to the input

```javascript
<Textbox validations={ [ EmailValidator() ] }/>
```

## Prefix for inputs

We have added a new feature for input components which allows developers to output a prefix to the input.

```js
<Textbox prefix="foo" />
```

## Updated visuals for Toast Notifications and Tabs

* Toast notifications have had updated styling applied to them, based on new designs.
* Colour updates to Tabs, to align with design updates
* New colour variables added

## Misc

* Button component will now render a stylised `anchor` instead of a `button` if passed a `href` prop.

## Bug Fixes

* Add i18n to form buttons

# 0.3.3

* Performance updates to inputs. We also now provide a `shouldComponentUpdate` method which can be reused in custom components.
* Inputs that are detached from a form no longer update error count.

# 0.3.2

## Bug Fixes

* Form no longer validates disabled fields on submit.
* Form inputs are tracked by a guid now, rather than input name.
* Autocomplete is disabled for all inputs by default.
* Locks version numbers to try and mitigate incompatabilities with third party modules.

# 0.3.1

## Bug Fixes

* SVG icons inside toast component now re-render properly.

# 0.3.0

## Handler Pattern

Carbon now has a simple handler pattern implementation. For more information, see [the guide](https://github.com/Sage/carbon/blob/master/docs/guides/handlers.md).

## New Components

* Toast
* Message

## Standardised Color/Icon Sets on Components

Several components allow the ability to define a particular `type` or `status`, such as `warning`, `error` or `success`. We have standardised the way this is implemented in components, each of which should use a prop name of `as`.

Similarly, each supported type comes as part of a Sass list variable called `$colorIconSets`. This list can be used in component `scss` files to iterate through the types available and automatically generate the code required for each type. This means each component will automatically update with any new types added to this list.

You can see examples of how this is implemented in the `scss` files for `Pill`, `Flash`, `Banner` or `Toast`.

### Breaking Changes

* Due to the standardisation of using the prop `as`, some components will have breaking changes to accomodate this:
  * Flash
  * Pill
* The `cancelHandler` method on `Dialog` based components has been renamed to `onCancel` to bring in line with the convention we would like to progress with for this kind of action name.
* The `confirmHandler` method on `Confirm` has also been renamed to `onConfirm` to align with the naming convention.

## Bug Fixes

* Dialog now centers itself if open on initialize.

# 0.2.0

## New Components

* Table, TableRow, TableCell, TableHeader
* Confirm
* Animated Menu Button
* Notification
* Pill
* Banner
* Flash

## Tables and Grids - Breaking Change

The previous iteration of grid (InputGrid) was too restrictive, not allowing much flexibility and being too rigid in its implementation. We have now refactored grids creating a Table component with full control and flexibility for the developer. The new way of doing grids also means we no longer need to use complicated immutable helpers we had set up for line items as well as injecting row_id into the store.

The following is an example of how to use the Table component:

```js
import React from 'react';
import { Table, TableRow, TableCell, TableHeader } from 'carbon/lib/components/table';
import Textbox from 'carbon/lib/components/textbox';
import Button from 'carbon/lib/components/button';

class MyView extends React.Component {
  render() {
    // We map the data from the store, to define what a row should look like.
    // Using map allows the developer to define any content they want - this could
    // render text, an input, a button or anything else.
    let tableRows = this.props.data.map((row, index) => {
      <TableRow>
        // This cell renders just text for 'description'.
        <TableCell>
          { row.get('description') }
        </TableCell>

        // This cell renders a textbox for 'name'. We also give it an onChange function. It is
        // important to notice that we bind additional values to this function - 'this' and 'index'.
        // This means that when the function is called it will receive the index as an argument.
        // The store then knows which index in the array of data has been modified and needs to update,
        // the mutation would look something like:
        // `this.data = this.data.setIn(['line_items', action.index, action.name], action.value);`.
        <TableCell>
          <Textbox value={ row.get('name') } onChange={ Actions.nameUpdated.bind(this, index) } />
        </TableCell>

        // This cell renders a button component.
        <TableCell>
          <Button>An Action!</Button>
        </TableCell>
      </TableRow>
    });

    // tableRows is now an array mapped from the data we provided. We also need a table header so
    // lets add that as an additional row in the array (unshift prepends to an array):
    tableRows.unshift(
      <TableRow>
        <TableHeader>Description</TableHeader>
        <TableHeader>Name</TableHeader>
        <TableHeader>Actions</TableHeader>
      </TableRow>
    );

    // We can now render the array of rows as a child of Table.
    return (
      <Table>
        { tableRows }
      </Table>
    );
  }
}

export default MyView
```

The example above should highlight the flexibility available with grids. You can mix input with plain text or any other component, all in the same table. Adding a placeholder row is simple as well:

```js
import React from 'react';
import { Table, TableRow, TableCell, TableHeader } from 'carbon/lib/components/table';
import Textbox from 'carbon/lib/components/textbox';

class MyView extends React.Component {
  render() {
    // Define tableRows.
    let tableRows = this.props.data.map((row, index) => {
      <TableRow>
        <TableCell>
          <Textbox name="description" value={ row.get('description') } onChange={ Actions.valueUpdated.bind(this, index) } />
        </TableCell>

        <TableCell>
          <Textbox name="name" value={ row.get('name') } onChange={ Actions.valueUpdated.bind(this, index) } />
        </TableCell>
      </TableRow>
    });

    // Add header.
    tableRows.unshift(
      <TableRow>
        <TableHeader>Description</TableHeader>
        <TableHeader>Name</TableHeader>
      </TableRow>
    );

    // Add placeholder row. The main difference between a regular row is we are not mapping any data to
    // this row (as it has none). Also, instead of an index, we are passing the data count to the bound
    // action. This means on valueUpdated that it will update the value in the array to an index which
    // does not yet exist - effectively creating the new row.
    tableRows.push(
      <TableRow>
        <TableCell>
          <Textbox name="description" onChange={ Actions.valueUpdated.bind(this, this.data.count()) } />
        </TableCell>

        <TableCell>
          <Textbox name="name" onChange={ Actions.valueUpdated.bind(this, this.data.count()) } />
        </TableCell>
      </TableRow>
    );

    // We can now render the array of rows as a child of Table.
    return (
      <Table>
        { tableRows }
      </Table>
    );
  }
}

export default MyView
```

## Minor

* Decrease width of dropdown icon to 20px

# 0.1.8

## Bug Fixes

* Backported dropdown validation fix.

# 0.1.7

## Bug Fixes

* Fixes bug - 'item is undefined triggered when clicking away from dropdown with option highlighted'.

# 0.1.6

## Bug Fixes

* `startRouter` no longer throws an error if it cannot find an element to render the component to.

# 0.1.5

## Bug Fixes

* Dropdown will always return a string value to any callbacks.

# 0.1.4

## Bug Fixes

* Dropdown components auto select highlighted values on blur.
* Carbon now compiles code to `lib`, allowing developers to no longer require installing babel on their computer.

# 0.1.3

## Bug Fixes

* Fixes validation message width in Firefox.

# 0.1.2

## Bug Fixes

* Tabs can now render a single child

# 0.1.1

* Form submitting state is now controlled by the developer using the `saving` prop.

## Bug Fixes

* Developers can now set the alignment on an input's value using the `align` prop.
* Tab allows null children.

# 0.1.0

## New Components

* Alert
* Link
* Tabs

## Dialog Type Components

  Breaking Change! :warning: Both components now require a `cancelHandler` prop (rather than the `cancelDialogHandler`). :warning:

## Dropdowns

Dropdown components have been refactored. We now have three different kinds:

* Dropdown
* Dropdown Filter
* Dropdown Filter Ajax

## Inputs and Forms No Longer Rely on Name Property

In previous versions of Carbon, all inputs required a `name` property. Some Carbon components would manipulate what this name was, depending on where the input was used.

To keep things simple, and to remove some of the logic behind the scenes, we no longer do any manipulation on input names and the property is no longer a requirement when using a form input.

It is still recommended that you use names on inputs, as they are useful to identify your which input is which. They are also required if you are performing standing HTML form submissions.

## Minor

* Pod has an option to make it collapsible.

## Bug Fixes

* Fixes position and width or validation messages on inputs.
* Fixes re-validating fields when content is pasted into an input.

# 0.0.3

## Bug Fixes

* On successful submit, form components will disable their save buttons to prevent multiple form submissions.

# 0.0.2

## Decimal Component

 An extra validation has been added to decimal to prevent multiple separators from being entered in the input field.

## Dropdown and DropdownSuggest components

Dropdown and dropdown-suggest have been updated. As they share common functionality, dropdown and dropdown-suggest now use a List decorator. This should not affect how you use either component.
* Dropdown now filters results as you type.

## Dialog Cancel button

Dialogs have been updated to pass context to any children components. We have used this to switch the Form Cancel button to use the Dialog's cancel handler when the form is nested in a dialog. This overrides the default history.back method.

## Store, View and Route Utils

We have standardised the utilities we provide to easily set up Flux based applications. This involved a few breaking changes:

### Store

The base Store class is now available from:

```js
import Store from 'carbon/lib/utils/flux/store';
```

When creating your store, initialize it with your application's dispatcher. You must also define the store's data and unique name within its constructor. The following shows the minimum required to set up a store:

```js
import Store from 'carbon/lib/utils/flux/store';
import Dispatcher from 'dispatcher';
import ImmutableHelper from 'carbon/lib/utils/helpers/immutable';

class MyStore extends Store {
  ...
}

let data = ImmutableHelper.parseJSON({});

// init the store with a name, some data, and your dispatcher
export default new MyStore('myStore', data, Dispatcher);
```

### View

The view helper is now available as a flux utility from Carbon. This was done to clarify its intentions. You can import it with:


```js
import { connect } from 'carbon/lib/utils/flux';
```

You can then use the `connect` function to connect a React component to a store:

```js
import React from 'react';
import MyStore from 'stores/my-store';
import { connect } from 'carbon/lib/utils/flux';

class MyComponent extends React.Component {
  render() {
    // the connected store data is available on the state as the store's unique name defined in its constructor
    let val = this.state.myStore.get('myValue');

    return (
      <div>My Component.</div>
    );
  }
}

export default connect(MyComponent, MyStore);
```

This sets up the listeners and data synchronising between the component and the store.

The connect function can connect multiple stores to the component - simply provide them as an array:

```js
connect(MyComponent, [MyStore, MyOtherStore]);
```

### Route

The route helper now returns a specific function:

```js
import React from 'react';
import { Route } from 'react-router';
import { startRouter } from 'carbon/lib/utils/router';

let routes = (
  <Route />
);

startRouter(routes);
```

The `startRouter` function initializes the React router with the given routes. It can also take a second parameter for the HTML target in which to render the React components (by default this uses `document.getElementById('app')`).

## Higher Order Components and Decorators

We now use decorators instead of Higher Order Components in our component library as they are easier to test and result in a tidier and more logical codebase.

Decorators can be found in the `/utils/decorators` directory. So far we have decorators for:

* Input
* Input Icon
* Input Label
* Input Validation

Note: although there is an ES7 Babel transform for decorators, we have opted not to use it for now due to the way in which it compiles and produces missing coverage reports.

## TableFieldsForMany renamed

`TableFieldsForMany` is now called `InputGrid`.

We have renamed this because its original name was based on a Rails convention and was fairly obscure and confusing.

## New Brand
A new style and colour scheme has been applied to the carbon components library. This change will affect all of the components.

## Validations
Validations have changed to a function so that different parameters can be passed to them.

You can now define Validations on a component using the following syntax:

```javascript
<Textbox validations={ [Validation()] } name='valid' />
```

## Misc

* Ran ESLint task and fixed any errors.
* Form provides a serialization method to parse its inputs into data usable for Ajax.
* Forms no longer needs a model name defined.
* Updated Form Cancel Button to use History object.
* Textarea is no longer draggable. Add a expandable={true} prop to make the area height change to fit content
* Input components can now use custom classes.
* Checkbox label now sits inline, and is reversable.
* Added props on inputs for inline labels.
* Added Rainbow chart component.
* Added Tabs component.
* Added Number component.
* Decimal now allows tabbing in and out of the field.
* Date now closes on tab out.


# 0.0.1

Initial prototype release.

Components included:

* Button
* Checkbox
* Date
* Decimal
* Dialog
* Dropdown Suggest
* Dropdown
* Form
* Pod
* Row
* Table Fields for Many
* Table Row
* Textarea
* Textbox

Utils included:

* Events Helper (to help determine keyboard events)
* Immutable Helper (to perform generic tasks with Immutable.js)
* Icons (to include icons from the web font)
* Inputs & Input Validation (generic functionality for inputs)
* Validations (reusable functionality for validations)
* Route Helper (component to provide base route functionality)
* Store Helper (base class for base store functionality)
* View Helper (component to provide base view functionality)<|MERGE_RESOLUTION|>--- conflicted
+++ resolved
@@ -1,10 +1,3 @@
-<<<<<<< HEAD
-# 1.3.0
-
-## Component Enhancements
-
-* `InputValidation`: now accepts a `info` prop to display info-styled icon and message attached to an input.
-=======
 # 1.2.0
 
 ## Dependency Upgrade
@@ -156,6 +149,7 @@
 * `MenuItem`: focus outline is now fully visible when an item is focused.
 * `Table` has a new prop of onConfigure. Displays a configure icon to the left of the table header that triggers the callback onClick.
 * `TableHeader`: improve accessibility of sortable columns. They can now receive focus via the keyboard, and include `aria-sort` and `aria-label` attributes to indicate they are sortable, the current sort direction, and which direction the column will be sorted when sorting is next activated.
+* `InputValidation`: now accepts a `info` prop to display info-styled icon and message attached to an input.
 
 ## Deployment Changes
 
@@ -164,7 +158,6 @@
 ## Other
 Minor changes to guides to reference `carbon-react` in imports.
 
->>>>>>> 87b2a24b
 # 1.1.4
 
 * Update I18nhelper to respect the locale for the delimiter and separator.
