--- conflicted
+++ resolved
@@ -1,14 +1,13 @@
 # 0.0.2.beta
 
-<<<<<<< HEAD
 ## Dropdown and DropdownSuggest components
 
 Dropdown and dropdown-suggest have been updated. As they share common functionality, dropdown and dropdown-suggest now use a List decorator. This should not affect how you use either component.
-=======
+
 ## Dialog Cancel button
 
 Dialogs have been updated to pass context to any children components. We have used this to switch the Form Cancel button to use the Dialog's cancel handler when the form is nested in a dialog. This overrides the default history.back method.
->>>>>>> a16dc8e1
+
 
 ## Store, View and Route Utils
 
