<<<<<<< HEAD
# 0.35.0

## Component Enchancements

* `Date` now shows error validation when an invalid date is entered.
* Change Flash error icon to match other notifications (now shows error icon when `as` prop is `error`)

## New Validations

* DateWithinRangeValidator checks that a date is within specified bounds.
e.g.
```javascript
  new DateWithinRangeValidator({ limit: 30, units: 'days' }
```
=======
# 0.34.5

## Bug Fix

* `Dropdown`: adds a set of ontouch events to the list in order to stop blurring from happening until after the touch event which fixes a bug with the input update on finger tap on touch screens
* `TableHeader`: fix overflow issue so that tooltip / help components aren't cut off.
* `Decimal`: fix issue where `visibleValue` was not updated after a change to `precision`.
>>>>>>> eac8c99e

# 0.34.4

## Bug fix

* `Pod`: corrects misalignment caused by centering


# 0.34.3

## Component Enhancements

* `DropdownFilter`: Refactored 'freetext' mode to operate on `value` for an option id, or `visibleValue` for a write-in value.
* `PresenceValidator`: Added `props` and `requireAll` arguments to validate any/all of multiple input properties.

# 0.34.2

## Bug fix

* Fixes onBlur prop passed to `Date`, `Decimal`, `Dropdown`, `DropdownFilter`, and `DropdownFilterAjax` components so it is called instead of ignored
* `I18nHelper`: Number abbreviator allows negative numbers

# 0.34.1

## Component Enhancements

* `MenuItem`: Added `onClick` prop.

# 0.34.0

## Component Enhancements

* `DateRange`: Two new props have been added, `startDateProps` and `endDateProps`, to apply props to the child `Date` components.
* `MultiStepWizard` now allows adding callbacks when clicking on Next/Back button and allows adding validation callback before wizard submission when clicking on Submit button.

## DropdownFilter `freetext` mode

Adds a new mode to `DropdownFilter` which prompts the user with suggest-style filtered options, but also allows typed
entries that do not match any options. If the typed string exactly matches the name of an option, that option is
automatically selected on blur, and the `onChange` event target will specify the option id as `value` and name as
`visibleValue`, just as if it had been clicked. If the typed string does not match any options on blur, it remains as
the input value and `onChange` will carry an empty string `value` and the typed string as `visibleValue`.

Usage:

```
<DropdownFilter options={ options } freetext={ true } onChange={ this.onChange } />
```

# 0.33.2

## Bug fix

* `Portrait`: Fixes image stacking.
* Fixes decimal input displaying error with single negative sign `-`.
* Fixes numeral validation exception with single negative sign `-`.
* Currently active inputs no longer re-validate during `componentWillReceiveProps`, ensuring that duplicate re-validation no longer occurs triggering `-1` error counts.

# 0.33.1

## Bug fix

* Fixes alignment issue in inputs caused by the font size of prefixes differing from values.

# 0.33.0

## Helpers

* The I18n helper now uses the current locale for delimiter and separator.

# 0.32.1

## Bug Fixes

* Validation is now correctly reset when a value is changed externally from the input.

# 0.32.0

## New Validators

* IsBlankValidator

## MountInApp Component

Can be used to integrate React components into pre-existing user interfaces.

```
  <MountInApp targetId="put_carbon_component_here">
    // Children
  </MountInApp>
```

The code above will render all `//Children` components inside of the element with ID=`put_carbon_component_here` found on the page.

## SimpleColorPicker Component

A component that displays squares with color samples that you can choose from.

```javascript
  <SimpleColorPicker
    availableColors={ ['transparent', '#ff0102', '#34ff01'] }
    selectedColor="#34ff01"
    name="settings[color_of_something]"
    onChange={ customEventHandler }
  />
```

## Helpers

* A new 'insertAt' Ether helper to insert a character in a string.
*  It inserts a dash by default, or a custom `newChar`

```javascript
  insertAt('123456', 2);
  // => 12-3456
  insertAt('123456789', 3, { newChar:'/' });
  // => 123/456789
```
To repeat the character at the same interval, set `repeat` to `true`

```javascript
  insertAt('123456', 2, { repeat: true });
  // => 12-34-56
  insertAt('123456789', 3, { newChar:'/', repeat: true });
  // => 123/456/789
```

# 0.31.3

* `legacyEditStyles` prop name has changed to `internalEditButton`.

# 0.31.2

## Bug fix

* `Pod`: bug fixed with link and hover event props being mixed up

# 0.31.1

## Bug fix

* `I18nHelper.formatCurrency`: returns integer with option { precision: 0 }.

# 0.31.0

## MultiStepWizard Component

We have updated MultiStepWizard's default buttons as primary.

## Pod Component

Now takes a legacy style flag that switches the styles back

## Component Enhancements

* `Icon`: Three new props have been added:
  * `bgShape`: 'square', 'rounded-rect', or 'circle'.
  * `bgTheme`: 'warning', 'default', 'error', 'info', 'new', 'success', 'help', or 'maintenance'
  * `bgSize`: 'small' (default), 'medium', or 'large' - only modifies overall icon size if `bgShape` or `bgTheme` is passed.

* `Form`: Two new props have been added, `saveButtonProps` and `cancelButtonProps`, to apply props to Form buttons.

## Helper Enhancements

* `Browser`: A new `postToNewWindow` method has been added, for sending POST data to a new browser window/tab.

## CSS Changes

* Added `$beta` orange color variable

# 0.30.0

## SettingsRow Component

We have added a settings row component for settings pages. It employs the current UX standard for the appearance of settings pages. Title, description, and any details (accepts nodes) are formatted into the header, while children are rendered in the input cell. Renders nothing if no children present.

```
<SettingsRow
  className='mysetting-row'
  title='My Setting'
  description='Some descriptive text'
  description={ <span>Detailed description</span> }> }
>
  <Checkbox label='Enable my setting' />
  <div>Some other blurb about the setting</div>
</SettingsRow>
```

## CSS Changes

* Portrait initials are now dark grey on grey

## Component Enhancements

* `Heading`: One new prop has been added, `separator`, to show a 2x50px separator between title and subheader.
* All input components can now render an icon using the prop `icon`.
* `Portrait`: Now displays an icon in place of a blank box when the image has not been set and the initials are an empty string.

# 0.29.3

## Bug Fixes

* single quote(') is valid in email address now.

# 0.29.2

## Bug Fixes

* Readded the `carbon-tabs` class to the Tabs component.
* Clear any selected rows too in refresh()
* SelectedRows should be reset to the same object it is defined with

# 0.29.1

## CSS Update

* The `default` colour set now uses a lighter grey.

# 0.29.0

## !! BREAKING CHANGES!! :warning:

* error icon on `Date` component is now displayed in place of the calendar icon clicker

### Immutable Helper

* ImmutableHelper.parseJSON now converts javascript objects to regular Maps rather than ordered maps.
* If you require ordered maps you will need to explicitly create them rather than use ImmutableHelper.
* `margin-bottom` has been removed from the message component.

## CSS Changes

* `Navigation-Bar`: line-height has been applied to parent content div rather than children.
* Updated base font CSS to better reflect the Lato font.
* Updated Menu Item CSS to better reflect the Lato font.
* Updated input help text color for accessibility standards.
* Animated Menu Button has been updated with latest font changes.
* Links inside of input warnings are now coloured white.

## Bug Fixes

* `Tabs` now correctly tracks warning state of a tab.
* `Tabs` no longer jumps when changing tab.

## Package Upgrades

* Datepicker has been upgraded the latest version.
* Bowser has been upgraded to the latest version.

## Component Enhancements

* `Message`: Two new props have been added, `border` and `roundedCorners`.
* `Dropdown`: One new prop has been added, `cacheVisibleValue`.
* `Tabs` now can take a prop of 'position' which supports floating to the left and being positioned in a vertical stack.

## Helpers

* A new `humanizeFilesize` helper for converting bytes to a human readable representation.
* `roundForAbbreviation` is added to handle the number element of `abbreviateNumber` as well as forcing any abbreviated number to one decimal place
* `abbreviateCurrency` takes unit value

## Minor Improvements

* Cookie functions added to browser helper
* Fixes vertical alignment of minus icon.

# 0.28.3

* `Tabs`: Tab Heading hover, focus and active states corrected

## Components

* `Icon`: removes SVGs to fallback to icon font until new SVGs designed
* `Flash`, `Message` and `Toast`: all use `flex` for positioning

# 0.28.2

* `Pod`: now accepts a `displayEditButtonOnHover` prop which will hide the edit button until the mouse is hovering over it.
* `Pod`: now accepts a `triggerEditOnContent` prop will trigger the `onEdit` function when clicking the content.
* `Pod`: the colours of an editable pod have been updated to be more consistent.

# 0.28.1

## Bug Fixes

* Fixes reference to utils from the link component.

# 0.28.0

## :warning: Breaking Changes - Visual Styles

Visual improvements to the design of components, which may impact the colors and font styles used.

* Lato font added
* Colors updated
* Table row active and hover styles
* Font sizes for text

## :warning: Breaking Change - Button colors

* Button color is now determined by a `theme` prop.
* If you are using a red or green button, you must pass props of `as` and `theme`.
* i.e. for a red button

```js
<Button theme='red'>
  Foo
</Button>
```

* For a green button

```js
<Button theme='green' as='secondary'>
  Foo
</Button>
```


## I18n Component

We have added a component to handle I18n translations. The component also supports markdown, allowing developers to safely add HTML markup to translations such as bold tags or hyperlinks.

```
<I18n scope="my.translation" options={{ myVar: "foobar" }} markdown={ true } />
```

## Helpers

* `abbreviateNumber` function is provided for adding 'k' and 'm' style abbreviations for large numbers

## Component Enhancements

* `Button`: now accepts a size and theme prop to determine size and color respectively.
* `Decimal` now emits value of 0 on blur if cleared.
* `Icon`: new Icons added - Draft, Github, Twitter, Dribble and Remove
* `Link`: tabindex default and switch control via a prop
* `MenuList`: autofocuses on filter when a menu is opened
* `Link`: pressing `enter` triggers any `onClick` event
* `Rainbow`: Added the config prop to to be able to control the way
the chart is displayed.
* `TableAjax` now accepts `pageSize` prop.

## Poller Helper

* Added callback to poller helper which is called when the terminating condition is not met

## CSS Changes

* Input prefix is now positioned correctly when using inline labels

# 0.27.2

* `Decimal` component can validate properly with alternative i18n settings

## New Components

* `MenuList`: handles simple `ul` based menus

# 0.27.1

* Heading component can now configure it's divider on/off using the prop 'divider'.

# 0.27.0

## :warning: Breaking Change - Default colour for Pill component has changed. :warning:

* The default behaviour for the Pill component was to previously set as `info`. This is now set as `default` which is a grey colour.
* Ensure you check for any implementations of the Pill component where the `as` prop is not defined and set this to `as='info'`.

## :warning: Breaking Change - Date Component requires importing of locales

* The Date component now uses Strict mode and a I18n locale for parsing date.
* If you require multiple locales for your Date component you will need to import them from moment js
* Please see the [moment js docs](http://momentjs.com/docs/#/use-it/browserify/) for more information

## :warning: Breaking Change :warning:

* `Rainbow` expects the Highcharts library to be already loaded. If your project does not include Highcharts, you need to import it before Rainbow.
```js
import 'react-highcharts/dist/bundle/highcharts';
```

## New Components

* Subheader component created to be used with the Table and TableAjax components

## Component Enhancements

* `ShowEditPod` now closes and cancels editing on Escape keydown.
* `ShowEditPod` puts focus on pod if mounted in editing state.
* `Sidebar` no longer renders a close icon if there is no `onCancel` prop.
* `Date` field uses I18n for formats and sanitizes inputs for passing
* `Content` component can take props of `bodyFullWidth` to set component width to 100%;
* `Date` field uses I18n for formats and sanitizes inputs for passing
* `Step` wizard sub-component now accepts a prop of `enabled`.
* `Table` components now accept an `onPageSizeChange` callback function as a prop.
* `InputValidation` uses `Form` and `Input` in order to ensure messages stay on screen for a short while unless the user hovers on another field
* `Pod` enter triggers edit function and edit element is keyboard accessible
* `Tabs` enter triggers tab load and navigation tabs are keyboard accessible
* `Tabs` focus state is given the same styles as hover state
* `Pager` component now emits which element has changed.
* `Sidebar` now takes a size prop (e.g. `extra-small`, `small`, ...`extra-large`)

## Dependencies

* Moment JS bumped to version 2.15.1

# 0.26.1

## Component Enhancements

* `Decimal` component can prevent decimal value from exceeding the precision setting

# 0.26.0

## New Components

* `Create` component: supplies a button for creating new artefacts.
* Detail component

## Component Enhancements

* `Content` now has additional display options to customise the alignment, to render inline with it's title and to customise the title's width.
* `Link` component now has a prop of `iconAlign` to align icons to the right of the link's text.
* `Row` component can now be given a size to control the size of the gutter using the prop `gutter` (eg. `extra-small`, `small`, `medium`, `large` or `extra-large`).
* `Row` can enable `columnDivide` to add dividing lines between columns.
* `ShowEditPod` requires a tab press to focus on the first field of the contained form rather than automatically focusing on the first field

## Minor Improvements

* Inputs now reset parent tabs error state when unmounted
* Valid Date entry formats can be overridden via I18n
* add helper to focus on input field
* Table Header - sort column no longer overlaps text when right aligned
* Add a currencyFormatter helper to the i18n helpers
* Editable Pod width can be set to full width by setting the prop `editContentFullWidth` to true.
* Refactor Icon component into separate file SVGs
* Ensure portrait component uses https for gravatar images.

## CSS Changes

* Have increased pill font size and weight
* Carbon Components CSS now imports from relative paths
* removes uneccessary space from clearfix in `Row` component
* Aligned MultiActionButton icon to center
* `Content` components now handles wrapping more robustly with single words longer than the content width wrapping correctly
* `Filter` handles it's child inputs more robustly by over-riding widths and margins when children are displayed inline
* Darken colour of text--secondary
* Fieldset - readonly fields maintain border
* Remove italics from text--inactive
* Have increased pill font size and weight
* Carbon Components CSS now imports from relative paths

## Bug Fixes

* Allow carbon to be incorporated into webpack project
* Removed footer from datepicker. This will be reverted in the React 15 Upgrade
* The CSS for applying clears to Row columns has been fixed.
* Tooltips now close when component receives new props.
* Text Area now scrollable except when expandable.
* Pod lifecycle methods are no longer defined as class properties.
* Input validation decorator was not re-checking validity for warnings
* Table sort arrows now point in the correct direction.
* `Pod` applies props to it's container rather than the first child of that container keeping things consistent
* `Pod` filters out any `title` that is not a string before it is applied as an HTML attribute to the underlying element stopping `Object` being output as a browser generated tooltip

# 0.25.4

## Bug Fixes

* Form now tracks error and warning count on instance as well as in state.

# 0.25.3

# Bug Fixes

* Tabs component - added check to ensure that onTabChange is not called if the selectedTabId prop is changed to the existing state of the tabs component

# 0.25.2

## Bug Fix

* Row now supports immutable children.
* Row columns now clear when there are more columns than the defined number.
* Editable Pod is now aligned properly with title.

# 0.25.1

## Bug Fix

* Additional classes were not being applied to the Pod element, this has now been fixed.
* Added missing icon for "entry".

# 0.25.0

## MAJOR VISUAL/LAYOUT CHANGES:

### Updated Carbon Icons Font

New pixel perfect icon font has been added.

### Added Lato as base text font

Lato has now been added as the base font for applications, there are 4 weights introduced, 300(light), 400(regular), 600(semi-bold) and 700(bold). For performance, 3 of the 4 new weights used the Google Font CDN network and the 4th is added via assets.

### CSS and Structural Changes to Pod

The markup structure for pods has been modified, including some adjustments to Pod padding.

The edit action for a Pod has been modified to sit outside of the Pod.

# 0.24.2

## Bug Fix

* Tabs component - added check to ensure that onTabChange is not called if the selectedTabId prop is changed to the existing state of the tabs component

# 0.24.1

* Improves Flash component timeout behaviour.

# 0.24.0

## Carbon Factory Upgrade v0.1.0
* [Carbon Factory Release Notes](https://github.com/Sage/carbon-factory/releases/tag/v0.1.0)

## Updated Flash component API

As well as just a string, the Flash component will now receive a message value with the following:

 * A string: `"Alert"`
 * An array: `["Message One", "Message Two"]`
 * An object with description: `{ description: "My description" }`
 * An object of key/value pairs: `{ first_name: "is required", last_name: "is required" }`
 * An object with description with nested key/value pairs:
   `{ description: { first_name: "is required", last_name: "is required" } }`

# 0.23.1

## Bug Fix

* Tabs component - added check to ensure that onTabChange is not called if the selectedTabId prop is changed to the existing state of the tabs component

# 0.23.0

## Breaking Change - Additional functionality for initialSelectedTabId prop in Tabs component

* Renamed initialSelectedTabId to selectedTabId and onTabClick to onTabChange in the Tabs component
* If selectedTabId is updated the visible tab will change to the value of selectedTabId, this will call the onTabChange function if set.

## Minor Improvements

* Pod component now accepts a alignTitle prop.
* Checkbox input now has `important` set on position.
* Tooltip Decorator now protects against no target or tooltip rendered in the DOM

# 0.22.1

## Bug Fix

* ShowEditPod shows edit content when controlled externally

# 0.22.0

## Breaking Change - CSS Naming

* We have renamed all of our styles to be prefixed with `carbon-` rather than `ui-`. This is to avoid conflicts with existing open source libraries like jQuery UI.

### Example of the CSS Name Change
```
// Before:
.ui-button-toggle__icon--large

// After:
.carbon-button-toggle__icon--large
```

Please ensure you check your application carefully to update any references to these styles when upgrading.

## Minor Improvements

* Show edit pod can now be controlled via props
* Make heading font styles more flexible, providing `h*`, `.h*` and `@include h*()`
* Allow ShowEditPod to receive `false` in its `onEdit` prop to skip rendering of the default edit icon
* Added a 'Payment' icon and a 'Key' icon.
* ShowEditPod now animates between the two states

# 0.21.2

## Minor Improvements

* Help component now opens links in a new tab.

# 0.21.1

## Minor Improvements

* PresenceValidator now returns false for strings that consist only of spaces

# 0.21.0

## New Icons

* Print
* Pdf
* Csv
* Message

## Minor Improvements
* Link now accepts tooltip props to apply a tooltip to the link. This can be used with the Action Toolbar to apply tooltips to the icon links.
* Input components now accept an onPaste prop.
* Add character count to textarea
* Form now accepts a `onSubmit` prop which is only called when the form is valid.
* AppWrapper now has a minimum width of 958px.
* SUG-19: Change padding for the MessageComponent when transparent and non dismissable. When transparent is applied the padding reduces to 2px, but if it's dismissable it enlarges to it's original to prevent overlap.
* Allows `Link` component to handle `mailto:` as an href prefix, previously the `to:` would have been stripped from the string
* Fix error count, when input gets disabled

# 0.20.0

## Breaking Changes

* The CSS for inputs and icons associated with inputs has changed. If you have overridden this CSS in you code, this may break your input CSS.

## New Components

* Heading - useful for page titles.
* ShowEditPod - Inline editing of fields
* Date Range - Allows start and end date setting with validation for invalid date combinations.

## History and Browser Status

The router's history object is now accessible:

```js
import { history } from 'carbon/lib/utils/router';
```

With the history object you can control the DOM for any UI that uses React Router. For more information see the guides https://github.com/ReactJSTraining/history/tree/master/docs

## Link Prefixes

The `Link` component can now have its `href` or `to` props prefixed to customise the type of link it is (regular or react router).

For example:

```js
<Link href="to:/foobar">My React Router Link</Link>
```

## Router transitions

* The window will automatically scroll to the top when the route is transitioned

## Red and Green Buttons

The `Button` component can now have red and green themes, set using the `as` prop.

## New Icons

* Information
* Sync
* Progress
* Submitted
* Completed

## Minor Changes

* A Sass variable has been introduced to define the path where fonts are located.
* Pod title size has been reduced to more accurately match the demo.
* Secondary Content components font weight has been standardised.
* The `children` prop for the Help component is no longer required.
* Sibling Content components now have a top margin for spacing.
* Button height has been fixed for buttons that behave like links.
* Adds inline help for radio button.
* Fixes inline help for checkboxes.
* Radio Button sprite has been given a fixed size.
* Increase textTag font-spacing from 0.5 to 0.8.
* Button can receive a prop of `to`.
* Fixes fieldset and input margin when rendered on top of one another.
* Fixes position of icon in dropdown button.
* Fixes error icon position for inputs with field help.
* AppWrapper has been increased to 1600px and some padding has been added.
* Form now accepts a prop of `save` which can be used to hide the save button.

# 0.19.0

## Major Changes

!! Babel upgraded to Version 6
* When updating the latest version it is recommend to remove node modules `rm -rf node_modules` and reinstall `npm install`

!! Phantom JS Upgraded to version 2
* This may cause a few tests that were giving false positives to fail

## New Components

* Profile - User to show portrait with name and email.
* AppWrapper - confines your content to the width of your application.
* Menu
* NavigationBar

## Input Label Padding

* All input label padding has been slightly increased.

## Help Updates

* Help component has been updated with a new icon.
* Input Label decorator has been fixed to render the help class for labelHelp.

## Acronymize Function

* We have added an `acronymize` function to the Ether util, which will create an acronym from a given string.

## Dropdown component updates

* All dropdowns now allow keying up and down through the list

## Polling helper

* A polling helper has been added that performs customizable ajax polling.

## New Icons

* Help
* Chevron

# 0.18.1

## Minor Changes

* Portrait extra small size has been changed from `20px` to `25px`.
* Portrait can have a dark background.
* Fixes issue with Portrait size when image would not render.
* Disabled Pill's colours have been updated.
* Individual and Business SVGs have been updated in Icon.

# 0.18.0

## !! BREAKING CHANGE !!

* Renamed Browser `redirectUrl` method to `redirectTo`

## New Components

* Fieldset - stacks inputs rendered as children to the `Fieldset` component.
* Carousel - can be used to display a gallery of slides.

## CSS Module Update

Added margin and padding `0` to the base CSS.

## Uniform Sizing

All components that take a Size Prop have been unified to accept the following

```
extra-small
small
medium-small
medium
medium-large
large
extra-large
```

If you are using the default size of a component there is no change needed except for the `Spinner`

### Component Breakdown

#### Animated Menu Button
  * Added `extra-small`
  * !! CHANGED - `smed to `medium-small`
  * !! CHANGED - `mlarge` to `medium-large`
  * Added `xlarge`

#### Portrait
  * Added `extra-small`
  * !! CHANGED - `smed to `medium-small`
  * Added `medium`
  * !! CHANGED - `mlarge` to `medium-large`
  * Added `xlarge`

#### Spinner
  * !! CHANGED - default is now `medium`

  * Added `extra-small`
  * !! CHANGED - `smed to `medium-small`
  * Added `medium`
  * !! CHANGED - `mlarge` to `medium-large`
  * Added `xlarge`

#### Dialog
  * !! CHANGED - `xsmall` to `extra-small`
  * !! CHANGED - `smed to `medium-small`
  * !! CHANGED - `med` to `medium`
  * !! CHANGED - `mlarge` to `medium-large`
  * Added `xlarge`

## Link (React Router)

Our Link component now supports the React Router. Instead of passing a `href` prop, pass a `to` prop and it will use React Router to navigate.

## Pod Updates

* Pod can now receive a prop of `onEdit` - if this is a String it will use it as a `to` prop on a Link component, if it is a Function it will apply it as an `onClick` handler, if it is an object it will apply it's props to the Link.
* Pod has an additional padding size added of `extra-large`.
* Pod now applies any additional props to it's top most child element.
* We have added a tertiary pod theme.

## Content Updates

Content now has a `secondary` theme which can be applied using the `as` prop.

## Label Updates

* You can supply a `input-width` prop to any input to define its width.

## Modal Updates

### Change in functionality!

Modal

  * Modal no longer closes on background click
  * New prop `disableEscKey` is defaulted to false
  * Changes will also effect Dialog, Sidebar etc...

Dialog

  * New props `showCloseIcon` (defaulted to true) which show and hides the close icon

## Promises

Promises Polyfill. Carbon now contains a ES6 Promises helper which can be imported by

```javascript
  import from 'carbon/lib/utils/promises';
```

## Notifications Updates

Message

  * New props `transparent` (defaulted to false) which if set to true sets the background to transparent

## Decimal

* Decimal can now receive a prop of precision

## Split Button

 * Small CSS change to remove gap in Safari

## Input Validation

* Validation icons now position themselves relative to width of input field when label is inline.

# 0.17.1

## Minor Improvements

* Add paperclip SVG to Icon

# 0.17.0

## New Components

* Multi Step Wizard

## Minor Improvements

* Add edit SVG to Icon
* Supports Ajax call for error validation

# 0.16.1

* Add reload function to browser helper

# 0.16.0

## Minor Improvements

* Adding user class names to tabs.
* Authorize Objects in dialog title

## Browser Helper

Added a redirect action made by the browser. It is now easier to redirect to url

```
import Browser from 'carbon/lib/utils/helpers/browser';

Browser.redirectUrl(url)
```

# 0.15.0

## New Components

* ButtonToggle.

## New Features

* Warnings are now ready to use on form inputs, using the same API as validations you can supply an array as a prop to an input:

```
<Textbox warnings={[ new MyWarning ]} />
```

## Bug Fixes

* CSS fixes to input error icon and error message.
* CSS fixes to input placeholder text for IE11.

# 0.14.4

## Bug Fixes

* Fixes no results row in Table to span all columns.
* Fixes issue in Tabs where initialSelectedTabId was ignored

# 0.14.3

## Bug Fixes

* Fixes a loading row in Table to span all columns.

# 0.14.2

## Minor Changes

* Disable multi select for single row in a table

# 0.14.1

## Minor Changes

* Add ability to set custom labels on Confirm dialog.
* Fixes scrollbar fixed height.
* Fixes word break on tooltips.

# 0.14.0

## !! BREAKING CHANGE !!

* Selectable table rows now emit an object instead of an array, containing more information about the selected rows.

## Minor Changes

* Sidebar now scrolls on overflow
* Adds `$app-light-font-family` Sass variable.
* Adds `$app-medium-font-family` Sass variable.
* Icons - plus, minus, processing. Update contact icons
* Improve tile footer style

# 0.13.0

* A developer can choose for a Table to not automatically render with a `tbody`, allowing them to manually render it `<Table tbody={ false }>`.
* Performance improvements for validation messages.
* Inputs can be rendered with fake inputs, useful for pages with lots of inputs where performance can be an issue.
* Number does not show undefined when value props is not provided and user enter alphabets
* Adds external link icon.
* Adds new colors: `$grey-dark-blue-5`, `$grey-header`.

# 0.12.2

* Stores will now throw an error if an invalid action is dispatched.
* Fixes translation issues with Save and Cancel buttons in Form component.
* Fixes error with refresh method on Table, when Table does not have an ActionToolbar.
* Adds `business` and `individual` icons.

### Modal Updates

* Alert and Confirm have been updated to accept the dialog size prop. Default sizes remain unchanged.

# 0.12.1

* Fixes overflow bug on Table component.
* Fixes colors for recently added icons.

# 0.12.0

## Minor Improvements

* Tabs emits a onTabClick event when on the headers is clicked
* Add phone, email, location and mobile icons
* Table now has a `refresh` method to force retrieve data.

## Bug Fixes

* CSS prevent multi action siblings overlapping
* First columns in tables have additional left padding.
* Page size sets 1 of 1 when there are no records.

# 0.11.0

* Tabs remember the last one they were on when going back in the browser.

## Bug Fixes

* Selectable Tables stopPropagation when selecting checkboxes.

# 0.10.0

* Adds loading and empty data states to Table component.

## Bug Fixes

* CSS fixes to Portrait.
* CSS fixes to Spinner.
* CSS fixes to Pill.

# 0.9.2

* MulitActionButton Classes more specific

# 0.9.1

## Bug Fixes

* Various UI Fixes:
  * MultiActionButton toggle placement.
  * Removed Tab padding.
  * Fixed Button height to 31px.

# 0.9.0

## New Components

* Multi Action Button

## Selectable Table Rows

* Table and TableAjax now have props of `selectable` and `highlightable`, enabling selectable or highlightable rows. Each event also emits events which can be used by developers with props of `onSelect` or `onHighlight`. Developers can also manually control the highlighting or selecting of rows using the same props on TableRow components.
* Selectable rows also enables an action toolbar for the table, for which actions can be defined using the `actions` prop.

## CSS

* Created CSS utility to handle generic CSS.

## Misc

* Inline labels can now be aligned right.
* Added 'small' button option - renders pill-like secondary button.
* Made portrait inline-block to allow label to sit inline.
* Added a 'refresh' svg icon to the icon component.
* Form component can now set custom `saveText` as a prop.
* Pill styling tweaked slightly.
* Made portrait inline-block to allow label to sit inline.
* Updated portrait colour for when no image is loaded.
* Update Radio Button and Checkbox colour when disabled and checked.

## Bug Fixes
* Allow tooltip to decorate class that lacks componentProps method.
* Records value typecast to number for i18n in Pager

# 0.8.1

## Bug Fixes

* Fixed CSS load order issue which caused icons to break their positioning.

# 0.8.0

## Improvements

* Improved store reset. `store.reset()` will now reset the store to its initial data, whether or not history is enabled.
* Inputs can now have field help. Pass `fieldHelp='help message'` to any input.
* Inputs can now have label help. Pass `labelHelp='help message'` to any input.
* Add `thead` prop to `Table` component that allows you to set a row wrapped in a `thead` tag.

## New Components

* Sidebar - with sidebar header
* Portrait
* Content
* Help - An info icon with a tooltip.
* Tooltip

## Layout Updates

* Row margin has been reduced to `15px`.
* Pod component now receives two additional props:

  * `border` - allows developers to disable border.
  * `padding` - allows developers to have control over padding size.

* Message style has changed to follow toast style
* Pill style has changed

## Improved Dialog

* Dialog now takes a prop of `disableBackground` which is true by default.

## Improved Form

* `validate()` can now be called via `this.context.form`

## New Validators

* Inclusion
* Exclusion

## Misc

* Added utility classes for styling text.
* Format i18n error number for numeric validation.
* Allow Tables to shrink in size using the `shrink` prop.
* Link component can now display with an icon.
* Child components of Row can now use a `columnAlign` prop.
* Toast onDismiss is now optional

## New Decorators

* Tooltip Decorator - currently available on Icon and Textbox.

## Bug Fixes

* Fixes alignment issue with SplitButton when using anchors.
* Row component will not break with zero children or children of `null` or `undefined`.

# 0.7.1

## Updates

* Moves the validation logic in Form component to its own method.
* Adds `validateOnMount` prop to Forms.
* Help Components on inputs with labels.

# 0.7.0

## New Components

* Pager
* Filter
* Table Ajax

## Bug Fixes

* TableCell and TableHeader can receive additional props.
* Inputs no longer render a label if the input has no name or label props.

## New functionality

* Table and TableHeader have been updated to allow sorting.
* Tabs - Passing a prop of align='right' will align tab headers to the right

# 0.6.0

## Improve Date widget

Improve the existing Date widget to allow passing in `minDate` and `maxDate`.

## I18nHelper

An I18nHelper has been created to help with formatting decimal numbers.

## Should Component Update Decorator

Supplies base shouldComponentUpdate

## toArray

We have added a helper method to convert strings into arrays, for example:

`"foo[bar][baz]"` into `["foo", "bar", "baz"]`.

## ImmutableHelper parseJSON

The parseJSON method now converts all integers to strings for consistency

## Bug Fixes

* We have inserted an engine dependency for npm version 3. This is to help mitigate any issues of users reporting issues when installing with npm version 2.

## New Components

* Spinner
* RadioButton

# 0.5.3

## Bug Fixes

* Fixed numeral validator so it returns the correct type of validator.

# 0.5.2

## Bug Fixes

* Fixed I18n translation for integer validation.

# 0.5.1

## Bug Fixes

* `autoFocus` no longer automatically opens lists or datepickers on Dropdown and Date components.
* Update validations i18n to use `errors.messages` instead of `validations`
* Bluring of DropdownFilter/DropdownFilterAjax does not throw a js error when no items exist

# 0.5.0

## !BREAKING CHANGE! Validations have been converted into classes

We have converted Validations provided by Carbon into classes. This means that you need to create an instance when you want to use them.

For example, you would need to change:

```js
<Textbox validations={ [PresenceValidator()] } />
```

To this:

```js
<Textbox validations={ [new PresenceValidator()] } />
```

This allows better inspection of the validator, and the ability to modify params on the class.

## Disabled class for inputs

We now add a `common-input--disabled` class to the component when its input is disabled

## Bug Fixes

* Inputs with multiple validations now validate correctly.
* DropdownFilter now parses its filter before creating a Regular Expression.
* Split Button has been given a fixed height to resolve UI issues.
* Dropdown up and down arrows now work with options that use strings for IDs.
* We now use the `$grey-dark-blue-40` color for placeholders in inputs

# 0.4.0

## New Components

* SplitButton.

## New Validations

### Numeral Validation

Checks numeral type (Integer of Decimal)
Checks if value is equal, greater than, less than

```javascript
// Integer with a min value of 8
<Number validations={ [NumeralValidator({ integer: true, min: 8 })] }/>

// Decimal with a between 8 and 20
<Number validations={ [NumeralValidator({ integer: true, min: 8, max: 20 })] }/>

// Decimal exactly 3.142
<Number validations={ [NumeralValidator({ is: 3.142 })] }/>
```

### Length Validation

Checks the length of a number of a string

```javascript
// length is greater than or equal to 8:
<Textbox validations={ [ LengthValidator({ min: 8 }) ] });

// length is less than or equal to 8:
<Textbox validations={ [ LengthValidator({ max: 8 }) ] });

// length is between 5 and 10 characters:
<Number validations={ [ LengthValidator({ min: 5, max: 10 }) ] });

// length is 10 characters:
<Number validations={ [ LengthValidator({ is: 10 }) ] });
```

### Regex Validation

Applies a regex validation to the input

```javascript
<Textbox validations={ [RegexValidator({ format: (/[A-Z]{5}/) }) ] }/>
```

### Email Validation

Applies a email validation to the input

```javascript
<Textbox validations={ [ EmailValidator() ] }/>
```

## Prefix for inputs

We have added a new feature for input components which allows developers to output a prefix to the input.

```js
<Textbox prefix="foo" />
```

## Updated visuals for Toast Notifications and Tabs

* Toast notifications have had updated styling applied to them, based on new designs.
* Colour updates to Tabs, to align with design updates
* New colour variables added

## Misc

* Button component will now render a stylised `anchor` instead of a `button` if passed a `href` prop.

## Bug Fixes

* Add i18n to form buttons

# 0.3.3

* Performance updates to inputs. We also now provide a `shouldComponentUpdate` method which can be reused in custom components.
* Inputs that are detached from a form no longer update error count.

# 0.3.2

## Bug Fixes

* Form no longer validates disabled fields on submit.
* Form inputs are tracked by a guid now, rather than input name.
* Autocomplete is disabled for all inputs by default.
* Locks version numbers to try and mitigate incompatabilities with third party modules.

# 0.3.1

## Bug Fixes

* SVG icons inside toast component now re-render properly.

# 0.3.0

## Handler Pattern

Carbon now has a simple handler pattern implementation. For more information, see [the guide](https://github.com/Sage/carbon/blob/master/docs/guides/handlers.md).

## New Components

* Toast
* Message

## Standardised Color/Icon Sets on Components

Several components allow the ability to define a particular `type` or `status`, such as `warning`, `error` or `success`. We have standardised the way this is implemented in components, each of which should use a prop name of `as`.

Similarly, each supported type comes as part of a Sass list variable called `$colorIconSets`. This list can be used in component `scss` files to iterate through the types available and automatically generate the code required for each type. This means each component will automatically update with any new types added to this list.

You can see examples of how this is implemented in the `scss` files for `Pill`, `Flash`, `Banner` or `Toast`.

### Breaking Changes

* Due to the standardisation of using the prop `as`, some components will have breaking changes to accomodate this:
  * Flash
  * Pill
* The `cancelHandler` method on `Dialog` based components has been renamed to `onCancel` to bring in line with the convention we would like to progress with for this kind of action name.
* The `confirmHandler` method on `Confirm` has also been renamed to `onConfirm` to align with the naming convention.

## Bug Fixes

* Dialog now centers itself if open on initialize.

# 0.2.0

## New Components

* Table, TableRow, TableCell, TableHeader
* Confirm
* Animated Menu Button
* Notification
* Pill
* Banner
* Flash

## Tables and Grids - Breaking Change

The previous iteration of grid (InputGrid) was too restrictive, not allowing much flexibility and being too rigid in its implementation. We have now refactored grids creating a Table component with full control and flexibility for the developer. The new way of doing grids also means we no longer need to use complicated immutable helpers we had set up for line items as well as injecting row_id into the store.

The following is an example of how to use the Table component:

```js
import React from 'react';
import { Table, TableRow, TableCell, TableHeader } from 'carbon/lib/components/table';
import Textbox from 'carbon/lib/components/textbox';
import Button from 'carbon/lib/components/button';

class MyView extends React.Component {
  render() {
    // We map the data from the store, to define what a row should look like.
    // Using map allows the developer to define any content they want - this could
    // render text, an input, a button or anything else.
    let tableRows = this.props.data.map((row, index) => {
      <TableRow>
        // This cell renders just text for 'description'.
        <TableCell>
          { row.get('description') }
        </TableCell>

        // This cell renders a textbox for 'name'. We also give it an onChange function. It is
        // important to notice that we bind additional values to this function - 'this' and 'index'.
        // This means that when the function is called it will receive the index as an argument.
        // The store then knows which index in the array of data has been modified and needs to update,
        // the mutation would look something like:
        // `this.data = this.data.setIn(['line_items', action.index, action.name], action.value);`.
        <TableCell>
          <Textbox value={ row.get('name') } onChange={ Actions.nameUpdated.bind(this, index) } />
        </TableCell>

        // This cell renders a button component.
        <TableCell>
          <Button>An Action!</Button>
        </TableCell>
      </TableRow>
    });

    // tableRows is now an array mapped from the data we provided. We also need a table header so
    // lets add that as an additional row in the array (unshift prepends to an array):
    tableRows.unshift(
      <TableRow>
        <TableHeader>Description</TableHeader>
        <TableHeader>Name</TableHeader>
        <TableHeader>Actions</TableHeader>
      </TableRow>
    );

    // We can now render the array of rows as a child of Table.
    return (
      <Table>
        { tableRows }
      </Table>
    );
  }
}

export default MyView
```

The example above should highlight the flexibility available with grids. You can mix input with plain text or any other component, all in the same table. Adding a placeholder row is simple as well:

```js
import React from 'react';
import { Table, TableRow, TableCell, TableHeader } from 'carbon/lib/components/table';
import Textbox from 'carbon/lib/components/textbox';

class MyView extends React.Component {
  render() {
    // Define tableRows.
    let tableRows = this.props.data.map((row, index) => {
      <TableRow>
        <TableCell>
          <Textbox name="description" value={ row.get('description') } onChange={ Actions.valueUpdated.bind(this, index) } />
        </TableCell>

        <TableCell>
          <Textbox name="name" value={ row.get('name') } onChange={ Actions.valueUpdated.bind(this, index) } />
        </TableCell>
      </TableRow>
    });

    // Add header.
    tableRows.unshift(
      <TableRow>
        <TableHeader>Description</TableHeader>
        <TableHeader>Name</TableHeader>
      </TableRow>
    );

    // Add placeholder row. The main difference between a regular row is we are not mapping any data to
    // this row (as it has none). Also, instead of an index, we are passing the data count to the bound
    // action. This means on valueUpdated that it will update the value in the array to an index which
    // does not yet exist - effectively creating the new row.
    tableRows.push(
      <TableRow>
        <TableCell>
          <Textbox name="description" onChange={ Actions.valueUpdated.bind(this, this.data.count()) } />
        </TableCell>

        <TableCell>
          <Textbox name="name" onChange={ Actions.valueUpdated.bind(this, this.data.count()) } />
        </TableCell>
      </TableRow>
    );

    // We can now render the array of rows as a child of Table.
    return (
      <Table>
        { tableRows }
      </Table>
    );
  }
}

export default MyView
```

## Minor

* Decrease width of dropdown icon to 20px

# 0.1.8

## Bug Fixes

* Backported dropdown validation fix.

# 0.1.7

## Bug Fixes

* Fixes bug - 'item is undefined triggered when clicking away from dropdown with option highlighted'.

# 0.1.6

## Bug Fixes

* `startRouter` no longer throws an error if it cannot find an element to render the component to.

# 0.1.5

## Bug Fixes

* Dropdown will always return a string value to any callbacks.

# 0.1.4

## Bug Fixes

* Dropdown components auto select highlighted values on blur.
* Carbon now compiles code to `lib`, allowing developers to no longer require installing babel on their computer.

# 0.1.3

## Bug Fixes

* Fixes validation message width in Firefox.

# 0.1.2

## Bug Fixes

* Tabs can now render a single child

# 0.1.1

* Form submitting state is now controlled by the developer using the `saving` prop.

## Bug Fixes

* Developers can now set the alignment on an input's value using the `align` prop.
* Tab allows null children.

# 0.1.0

## New Components

* Alert
* Link
* Tabs

## Dialog Type Components

  Breaking Change! :warning: Both components now require a `cancelHandler` prop (rather than the `cancelDialogHandler`). :warning:

## Dropdowns

Dropdown components have been refactored. We now have three different kinds:

* Dropdown
* Dropdown Filter
* Dropdown Filter Ajax

## Inputs and Forms No Longer Rely on Name Property

In previous versions of Carbon, all inputs required a `name` property. Some Carbon components would manipulate what this name was, depending on where the input was used.

To keep things simple, and to remove some of the logic behind the scenes, we no longer do any manipulation on input names and the property is no longer a requirement when using a form input.

It is still recommended that you use names on inputs, as they are useful to identify your which input is which. They are also required if you are performing standing HTML form submissions.

## Minor

* Pod has an option to make it collapsible.

## Bug Fixes

* Fixes position and width or validation messages on inputs.
* Fixes re-validating fields when content is pasted into an input.

# 0.0.3

## Bug Fixes

* On successful submit, form components will disable their save buttons to prevent multiple form submissions.

# 0.0.2

## Decimal Component

 An extra validation has been added to decimal to prevent multiple separators from being entered in the input field.

## Dropdown and DropdownSuggest components

Dropdown and dropdown-suggest have been updated. As they share common functionality, dropdown and dropdown-suggest now use a List decorator. This should not affect how you use either component.
* Dropdown now filters results as you type.

## Dialog Cancel button

Dialogs have been updated to pass context to any children components. We have used this to switch the Form Cancel button to use the Dialog's cancel handler when the form is nested in a dialog. This overrides the default history.back method.

## Store, View and Route Utils

We have standardised the utilities we provide to easily set up Flux based applications. This involved a few breaking changes:

### Store

The base Store class is now available from:

```js
import Store from 'carbon/lib/utils/flux/store';
```

When creating your store, initialize it with your application's dispatcher. You must also define the store's data and unique name within its constructor. The following shows the minimum required to set up a store:

```js
import Store from 'carbon/lib/utils/flux/store';
import Dispatcher from 'dispatcher';
import ImmutableHelper from 'carbon/lib/utils/helpers/immutable';

class MyStore extends Store {
  ...
}

let data = ImmutableHelper.parseJSON({});

// init the store with a name, some data, and your dispatcher
export default new MyStore('myStore', data, Dispatcher);
```

### View

The view helper is now available as a flux utility from Carbon. This was done to clarify its intentions. You can import it with:


```js
import { connect } from 'carbon/lib/utils/flux';
```

You can then use the `connect` function to connect a React component to a store:

```js
import React from 'react';
import MyStore from 'stores/my-store';
import { connect } from 'carbon/lib/utils/flux';

class MyComponent extends React.Component {
  render() {
    // the connected store data is available on the state as the store's unique name defined in its constructor
    let val = this.state.myStore.get('myValue');

    return (
      <div>My Component.</div>
    );
  }
}

export default connect(MyComponent, MyStore);
```

This sets up the listeners and data synchronising between the component and the store.

The connect function can connect multiple stores to the component - simply provide them as an array:

```js
connect(MyComponent, [MyStore, MyOtherStore]);
```

### Route

The route helper now returns a specific function:

```js
import React from 'react';
import { Route } from 'react-router';
import { startRouter } from 'carbon/lib/utils/router';

let routes = (
  <Route />
);

startRouter(routes);
```

The `startRouter` function initializes the React router with the given routes. It can also take a second parameter for the HTML target in which to render the React components (by default this uses `document.getElementById('app')`).

## Higher Order Components and Decorators

We now use decorators instead of Higher Order Components in our component library as they are easier to test and result in a tidier and more logical codebase.

Decorators can be found in the `/utils/decorators` directory. So far we have decorators for:

* Input
* Input Icon
* Input Label
* Input Validation

Note: although there is an ES7 Babel transform for decorators, we have opted not to use it for now due to the way in which it compiles and produces missing coverage reports.

## TableFieldsForMany renamed

`TableFieldsForMany` is now called `InputGrid`.

We have renamed this because its original name was based on a Rails convention and was fairly obscure and confusing.

## New Brand
A new style and colour scheme has been applied to the carbon components library. This change will affect all of the components.

## Validations
Validations have changed to a function so that different parameters can be passed to them.

You can now define Validations on a component using the following syntax:

```javascript
<Textbox validations={ [Validation()] } name='valid' />
```

## Misc

* Ran ESLint task and fixed any errors.
* Form provides a serialization method to parse its inputs into data usable for AJAX.
* Forms no longer needs a model name defined.
* Updated Form Cancel Button to use History object.
* Textarea is no longer draggable. Add a expandable={true} prop to make the area height change to fit content
* Input components can now use custom classes.
* Checkbox label now sits inline, and is reversable.
* Added props on inputs for inline labels.
* Added Rainbow chart component.
* Added Tabs component.
* Added Number component.
* Decimal now allows tabbing in and out of the field.
* Date now closes on tab out.


# 0.0.1

Initial prototype release.

Components included:

* Button
* Checkbox
* Date
* Decimal
* Dialog
* Dropdown Suggest
* Dropdown
* Form
* Pod
* Row
* Table Fields for Many
* Table Row
* Textarea
* Textbox

Utils included:

* Events Helper (to help determine keyboard events)
* Immutable Helper (to perform generic tasks with Immutable.js)
* Icons (to include icons from the web font)
* Inputs & Input Validation (generic functionality for inputs)
* Validations (reusable functionality for validations)
* Route Helper (component to provide base route functionality)
* Store Helper (base class for base store functionality)
* View Helper (component to provide base view functionality)<|MERGE_RESOLUTION|>--- conflicted
+++ resolved
@@ -1,4 +1,3 @@
-<<<<<<< HEAD
 # 0.35.0
 
 ## Component Enchancements
@@ -13,7 +12,7 @@
 ```javascript
   new DateWithinRangeValidator({ limit: 30, units: 'days' }
 ```
-=======
+
 # 0.34.5
 
 ## Bug Fix
@@ -21,7 +20,6 @@
 * `Dropdown`: adds a set of ontouch events to the list in order to stop blurring from happening until after the touch event which fixes a bug with the input update on finger tap on touch screens
 * `TableHeader`: fix overflow issue so that tooltip / help components aren't cut off.
 * `Decimal`: fix issue where `visibleValue` was not updated after a change to `precision`.
->>>>>>> eac8c99e
 
 # 0.34.4
 
