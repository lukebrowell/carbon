--- conflicted
+++ resolved
@@ -1,4 +1,3 @@
-<<<<<<< HEAD
 # 1.0.0
 
 ## :warning: Major Change - React 15 Upgrade
@@ -55,17 +54,6 @@
 gulp --port 1234
 ```
 
-# 0.34.1
-
-## Component Enhancements
-
-* `MenuItem`: Added `onClick` prop.
-
-# 0.34.0
-
-## Component Enhancements
-
-=======
 # 0.34.2
 
 ## Bug fix
@@ -83,7 +71,6 @@
 
 ## Component Enhancements
 
->>>>>>> 8bc7a05c
 * `DateRange`: Two new props have been added, `startDateProps` and `endDateProps`, to apply props to the child `Date` components.
 * `MultiStepWizard` now allows adding callbacks when clicking on Next/Back button and allows adding validation callback before wizard submission when clicking on Submit button.
 
