# 0.29.0

## !! BREAKING CHANGES!!

### Immutable Helper

* ImmutableHelper.parseJSON now converts javascript objects to regular Maps rather than ordered maps.
* If you require ordered maps you will need to explicitly create them rather than use ImmutableHelper.

## Package Upgrades

* Datepicker has been upgraded the latest version
* Bowser has been upgraded to the latest version

<<<<<<< HEAD
## Message Component

* `margin-bottom` has been removed from the message component
* Two new props have been added. border and roundedCorners
=======
## Helpers

* A new humanizeFilesize helper for converting bytes to a human readable representation.
>>>>>>> a0cafa0a

# 0.28.2

* `Pod`: now accepts a `displayEditButtonOnHover` prop which will hide the edit button until the mouse is hovering over it.
* `Pod`: now accepts a `triggerEditOnContent` prop will trigger the `onEdit` function when clicking the content.
* `Pod`: the colours of an editable pod have been updated to be more consistent.

# 0.28.1

## Bug Fixes

* Fixes reference to utils from the link component.

# 0.28.0

## :warning: Breaking Changes - Visual Styles

Visual improvements to the design of components, which may impact the colors and font styles used.

* Lato font added
* Colors updated
* Table row active and hover styles
* Font sizes for text


## :warning: Breaking Change - Button colors

* Button color is now determined by a `theme` prop.
* If you are using a red or green button, you must pass props of `as` and `theme`.
* i.e. for a red button

```js
<Button theme='red'>
  Foo
</Button>
```

* For a green button

```js
<Button theme='green' as='secondary'>
  Foo
</Button>
```

## I18n Component

We have added a component to handle I18n translations. The component also supports markdown, allowing developers to safely add HTML markup to translations such as bold tags or hyperlinks.

```
<I18n scope="my.translation" options={{ myVar: "foobar" }} markdown={ true } />
```

## Helpers

* `abbreviateNumber` function is provided for adding 'k' and 'm' style abbreviations for large numbers

## Component Enhancements

* `Button`: now accepts a size and theme prop to determine size and color respectively.
* `Decimal` now emits value of 0 on blur if cleared.
* `Icon`: new Icons added - Draft, Github, Twitter, Dribble and Remove
* `Link`: tabindex default and switch control via a prop
* `MenuList`: autofocuses on filter when a menu is opened
* `Link`: pressing `enter` triggers any `onClick` event
* `Rainbow`: Added the config prop to to be able to control the way
the chart is displayed.
* `TableAjax` now accepts `pageSize` prop.

## Poller Helper

* Added callback to poller helper which is called when the terminating condition is not met

## CSS Changes

* Input prefix is now positioned correctly when using inline labels

# 0.27.2

* `Decimal` component can validate properly with alternative i18n settings

## New Components

* `MenuList`: handles simple `ul` based menus

# 0.27.1

* Heading component can now configure it's divider on/off using the prop 'divider'.

# 0.27.0

## :warning: Breaking Change - Default colour for Pill component has changed. :warning:

* The default behaviour for the Pill component was to previously set as `info`. This is now set as `default` which is a grey colour.
* Ensure you check for any implementations of the Pill component where the `as` prop is not defined and set this to `as='info'`.

## :warning: Breaking Change - Date Component requires importing of locales

* The Date component now uses Strict mode and a I18n locale for parsing date.
* If you require multiple locales for your Date component you will need to import them from moment js
* Please see the [moment js docs](http://momentjs.com/docs/#/use-it/browserify/) for more information

## :warning: Breaking Change :warning:

* `Rainbow` expects the Highcharts library to be already loaded. If your project does not include Highcharts, you need to import it before Rainbow.
```js
import 'react-highcharts/dist/bundle/highcharts';
```

## New Components

* Subheader component created to be used with the Table and TableAjax components

## Component Enhancements

* `ShowEditPod` now closes and cancels editing on Escape keydown.
* `ShowEditPod` puts focus on pod if mounted in editing state.
* `Sidebar` no longer renders a close icon if there is no `onCancel` prop.
* `Date` field uses I18n for formats and sanitizes inputs for passing
* `Content` component can take props of `bodyFullWidth` to set component width to 100%;
* `Date` field uses I18n for formats and sanitizes inputs for passing
* `Step` wizard sub-component now accepts a prop of `enabled`.
* `Table` components now accept an `onPageSizeChange` callback function as a prop.
* `InputValidation` uses `Form` and `Input` in order to ensure messages stay on screen for a short while unless the user hovers on another field
* `Pod` enter triggers edit function and edit element is keyboard accessible
* `Tabs` enter triggers tab load and navigation tabs are keyboard accessible
* `Tabs` focus state is given the same styles as hover state
* `Pager` component now emits which element has changed.
* `Sidebar` now takes a size prop (e.g. `extra-small`, `small`, ...`extra-large`)

## Dependencies

* Moment JS bumped to version 2.15.1

# 0.26.1

## Component Enhancements

* `Decimal` component can prevent decimal value from exceeding the precision setting

# 0.26.0

## New Components

* `Create` component: supplies a button for creating new artefacts.
* Detail component

## Component Enhancements

* `Content` now has additional display options to customise the alignment, to render inline with it's title and to customise the title's width.
* `Link` component now has a prop of `iconAlign` to align icons to the right of the link's text.
* `Row` component can now be given a size to control the size of the gutter using the prop `gutter` (eg. `extra-small`, `small`, `medium`, `large` or `extra-large`).
* `Row` can enable `columnDivide` to add dividing lines between columns.
* `ShowEditPod` requires a tab press to focus on the first field of the contained form rather than automatically focusing on the first field

## Minor Improvements

* Inputs now reset parent tabs error state when unmounted
* Valid Date entry formats can be overridden via I18n
* add helper to focus on input field
* Table Header - sort column no longer overlaps text when right aligned
* Add a currencyFormatter helper to the i18n helpers
* Editable Pod width can be set to full width by setting the prop `editContentFullWidth` to true.
* Refactor Icon component into separate file SVGs
* Ensure portrait component uses https for gravatar images.

## CSS Changes

* Have increased pill font size and weight
* Carbon Components CSS now imports from relative paths
* removes uneccessary space from clearfix in `Row` component
* Aligned MultiActionButton icon to center
* `Content` components now handles wrapping more robustly with single words longer than the content width wrapping correctly
* `Filter` handles it's child inputs more robustly by over-riding widths and margins when children are displayed inline
* Darken colour of text--secondary
* Fieldset - readonly fields maintain border
* Remove italics from text--inactive
* Have increased pill font size and weight
* Carbon Components CSS now imports from relative paths

## Bug Fixes

* Allow carbon to be incorporated into webpack project
* Removed footer from datepicker. This will be reverted in the React 15 Upgrade
* The CSS for applying clears to Row columns has been fixed.
* Tooltips now close when component receives new props.
* Text Area now scrollable except when expandable.
* Pod lifecycle methods are no longer defined as class properties.
* Input validation decorator was not re-checking validity for warnings
* Table sort arrows now point in the correct direction.
* `Pod` applies props to it's container rather than the first child of that container keeping things consistent
* `Pod` filters out any `title` that is not a string before it is applied as an HTML attribute to the underlying element stopping `Object` being output as a browser generated tooltip

# 0.25.4

## Bug Fixes

* Form now tracks error and warning count on instance as well as in state.

# 0.25.3

# Bug Fixes

* Tabs component - added check to ensure that onTabChange is not called if the selectedTabId prop is changed to the existing state of the tabs component

# 0.25.2

## Bug Fix

* Row now supports immutable children.
* Row columns now clear when there are more columns than the defined number.
* Editable Pod is now aligned properly with title.

# 0.25.1

## Bug Fix

* Additional classes were not being applied to the Pod element, this has now been fixed.
* Added missing icon for "entry".

# 0.25.0

## MAJOR VISUAL/LAYOUT CHANGES:

### Updated Carbon Icons Font

New pixel perfect icon font has been added.

### Added Lato as base text font

Lato has now been added as the base font for applications, there are 4 weights introduced, 300(light), 400(regular), 600(semi-bold) and 700(bold). For performance, 3 of the 4 new weights used the Google Font CDN network and the 4th is added via assets.

### CSS and Structural Changes to Pod

The markup structure for pods has been modified, including some adjustments to Pod padding.

The edit action for a Pod has been modified to sit outside of the Pod.

# 0.24.2

## Bug Fix

* Tabs component - added check to ensure that onTabChange is not called if the selectedTabId prop is changed to the existing state of the tabs component

# 0.24.1

* Improves Flash component timeout behaviour.

# 0.24.0

## Carbon Factory Upgrade v0.1.0
* [Carbon Factory Release Notes](https://github.com/Sage/carbon-factory/releases/tag/v0.1.0)

## Updated Flash component API

As well as just a string, the Flash component will now receive a message value with the following:

 * A string: `"Alert"`
 * An array: `["Message One", "Message Two"]`
 * An object with description: `{ description: "My description" }`
 * An object of key/value pairs: `{ first_name: "is required", last_name: "is required" }`
 * An object with description with nested key/value pairs:
   `{ description: { first_name: "is required", last_name: "is required" } }`

# 0.23.1

## Bug Fix

* Tabs component - added check to ensure that onTabChange is not called if the selectedTabId prop is changed to the existing state of the tabs component

# 0.23.0

## Breaking Change - Additional functionality for initialSelectedTabId prop in Tabs component

* Renamed initialSelectedTabId to selectedTabId and onTabClick to onTabChange in the Tabs component
* If selectedTabId is updated the visible tab will change to the value of selectedTabId, this will call the onTabChange function if set.

## Minor Improvements

* Pod component now accepts a alignTitle prop.
* Checkbox input now has `important` set on position.
* Tooltip Decorator now protects against no target or tooltip rendered in the DOM

# 0.22.1

## Bug Fix

* ShowEditPod shows edit content when controlled externally

# 0.22.0

## Breaking Change - CSS Naming

* We have renamed all of our styles to be prefixed with `carbon-` rather than `ui-`. This is to avoid conflicts with existing open source libraries like jQuery UI.

### Example of the CSS Name Change
```
// Before:
.ui-button-toggle__icon--large

// After:
.carbon-button-toggle__icon--large
```

Please ensure you check your application carefully to update any references to these styles when upgrading.

## Minor Improvements

* Show edit pod can now be controlled via props
* Make heading font styles more flexible, providing `h*`, `.h*` and `@include h*()`
* Allow ShowEditPod to receive `false` in its `onEdit` prop to skip rendering of the default edit icon
* Added a 'Payment' icon and a 'Key' icon.
* ShowEditPod now animates between the two states

# 0.21.2

## Minor Improvements

* Help component now opens links in a new tab.

# 0.21.1

## Minor Improvements

* PresenceValidator now returns false for strings that consist only of spaces

# 0.21.0

## New Icons

* Print
* Pdf
* Csv
* Message

## Minor Improvements
* Link now accepts tooltip props to apply a tooltip to the link. This can be used with the Action Toolbar to apply tooltips to the icon links.
* Input components now accept an onPaste prop.
* Add character count to textarea
* Form now accepts a `onSubmit` prop which is only called when the form is valid.
* AppWrapper now has a minimum width of 958px.
* SUG-19: Change padding for the MessageComponent when transparent and non dismissable. When transparent is applied the padding reduces to 2px, but if it's dismissable it enlarges to it's original to prevent overlap.
* Allows `Link` component to handle `mailto:` as an href prefix, previously the `to:` would have been stripped from the string
* Fix error count, when input gets disabled

# 0.20.0

## Breaking Changes

* The CSS for inputs and icons associated with inputs has changed. If you have overridden this CSS in you code, this may break your input CSS.

## New Components

* Heading - useful for page titles.
* ShowEditPod - Inline editing of fields
* Date Range - Allows start and end date setting with validation for invalid date combinations.

## History and Browser Status

The router's history object is now accessible:

```js
import { history } from 'carbon/lib/utils/router';
```

With the history object you can control the DOM for any UI that uses React Router. For more information see the guides https://github.com/ReactJSTraining/history/tree/master/docs

## Link Prefixes

The `Link` component can now have its `href` or `to` props prefixed to customise the type of link it is (regular or react router).

For example:

```js
<Link href="to:/foobar">My React Router Link</Link>
```

## Router transitions

* The window will automatically scroll to the top when the route is transitioned

## Red and Green Buttons

The `Button` component can now have red and green themes, set using the `as` prop.

## New Icons

* Information
* Sync
* Progress
* Submitted
* Completed

## Minor Changes

* A Sass variable has been introduced to define the path where fonts are located.
* Pod title size has been reduced to more accurately match the demo.
* Secondary Content components font weight has been standardised.
* The `children` prop for the Help component is no longer required.
* Sibling Content components now have a top margin for spacing.
* Button height has been fixed for buttons that behave like links.
* Adds inline help for radio button.
* Fixes inline help for checkboxes.
* Radio Button sprite has been given a fixed size.
* Increase textTag font-spacing from 0.5 to 0.8.
* Button can receive a prop of `to`.
* Fixes fieldset and input margin when rendered on top of one another.
* Fixes position of icon in dropdown button.
* Fixes error icon position for inputs with field help.
* AppWrapper has been increased to 1600px and some padding has been added.
* Form now accepts a prop of `save` which can be used to hide the save button.

# 0.19.0

## Major Changes

!! Babel upgraded to Version 6
* When updating the latest version it is recommend to remove node modules `rm -rf node_modules` and reinstall `npm install`

!! Phantom JS Upgraded to version 2
* This may cause a few tests that were giving false positives to fail

## New Components

* Profile - User to show portrait with name and email.
* AppWrapper - confines your content to the width of your application.
* Menu
* NavigationBar

## Input Label Padding

* All input label padding has been slightly increased.

## Help Updates

* Help component has been updated with a new icon.
* Input Label decorator has been fixed to render the help class for labelHelp.

## Acronymize Function

* We have added an `acronymize` function to the Ether util, which will create an acronym from a given string.

## Dropdown component updates

* All dropdowns now allow keying up and down through the list

## Polling helper

* A polling helper has been added that performs customizable ajax polling.

## New Icons

* Help
* Chevron

# 0.18.1

## Minor Changes

* Portrait extra small size has been changed from `20px` to `25px`.
* Portrait can have a dark background.
* Fixes issue with Portrait size when image would not render.
* Disabled Pill's colours have been updated.
* Individual and Business SVGs have been updated in Icon.

# 0.18.0

## !! BREAKING CHANGE !!

* Renamed Browser `redirectUrl` method to `redirectTo`

## New Components

* Fieldset - stacks inputs rendered as children to the `Fieldset` component.
* Carousel - can be used to display a gallery of slides.

## CSS Module Update

Added margin and padding `0` to the base CSS.

## Uniform Sizing

All components that take a Size Prop have been unified to accept the following

```
extra-small
small
medium-small
medium
medium-large
large
extra-large
```

If you are using the default size of a component there is no change needed except for the `Spinner`

### Component Breakdown

#### Animated Menu Button
  * Added `extra-small`
  * !! CHANGED - `smed to `medium-small`
  * !! CHANGED - `mlarge` to `medium-large`
  * Added `xlarge`

#### Portrait
  * Added `extra-small`
  * !! CHANGED - `smed to `medium-small`
  * Added `medium`
  * !! CHANGED - `mlarge` to `medium-large`
  * Added `xlarge`

#### Spinner
  * !! CHANGED - default is now `medium`

  * Added `extra-small`
  * !! CHANGED - `smed to `medium-small`
  * Added `medium`
  * !! CHANGED - `mlarge` to `medium-large`
  * Added `xlarge`

#### Dialog
  * !! CHANGED - `xsmall` to `extra-small`
  * !! CHANGED - `smed to `medium-small`
  * !! CHANGED - `med` to `medium`
  * !! CHANGED - `mlarge` to `medium-large`
  * Added `xlarge`

## Link (React Router)

Our Link component now supports the React Router. Instead of passing a `href` prop, pass a `to` prop and it will use React Router to navigate.

## Pod Updates

* Pod can now receive a prop of `onEdit` - if this is a String it will use it as a `to` prop on a Link component, if it is a Function it will apply it as an `onClick` handler, if it is an object it will apply it's props to the Link.
* Pod has an additional padding size added of `extra-large`.
* Pod now applies any additional props to it's top most child element.
* We have added a tertiary pod theme.

## Content Updates

Content now has a `secondary` theme which can be applied using the `as` prop.

## Label Updates

* You can supply a `input-width` prop to any input to define its width.

## Modal Updates

### Change in functionality!

Modal

  * Modal no longer closes on background click
  * New prop `disableEscKey` is defaulted to false
  * Changes will also effect Dialog, Sidebar etc...

Dialog

  * New props `showCloseIcon` (defaulted to true) which show and hides the close icon

## Promises

Promises Polyfill. Carbon now contains a ES6 Promises helper which can be imported by

```javascript
  import from 'carbon/lib/utils/promises';
```

## Notifications Updates

Message

  * New props `transparent` (defaulted to false) which if set to true sets the background to transparent

## Decimal

* Decimal can now receive a prop of precision

## Split Button

 * Small CSS change to remove gap in Safari

## Input Validation

* Validation icons now position themselves relative to width of input field when label is inline.

# 0.17.1

## Minor Improvements

* Add paperclip SVG to Icon

# 0.17.0

## New Components

* Multi Step Wizard

## Minor Improvements

* Add edit SVG to Icon
* Supports Ajax call for error validation

# 0.16.1

* Add reload function to browser helper

# 0.16.0

## Minor Improvements

* Adding user class names to tabs.
* Authorize Objects in dialog title

## Browser Helper

Added a redirect action made by the browser. It is now easier to redirect to url

```
import Browser from 'carbon/lib/utils/helpers/browser';

Browser.redirectUrl(url)
```

# 0.15.0

## New Components

* ButtonToggle.

## New Features

* Warnings are now ready to use on form inputs, using the same API as validations you can supply an array as a prop to an input:

```
<Textbox warnings={[ new MyWarning ]} />
```

## Bug Fixes

* CSS fixes to input error icon and error message.
* CSS fixes to input placeholder text for IE11.

# 0.14.4

## Bug Fixes

* Fixes no results row in Table to span all columns.
* Fixes issue in Tabs where initialSelectedTabId was ignored

# 0.14.3

## Bug Fixes

* Fixes a loading row in Table to span all columns.

# 0.14.2

## Minor Changes

* Disable multi select for single row in a table

# 0.14.1

## Minor Changes

* Add ability to set custom labels on Confirm dialog.
* Fixes scrollbar fixed height.
* Fixes word break on tooltips.

# 0.14.0

## !! BREAKING CHANGE !!

* Selectable table rows now emit an object instead of an array, containing more information about the selected rows.

## Minor Changes

* Sidebar now scrolls on overflow
* Adds `$app-light-font-family` Sass variable.
* Adds `$app-medium-font-family` Sass variable.
* Icons - plus, minus, processing. Update contact icons
* Improve tile footer style

# 0.13.0

* A developer can choose for a Table to not automatically render with a `tbody`, allowing them to manually render it `<Table tbody={ false }>`.
* Performance improvements for validation messages.
* Inputs can be rendered with fake inputs, useful for pages with lots of inputs where performance can be an issue.
* Number does not show undefined when value props is not provided and user enter alphabets
* Adds external link icon.
* Adds new colors: `$grey-dark-blue-5`, `$grey-header`.

# 0.12.2

* Stores will now throw an error if an invalid action is dispatched.
* Fixes translation issues with Save and Cancel buttons in Form component.
* Fixes error with refresh method on Table, when Table does not have an ActionToolbar.
* Adds `business` and `individual` icons.

### Modal Updates

* Alert and Confirm have been updated to accept the dialog size prop. Default sizes remain unchanged.

# 0.12.1

* Fixes overflow bug on Table component.
* Fixes colors for recently added icons.

# 0.12.0

## Minor Improvements

* Tabs emits a onTabClick event when on the headers is clicked
* Add phone, email, location and mobile icons
* Table now has a `refresh` method to force retrieve data.

## Bug Fixes

* CSS prevent multi action siblings overlapping
* First columns in tables have additional left padding.
* Page size sets 1 of 1 when there are no records.

# 0.11.0

* Tabs remember the last one they were on when going back in the browser.

## Bug Fixes

* Selectable Tables stopPropagation when selecting checkboxes.

# 0.10.0

* Adds loading and empty data states to Table component.

## Bug Fixes

* CSS fixes to Portrait.
* CSS fixes to Spinner.
* CSS fixes to Pill.

# 0.9.2

* MulitActionButton Classes more specific

# 0.9.1

## Bug Fixes

* Various UI Fixes:
  * MultiActionButton toggle placement.
  * Removed Tab padding.
  * Fixed Button height to 31px.

# 0.9.0

## New Components

* Multi Action Button

## Selectable Table Rows

* Table and TableAjax now have props of `selectable` and `highlightable`, enabling selectable or highlightable rows. Each event also emits events which can be used by developers with props of `onSelect` or `onHighlight`. Developers can also manually control the highlighting or selecting of rows using the same props on TableRow components.
* Selectable rows also enables an action toolbar for the table, for which actions can be defined using the `actions` prop.

## CSS

* Created CSS utility to handle generic CSS.

## Misc

* Inline labels can now be aligned right.
* Added 'small' button option - renders pill-like secondary button.
* Made portrait inline-block to allow label to sit inline.
* Added a 'refresh' svg icon to the icon component.
* Form component can now set custom `saveText` as a prop.
* Pill styling tweaked slightly.
* Made portrait inline-block to allow label to sit inline.
* Updated portrait colour for when no image is loaded.
* Update Radio Button and Checkbox colour when disabled and checked.

## Bug Fixes
* Allow tooltip to decorate class that lacks componentProps method.
* Records value typecast to number for i18n in Pager

# 0.8.1

## Bug Fixes

* Fixed CSS load order issue which caused icons to break their positioning.

# 0.8.0

## Improvements

* Improved store reset. `store.reset()` will now reset the store to its initial data, whether or not history is enabled.
* Inputs can now have field help. Pass `fieldHelp='help message'` to any input.
* Inputs can now have label help. Pass `labelHelp='help message'` to any input.
* Add `thead` prop to `Table` component that allows you to set a row wrapped in a `thead` tag.

## New Components

* Sidebar - with sidebar header
* Portrait
* Content
* Help - An info icon with a tooltip.
* Tooltip

## Layout Updates

* Row margin has been reduced to `15px`.
* Pod component now receives two additional props:

  * `border` - allows developers to disable border.
  * `padding` - allows developers to have control over padding size.

* Message style has changed to follow toast style
* Pill style has changed

## Improved Dialog

* Dialog now takes a prop of `disableBackground` which is true by default.

## Improved Form

* `validate()` can now be called via `this.context.form`

## New Validators

* Inclusion
* Exclusion

## Misc

* Added utility classes for styling text.
* Format i18n error number for numeric validation.
* Allow Tables to shrink in size using the `shrink` prop.
* Link component can now display with an icon.
* Child components of Row can now use a `columnAlign` prop.
* Toast onDismiss is now optional

## New Decorators

* Tooltip Decorator - currently available on Icon and Textbox.

## Bug Fixes

* Fixes alignment issue with SplitButton when using anchors.
* Row component will not break with zero children or children of `null` or `undefined`.

# 0.7.1

## Updates

* Moves the validation logic in Form component to its own method.
* Adds `validateOnMount` prop to Forms.
* Help Components on inputs with labels.

# 0.7.0

## New Components

* Pager
* Filter
* Table Ajax

## Bug Fixes

* TableCell and TableHeader can receive additional props.
* Inputs no longer render a label if the input has no name or label props.

## New functionality

* Table and TableHeader have been updated to allow sorting.
* Tabs - Passing a prop of align='right' will align tab headers to the right

# 0.6.0

## Improve Date widget

Improve the existing Date widget to allow passing in `minDate` and `maxDate`.

## I18nHelper

An I18nHelper has been created to help with formatting decimal numbers.

## Should Component Update Decorator

Supplies base shouldComponentUpdate

## toArray

We have added a helper method to convert strings into arrays, for example:

`"foo[bar][baz]"` into `["foo", "bar", "baz"]`.

## ImmutableHelper parseJSON

The parseJSON method now converts all integers to strings for consistency

## Bug Fixes

* We have inserted an engine dependency for npm version 3. This is to help mitigate any issues of users reporting issues when installing with npm version 2.

## New Components

* Spinner
* RadioButton

# 0.5.3

## Bug Fixes

* Fixed numeral validator so it returns the correct type of validator.

# 0.5.2

## Bug Fixes

* Fixed I18n translation for integer validation.

# 0.5.1

## Bug Fixes

* `autoFocus` no longer automatically opens lists or datepickers on Dropdown and Date components.
* Update validations i18n to use `errors.messages` instead of `validations`
* Bluring of DropdownFilter/DropdownFilterAjax does not throw a js error when no items exist

# 0.5.0

## !BREAKING CHANGE! Validations have been converted into classes

We have converted Validations provided by Carbon into classes. This means that you need to create an instance when you want to use them.

For example, you would need to change:

```js
<Textbox validations={ [PresenceValidator()] } />
```

To this:

```js
<Textbox validations={ [new PresenceValidator()] } />
```

This allows better inspection of the validator, and the ability to modify params on the class.

## Disabled class for inputs

We now add a `common-input--disabled` class to the component when its input is disabled

## Bug Fixes

* Inputs with multiple validations now validate correctly.
* DropdownFilter now parses its filter before creating a Regular Expression.
* Split Button has been given a fixed height to resolve UI issues.
* Dropdown up and down arrows now work with options that use strings for IDs.
* We now use the `$grey-dark-blue-40` color for placeholders in inputs

# 0.4.0

## New Components

* SplitButton.

## New Validations

### Numeral Validation

Checks numeral type (Integer of Decimal)
Checks if value is equal, greater than, less than

```javascript
// Integer with a min value of 8
<Number validations={ [NumeralValidator({ integer: true, min: 8 })] }/>

// Decimal with a between 8 and 20
<Number validations={ [NumeralValidator({ integer: true, min: 8, max: 20 })] }/>

// Decimal exactly 3.142
<Number validations={ [NumeralValidator({ is: 3.142 })] }/>
```

### Length Validation

Checks the length of a number of a string

```javascript
// length is greater than or equal to 8:
<Textbox validations={ [ LengthValidator({ min: 8 }) ] });

// length is less than or equal to 8:
<Textbox validations={ [ LengthValidator({ max: 8 }) ] });

// length is between 5 and 10 characters:
<Number validations={ [ LengthValidator({ min: 5, max: 10 }) ] });

// length is 10 characters:
<Number validations={ [ LengthValidator({ is: 10 }) ] });
```

### Regex Validation

Applies a regex validation to the input

```javascript
<Textbox validations={ [RegexValidator({ format: (/[A-Z]{5}/) }) ] }/>
```

### Email Validation

Applies a email validation to the input

```javascript
<Textbox validations={ [ EmailValidator() ] }/>
```

## Prefix for inputs

We have added a new feature for input components which allows developers to output a prefix to the input.

```js
<Textbox prefix="foo" />
```

## Updated visuals for Toast Notifications and Tabs

* Toast notifications have had updated styling applied to them, based on new designs.
* Colour updates to Tabs, to align with design updates
* New colour variables added

## Misc

* Button component will now render a stylised `anchor` instead of a `button` if passed a `href` prop.

## Bug Fixes

* Add i18n to form buttons

# 0.3.3

* Performance updates to inputs. We also now provide a `shouldComponentUpdate` method which can be reused in custom components.
* Inputs that are detached from a form no longer update error count.

# 0.3.2

## Bug Fixes

* Form no longer validates disabled fields on submit.
* Form inputs are tracked by a guid now, rather than input name.
* Autocomplete is disabled for all inputs by default.
* Locks version numbers to try and mitigate incompatabilities with third party modules.

# 0.3.1

## Bug Fixes

* SVG icons inside toast component now re-render properly.

# 0.3.0

## Handler Pattern

Carbon now has a simple handler pattern implementation. For more information, see [the guide](https://github.com/Sage/carbon/blob/master/docs/guides/handlers.md).

## New Components

* Toast
* Message

## Standardised Color/Icon Sets on Components

Several components allow the ability to define a particular `type` or `status`, such as `warning`, `error` or `success`. We have standardised the way this is implemented in components, each of which should use a prop name of `as`.

Similarly, each supported type comes as part of a Sass list variable called `$colorIconSets`. This list can be used in component `scss` files to iterate through the types available and automatically generate the code required for each type. This means each component will automatically update with any new types added to this list.

You can see examples of how this is implemented in the `scss` files for `Pill`, `Flash`, `Banner` or `Toast`.

### Breaking Changes

* Due to the standardisation of using the prop `as`, some components will have breaking changes to accomodate this:
  * Flash
  * Pill
* The `cancelHandler` method on `Dialog` based components has been renamed to `onCancel` to bring in line with the convention we would like to progress with for this kind of action name.
* The `confirmHandler` method on `Confirm` has also been renamed to `onConfirm` to align with the naming convention.

## Bug Fixes

* Dialog now centers itself if open on initialize.

# 0.2.0

## New Components

* Table, TableRow, TableCell, TableHeader
* Confirm
* Animated Menu Button
* Notification
* Pill
* Banner
* Flash

## Tables and Grids - Breaking Change

The previous iteration of grid (InputGrid) was too restrictive, not allowing much flexibility and being too rigid in its implementation. We have now refactored grids creating a Table component with full control and flexibility for the developer. The new way of doing grids also means we no longer need to use complicated immutable helpers we had set up for line items as well as injecting row_id into the store.

The following is an example of how to use the Table component:

```js
import React from 'react';
import { Table, TableRow, TableCell, TableHeader } from 'carbon/lib/components/table';
import Textbox from 'carbon/lib/components/textbox';
import Button from 'carbon/lib/components/button';

class MyView extends React.Component {
  render() {
    // We map the data from the store, to define what a row should look like.
    // Using map allows the developer to define any content they want - this could
    // render text, an input, a button or anything else.
    let tableRows = this.props.data.map((row, index) => {
      <TableRow>
        // This cell renders just text for 'description'.
        <TableCell>
          { row.get('description') }
        </TableCell>

        // This cell renders a textbox for 'name'. We also give it an onChange function. It is
        // important to notice that we bind additional values to this function - 'this' and 'index'.
        // This means that when the function is called it will receive the index as an argument.
        // The store then knows which index in the array of data has been modified and needs to update,
        // the mutation would look something like:
        // `this.data = this.data.setIn(['line_items', action.index, action.name], action.value);`.
        <TableCell>
          <Textbox value={ row.get('name') } onChange={ Actions.nameUpdated.bind(this, index) } />
        </TableCell>

        // This cell renders a button component.
        <TableCell>
          <Button>An Action!</Button>
        </TableCell>
      </TableRow>
    });

    // tableRows is now an array mapped from the data we provided. We also need a table header so
    // lets add that as an additional row in the array (unshift prepends to an array):
    tableRows.unshift(
      <TableRow>
        <TableHeader>Description</TableHeader>
        <TableHeader>Name</TableHeader>
        <TableHeader>Actions</TableHeader>
      </TableRow>
    );

    // We can now render the array of rows as a child of Table.
    return (
      <Table>
        { tableRows }
      </Table>
    );
  }
}

export default MyView
```

The example above should highlight the flexibility available with grids. You can mix input with plain text or any other component, all in the same table. Adding a placeholder row is simple as well:

```js
import React from 'react';
import { Table, TableRow, TableCell, TableHeader } from 'carbon/lib/components/table';
import Textbox from 'carbon/lib/components/textbox';

class MyView extends React.Component {
  render() {
    // Define tableRows.
    let tableRows = this.props.data.map((row, index) => {
      <TableRow>
        <TableCell>
          <Textbox name="description" value={ row.get('description') } onChange={ Actions.valueUpdated.bind(this, index) } />
        </TableCell>

        <TableCell>
          <Textbox name="name" value={ row.get('name') } onChange={ Actions.valueUpdated.bind(this, index) } />
        </TableCell>
      </TableRow>
    });

    // Add header.
    tableRows.unshift(
      <TableRow>
        <TableHeader>Description</TableHeader>
        <TableHeader>Name</TableHeader>
      </TableRow>
    );

    // Add placeholder row. The main difference between a regular row is we are not mapping any data to
    // this row (as it has none). Also, instead of an index, we are passing the data count to the bound
    // action. This means on valueUpdated that it will update the value in the array to an index which
    // does not yet exist - effectively creating the new row.
    tableRows.push(
      <TableRow>
        <TableCell>
          <Textbox name="description" onChange={ Actions.valueUpdated.bind(this, this.data.count()) } />
        </TableCell>

        <TableCell>
          <Textbox name="name" onChange={ Actions.valueUpdated.bind(this, this.data.count()) } />
        </TableCell>
      </TableRow>
    );

    // We can now render the array of rows as a child of Table.
    return (
      <Table>
        { tableRows }
      </Table>
    );
  }
}

export default MyView
```

## Minor

* Decrease width of dropdown icon to 20px

# 0.1.8

## Bug Fixes

* Backported dropdown validation fix.

# 0.1.7

## Bug Fixes

* Fixes bug - 'item is undefined triggered when clicking away from dropdown with option highlighted'.

# 0.1.6

## Bug Fixes

* `startRouter` no longer throws an error if it cannot find an element to render the component to.

# 0.1.5

## Bug Fixes

* Dropdown will always return a string value to any callbacks.

# 0.1.4

## Bug Fixes

* Dropdown components auto select highlighted values on blur.
* Carbon now compiles code to `lib`, allowing developers to no longer require installing babel on their computer.

# 0.1.3

## Bug Fixes

* Fixes validation message width in Firefox.

# 0.1.2

## Bug Fixes

* Tabs can now render a single child

# 0.1.1

* Form submitting state is now controlled by the developer using the `saving` prop.

## Bug Fixes

* Developers can now set the alignment on an input's value using the `align` prop.
* Tab allows null children.

# 0.1.0

## New Components

* Alert
* Link
* Tabs

## Dialog Type Components

  Breaking Change! :warning: Both components now require a `cancelHandler` prop (rather than the `cancelDialogHandler`). :warning:

## Dropdowns

Dropdown components have been refactored. We now have three different kinds:

* Dropdown
* Dropdown Filter
* Dropdown Filter Ajax

## Inputs and Forms No Longer Rely on Name Property

In previous versions of Carbon, all inputs required a `name` property. Some Carbon components would manipulate what this name was, depending on where the input was used.

To keep things simple, and to remove some of the logic behind the scenes, we no longer do any manipulation on input names and the property is no longer a requirement when using a form input.

It is still recommended that you use names on inputs, as they are useful to identify your which input is which. They are also required if you are performing standing HTML form submissions.

## Minor

* Pod has an option to make it collapsible.

## Bug Fixes

* Fixes position and width or validation messages on inputs.
* Fixes re-validating fields when content is pasted into an input.

# 0.0.3

## Bug Fixes

* On successful submit, form components will disable their save buttons to prevent multiple form submissions.

# 0.0.2

## Decimal Component

 An extra validation has been added to decimal to prevent multiple separators from being entered in the input field.

## Dropdown and DropdownSuggest components

Dropdown and dropdown-suggest have been updated. As they share common functionality, dropdown and dropdown-suggest now use a List decorator. This should not affect how you use either component.
* Dropdown now filters results as you type.

## Dialog Cancel button

Dialogs have been updated to pass context to any children components. We have used this to switch the Form Cancel button to use the Dialog's cancel handler when the form is nested in a dialog. This overrides the default history.back method.

## Store, View and Route Utils

We have standardised the utilities we provide to easily set up Flux based applications. This involved a few breaking changes:

### Store

The base Store class is now available from:

```js
import Store from 'carbon/lib/utils/flux/store';
```

When creating your store, initialize it with your application's dispatcher. You must also define the store's data and unique name within its constructor. The following shows the minimum required to set up a store:

```js
import Store from 'carbon/lib/utils/flux/store';
import Dispatcher from 'dispatcher';
import ImmutableHelper from 'carbon/lib/utils/helpers/immutable';

class MyStore extends Store {
  ...
}

let data = ImmutableHelper.parseJSON({});

// init the store with a name, some data, and your dispatcher
export default new MyStore('myStore', data, Dispatcher);
```

### View

The view helper is now available as a flux utility from Carbon. This was done to clarify its intentions. You can import it with:


```js
import { connect } from 'carbon/lib/utils/flux';
```

You can then use the `connect` function to connect a React component to a store:

```js
import React from 'react';
import MyStore from 'stores/my-store';
import { connect } from 'carbon/lib/utils/flux';

class MyComponent extends React.Component {
  render() {
    // the connected store data is available on the state as the store's unique name defined in its constructor
    let val = this.state.myStore.get('myValue');

    return (
      <div>My Component.</div>
    );
  }
}

export default connect(MyComponent, MyStore);
```

This sets up the listeners and data synchronising between the component and the store.

The connect function can connect multiple stores to the component - simply provide them as an array:

```js
connect(MyComponent, [MyStore, MyOtherStore]);
```

### Route

The route helper now returns a specific function:

```js
import React from 'react';
import { Route } from 'react-router';
import { startRouter } from 'carbon/lib/utils/router';

let routes = (
  <Route />
);

startRouter(routes);
```

The `startRouter` function initializes the React router with the given routes. It can also take a second parameter for the HTML target in which to render the React components (by default this uses `document.getElementById('app')`).

## Higher Order Components and Decorators

We now use decorators instead of Higher Order Components in our component library as they are easier to test and result in a tidier and more logical codebase.

Decorators can be found in the `/utils/decorators` directory. So far we have decorators for:

* Input
* Input Icon
* Input Label
* Input Validation

Note: although there is an ES7 Babel transform for decorators, we have opted not to use it for now due to the way in which it compiles and produces missing coverage reports.

## TableFieldsForMany renamed

`TableFieldsForMany` is now called `InputGrid`.

We have renamed this because its original name was based on a Rails convention and was fairly obscure and confusing.

## New Brand
A new style and colour scheme has been applied to the carbon components library. This change will affect all of the components.

## Validations
Validations have changed to a function so that different parameters can be passed to them.

You can now define Validations on a component using the following syntax:

```javascript
<Textbox validations={ [Validation()] } name='valid' />
```

## Misc

* Ran ESLint task and fixed any errors.
* Form provides a serialization method to parse its inputs into data usable for AJAX.
* Forms no longer needs a model name defined.
* Updated Form Cancel Button to use History object.
* Textarea is no longer draggable. Add a expandable={true} prop to make the area height change to fit content
* Input components can now use custom classes.
* Checkbox label now sits inline, and is reversable.
* Added props on inputs for inline labels.
* Added Rainbow chart component.
* Added Tabs component.
* Added Number component.
* Decimal now allows tabbing in and out of the field.
* Date now closes on tab out.


# 0.0.1

Initial prototype release.

Components included:

* Button
* Checkbox
* Date
* Decimal
* Dialog
* Dropdown Suggest
* Dropdown
* Form
* Pod
* Row
* Table Fields for Many
* Table Row
* Textarea
* Textbox

Utils included:

* Events Helper (to help determine keyboard events)
* Immutable Helper (to perform generic tasks with Immutable.js)
* Icons (to include icons from the web font)
* Inputs & Input Validation (generic functionality for inputs)
* Validations (reusable functionality for validations)
* Route Helper (component to provide base route functionality)
* Store Helper (base class for base store functionality)
* View Helper (component to provide base view functionality)<|MERGE_RESOLUTION|>--- conflicted
+++ resolved
@@ -9,19 +9,17 @@
 
 ## Package Upgrades
 
-* Datepicker has been upgraded the latest version
-* Bowser has been upgraded to the latest version
-
-<<<<<<< HEAD
+* Datepicker has been upgraded the latest version.
+* Bowser has been upgraded to the latest version.
+
 ## Message Component
 
-* `margin-bottom` has been removed from the message component
-* Two new props have been added. border and roundedCorners
-=======
+* `margin-bottom` has been removed from the message component.
+* Two new props have been added, `border` and `roundedCorners`.
+
 ## Helpers
 
-* A new humanizeFilesize helper for converting bytes to a human readable representation.
->>>>>>> a0cafa0a
+* A new `humanizeFilesize` helper for converting bytes to a human readable representation.
 
 # 0.28.2
 
