--- conflicted
+++ resolved
@@ -1,10 +1,5 @@
 # 0.22.0
 
-<<<<<<< HEAD
-## Minor Improvements
-
-* Pod component now accepts a alignTitle prop.
-=======
 ## Breaking Change - CSS Naming
 
 * We have renamed all of our styles to be prefixed with `carbon-` rather than `ui-`. This is to avoid conflicts with existing open source libraries like jQuery UI.
@@ -21,6 +16,8 @@
 Please ensure you check your application carefully to update any references to these styles when upgrading.
 
 ## Minor Improvements
+
+* Pod component now accepts a alignTitle prop.
 * Show edit pod can now be controlled via props
 * makes heading font styles more flexible, providing `h*`, `.h*` and `@include h*()`
 * allows ShowEditPod to receive `false` in its `onEdit` prop to skip rendering of the default edit icon
@@ -30,7 +27,6 @@
 ## Minor Improvements
 
 * Help component now opens links in a new tab.
->>>>>>> 5a2854fe
 
 # 0.21.1
 
