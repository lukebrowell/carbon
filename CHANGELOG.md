--- conflicted
+++ resolved
@@ -2,11 +2,11 @@
 
 ## Minor Improvements
 
-<<<<<<< HEAD
-* Have increased pill font size and weight
-=======
 * Add a currencyFormatter helper to the i18n helpers
->>>>>>> d017d4c0
+
+## CSS Changes
+
+ * Have increased pill font size and weight
 
 # 0.25.3
 
