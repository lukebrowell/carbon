--- conflicted
+++ resolved
@@ -1,6 +1,9 @@
 # 0.34.0
 
-<<<<<<< HEAD
+## Component Enhancements
+
+* `DateRange`: Two new props have been added, `startDateProps` and `endDateProps`, to apply props to the child `Date` components.
+
 ## DropdownFilter `freetext` mode
 
 Adds a new mode to `DropdownFilter` which prompts the user with suggest-style filtered options, but also allows typed
@@ -14,11 +17,6 @@
 ```
 <DropdownFilter options={ options } freetext={ true } onChange={ this.onChange } />
 ```
-=======
-## Component Enhancements
-
-* `DateRange`: Two new props have been added, `startDateProps` and `endDateProps`, to apply props to the child `Date` components.
->>>>>>> 1137daf3
 
 # 0.33.1
 
