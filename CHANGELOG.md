<<<<<<< HEAD
# 0.1.0

## Dropdowns

Dropdown components have been refactored. We now have three different kinds:

* Dropdown
* Dropdown Filter
* Dropdown Filter Ajax

## Inputs and Forms No Longer Rely on Name Property

In previous versions of Carbon, all inputs required a `name` property. Some Carbon components would manipulate what this name was, depending on where the input was used.

To keep things simple, and to remove some of the logic behind the scenes, we no longer do any manipulation on input names and the property is no longer a requirement when using a form input.

It is still recommended that you use names on inputs, as they are useful to identify your which input is which. They are also required if you are performing standing HTML form submissions.
=======
# 0.0.3

## Bug Fixes

* On successful submit, form components will disable their save buttons to prevent multiple form submissions.
>>>>>>> ce2113a7

# 0.0.2

## Decimal Component

 An extra validation has been added to decimal to prevent multiple separators from being entered in the input field.

## Dropdown and DropdownSuggest components

Dropdown and dropdown-suggest have been updated. As they share common functionality, dropdown and dropdown-suggest now use a List decorator. This should not affect how you use either component.
* Dropdown now filters results as you type. 

## Dialog Cancel button

Dialogs have been updated to pass context to any children components. We have used this to switch the Form Cancel button to use the Dialog's cancel handler when the form is nested in a dialog. This overrides the default history.back method.

## Store, View and Route Utils

We have standardised the utilities we provide to easily set up Flux based applications. This involved a few breaking changes:

### Store

The base Store class is now available from:

```js
import Store from 'carbon/lib/utils/flux/store';
```

When creating your store, initialize it with your application's dispatcher. You must also define the store's data and unique name within its constructor. The following shows the minimum required to set up a store:

```js
import Store from 'carbon/lib/utils/flux/store';
import Dispatcher from 'dispatcher';
import ImmutableHelper from 'carbon/lib/utils/helpers/immutable';

class MyStore extends Store {
  ...
}

let data = ImmutableHelper.parseJSON({});

// init the store with a name, some data, and your dispatcher
export default new MyStore('myStore', data, Dispatcher);
```

### View

The view helper is now available as a flux utility from Carbon. This was done to clarify its intentions. You can import it with:


```js
import { connect } from 'carbon/lib/utils/flux';
```

You can then use the `connect` function to connect a React component to a store:

```js
import React from 'react';
import MyStore from 'stores/my-store';
import { connect } from 'carbon/lib/utils/flux';

class MyComponent extends React.Component {
  render() {
    // the connected store data is available on the state as the store's unique name defined in its constructor
    let val = this.state.myStore.get('myValue');

    return (
      <div>My Component.</div>
    );
  }
}

export default connect(MyComponent, MyStore);
```

This sets up the listeners and data synchronising between the component and the store.

The connect function can connect multiple stores to the component - simply provide them as an array:

```js
connect(MyComponent, [MyStore, MyOtherStore]);
```

### Route

The route helper now returns a specific function:

```js
import React from 'react';
import { Route } from 'react-router';
import { startRouter } from 'carbon/lib/utils/router';

let routes = (
  <Route />
);

startRouter(routes);
```

The `startRouter` function initializes the React router with the given routes. It can also take a second parameter for the HTML target in which to render the React components (by default this uses `document.getElementById('app')`).

## Higher Order Components and Decorators

We now use decorators instead of Higher Order Components in our component library as they are easier to test and result in a tidier and more logical codebase.

Decorators can be found in the `/utils/decorators` directory. So far we have decorators for:

* Input
* Input Icon
* Input Label
* Input Validation

Note: although there is an ES7 Babel transform for decorators, we have opted not to use it for now due to the way in which it compiles and produces missing coverage reports.

## TableFieldsForMany renamed

`TableFieldsForMany` is now called `InputGrid`.

We have renamed this because its original name was based on a Rails convention and was fairly obscure and confusing.

## New Brand
A new style and colour scheme has been applied to the carbon components library. This change will affect all of the components.

## Validations
Validations have changed to a function so that different parameters can be passed to them.

You can now define Validations on a component using the following syntax:

```javascript
<Textbox validations={ [Validation()] } name='valid' />
```

## Misc

* Ran ESLint task and fixed any errors.
* Form provides a serialization method to parse its inputs into data usable for AJAX.
* Forms no longer needs a model name defined.
* Updated Form Cancel Button to use History object.
* Textarea is no longer draggable. Add a expandable={true} prop to make the area height change to fit content
* Input components can now use custom classes.
* Checkbox label now sits inline, and is reversable.
* Added props on inputs for inline labels.
* Added Rainbow chart component.
* Added Tabs component.
* Added Number component.
* Decimal now allows tabbing in and out of the field.
* Date now closes on tab out.


# 0.0.1

Initial prototype release.

Components included:

* Button
* Checkbox
* Date
* Decimal
* Dialog
* Dropdown Suggest
* Dropdown
* Form
* Pod
* Row
* Table Fields for Many
* Table Row
* Textarea
* Textbox

Utils included:

* Events Helper (to help determine keyboard events)
* Immutable Helper (to perform generic tasks with Immutable.js)
* Icons (to include icons from the web font)
* Inputs & Input Validation (generic functionality for inputs)
* Validations (reusable functionality for validations)
* Route Helper (component to provide base route functionality)
* Store Helper (base class for base store functionality)
* View Helper (component to provide base view functionality)<|MERGE_RESOLUTION|>--- conflicted
+++ resolved
@@ -1,4 +1,3 @@
-<<<<<<< HEAD
 # 0.1.0
 
 ## Dropdowns
@@ -16,13 +15,12 @@
 To keep things simple, and to remove some of the logic behind the scenes, we no longer do any manipulation on input names and the property is no longer a requirement when using a form input.
 
 It is still recommended that you use names on inputs, as they are useful to identify your which input is which. They are also required if you are performing standing HTML form submissions.
-=======
+
 # 0.0.3
 
 ## Bug Fixes
 
 * On successful submit, form components will disable their save buttons to prevent multiple form submissions.
->>>>>>> ce2113a7
 
 # 0.0.2
 
