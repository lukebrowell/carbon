<<<<<<< HEAD
# 0.2.0

## New Components

* Table, TableRow, TableCell, TableHeader
* Confirm
* Animated Menu Button
* Notification
* Pill
* Banner
* Flash

## Tables and Grids - Breaking Change

The previous iteration of grid (InputGrid) was too restrictive, not allowing much flexibility and being too rigid in its implementation. We have now refactored grids creating a Table component with full control and flexibility for the developer. The new way of doing grids also means we no longer need to use complicated immutable helpers we had set up for line items as well as injecting row_id into the store.

The following is an example of how to use the Table component:

```js
import React from 'react';
import { Table, TableRow, TableCell, TableHeader } from 'carbon/lib/components/table';
import Textbox from 'carbon/lib/components/textbox';
import Button from 'carbon/lib/components/button';

class MyView extends React.Component {
  render() {
    // We map the data from the store, to define what a row should look like.
    // Using map allows the developer to define any content they want - this could
    // render text, an input, a button or anything else.
    let tableRows = this.props.data.map((row, index) => {
      <TableRow>
        // This cell renders just text for 'description'.
        <TableCell>
          { row.get('description') }
        </TableCell>

        // This cell renders a textbox for 'name'. We also give it an onChange function. It is
        // important to notice that we bind additional values to this function - 'this' and 'index'.
        // This means that when the function is called it will receive the index as an argument.
        // The store then knows which index in the array of data has been modified and needs to update,
        // the mutation would look something like:
        // `this.data = this.data.setIn(['line_items', action.index, action.name], action.value);`.
        <TableCell>
          <Textbox value={ row.get('name') } onChange={ Actions.nameUpdated.bind(this, index) } />
        </TableCell>

        // This cell renders a button component.
        <TableCell>
          <Button>An Action!</Button>
        </TableCell>
      </TableRow>
    });

    // tableRows is now an array mapped from the data we provided. We also need a table header so
    // lets add that as an additional row in the array (unshift prepends to an array):
    tableRows.unshift(
      <TableRow>
        <TableHeader>Description</TableHeader>
        <TableHeader>Name</TableHeader>
        <TableHeader>Actions</TableHeader>
      </TableRow>
    );

    // We can now render the array of rows as a child of Table.
    return (
      <Table>
        { tableRows }
      </Table>
    );
  }
}

export default MyView
```

The example above should highlight the flexibility available with grids. You can mix input with plain text or any other component, all in the same table. Adding a placeholder row is simple as well:

```js
import React from 'react';
import { Table, TableRow, TableCell, TableHeader } from 'carbon/lib/components/table';
import Textbox from 'carbon/lib/components/textbox';

class MyView extends React.Component {
  render() {
    // Define tableRows.
    let tableRows = this.props.data.map((row, index) => {
      <TableRow>
        <TableCell>
          <Textbox name="description" value={ row.get('description') } onChange={ Actions.valueUpdated.bind(this, index) } />
        </TableCell>

        <TableCell>
          <Textbox name="name" value={ row.get('name') } onChange={ Actions.valueUpdated.bind(this, index) } />
        </TableCell>
      </TableRow>
    });

    // Add header.
    tableRows.unshift(
      <TableRow>
        <TableHeader>Description</TableHeader>
        <TableHeader>Name</TableHeader>
      </TableRow>
    );

    // Add placeholder row. The main difference between a regular row is we are not mapping any data to
    // this row (as it has none). Also, instead of an index, we are passing the data count to the bound
    // action. This means on valueUpdated that it will update the value in the array to an index which
    // does not yet exist - effectively creating the new row.
    tableRows.push(
      <TableRow>
        <TableCell>
          <Textbox name="description" onChange={ Actions.valueUpdated.bind(this, this.data.count()) } />
        </TableCell>

        <TableCell>
          <Textbox name="name" onChange={ Actions.valueUpdated.bind(this, this.data.count()) } />
        </TableCell>
      </TableRow>
    );

    // We can now render the array of rows as a child of Table.
    return (
      <Table>
        { tableRows }
      </Table>
    );
  }
}

export default MyView
```

## Minor

* Decrease width of dropdown icon to 20px
=======
# 0.1.7

## Bug Fixes

* [CARBON-102](https://sageone.atlassian.net/browse/CARBON-102) - Fixes bug - 'item is undefined triggered when clicking away from dropdown with option highlighted'.
>>>>>>> ff85490f

# 0.1.6

## Bug Fixes

* `startRouter` no longer throws an error if it cannot find an element to render the component to.

# 0.1.5

## Bug Fixes

* Dropdown will always return a string value to any callbacks.

# 0.1.4

## Bug Fixes

* Dropdown components auto select highlighted values on blur.
* Carbon now compiles code to `lib`, allowing developers to no longer require installing babel on their computer.

# 0.1.3

## Bug Fixes

* Fixes validation message width in Firefox.

# 0.1.2

## Bug Fixes

* Tabs can now render a single child

# 0.1.1

* Form submitting state is now controlled by the developer using the `saving` prop.

## Bug Fixes

* Developers can now set the alignment on an input's value using the `align` prop.
* Tab allows null children.

# 0.1.0

## New Components

* Alert
* Link
* Tabs

## Dialog Type Components

  Breaking Change! :warning: Both components now require a `cancelHandler` prop (rather than the `cancelDialogHandler`). :warning:

## Dropdowns

Dropdown components have been refactored. We now have three different kinds:

* Dropdown
* Dropdown Filter
* Dropdown Filter Ajax

## Inputs and Forms No Longer Rely on Name Property

In previous versions of Carbon, all inputs required a `name` property. Some Carbon components would manipulate what this name was, depending on where the input was used.

To keep things simple, and to remove some of the logic behind the scenes, we no longer do any manipulation on input names and the property is no longer a requirement when using a form input.

It is still recommended that you use names on inputs, as they are useful to identify your which input is which. They are also required if you are performing standing HTML form submissions.

## Minor

* Pod has an option to make it collapsible.

## Bug Fixes

* Fixes position and width or validation messages on inputs.
* Fixes re-validating fields when content is pasted into an input.

# 0.0.3

## Bug Fixes

* On successful submit, form components will disable their save buttons to prevent multiple form submissions.

# 0.0.2

## Decimal Component

 An extra validation has been added to decimal to prevent multiple separators from being entered in the input field.

## Dropdown and DropdownSuggest components

Dropdown and dropdown-suggest have been updated. As they share common functionality, dropdown and dropdown-suggest now use a List decorator. This should not affect how you use either component.
* Dropdown now filters results as you type.

## Dialog Cancel button

Dialogs have been updated to pass context to any children components. We have used this to switch the Form Cancel button to use the Dialog's cancel handler when the form is nested in a dialog. This overrides the default history.back method.

## Store, View and Route Utils

We have standardised the utilities we provide to easily set up Flux based applications. This involved a few breaking changes:

### Store

The base Store class is now available from:

```js
import Store from 'carbon/lib/utils/flux/store';
```

When creating your store, initialize it with your application's dispatcher. You must also define the store's data and unique name within its constructor. The following shows the minimum required to set up a store:

```js
import Store from 'carbon/lib/utils/flux/store';
import Dispatcher from 'dispatcher';
import ImmutableHelper from 'carbon/lib/utils/helpers/immutable';

class MyStore extends Store {
  ...
}

let data = ImmutableHelper.parseJSON({});

// init the store with a name, some data, and your dispatcher
export default new MyStore('myStore', data, Dispatcher);
```

### View

The view helper is now available as a flux utility from Carbon. This was done to clarify its intentions. You can import it with:


```js
import { connect } from 'carbon/lib/utils/flux';
```

You can then use the `connect` function to connect a React component to a store:

```js
import React from 'react';
import MyStore from 'stores/my-store';
import { connect } from 'carbon/lib/utils/flux';

class MyComponent extends React.Component {
  render() {
    // the connected store data is available on the state as the store's unique name defined in its constructor
    let val = this.state.myStore.get('myValue');

    return (
      <div>My Component.</div>
    );
  }
}

export default connect(MyComponent, MyStore);
```

This sets up the listeners and data synchronising between the component and the store.

The connect function can connect multiple stores to the component - simply provide them as an array:

```js
connect(MyComponent, [MyStore, MyOtherStore]);
```

### Route

The route helper now returns a specific function:

```js
import React from 'react';
import { Route } from 'react-router';
import { startRouter } from 'carbon/lib/utils/router';

let routes = (
  <Route />
);

startRouter(routes);
```

The `startRouter` function initializes the React router with the given routes. It can also take a second parameter for the HTML target in which to render the React components (by default this uses `document.getElementById('app')`).

## Higher Order Components and Decorators

We now use decorators instead of Higher Order Components in our component library as they are easier to test and result in a tidier and more logical codebase.

Decorators can be found in the `/utils/decorators` directory. So far we have decorators for:

* Input
* Input Icon
* Input Label
* Input Validation

Note: although there is an ES7 Babel transform for decorators, we have opted not to use it for now due to the way in which it compiles and produces missing coverage reports.

## TableFieldsForMany renamed

`TableFieldsForMany` is now called `InputGrid`.

We have renamed this because its original name was based on a Rails convention and was fairly obscure and confusing.

## New Brand
A new style and colour scheme has been applied to the carbon components library. This change will affect all of the components.

## Validations
Validations have changed to a function so that different parameters can be passed to them.

You can now define Validations on a component using the following syntax:

```javascript
<Textbox validations={ [Validation()] } name='valid' />
```

## Misc

* Ran ESLint task and fixed any errors.
* Form provides a serialization method to parse its inputs into data usable for AJAX.
* Forms no longer needs a model name defined.
* Updated Form Cancel Button to use History object.
* Textarea is no longer draggable. Add a expandable={true} prop to make the area height change to fit content
* Input components can now use custom classes.
* Checkbox label now sits inline, and is reversable.
* Added props on inputs for inline labels.
* Added Rainbow chart component.
* Added Tabs component.
* Added Number component.
* Decimal now allows tabbing in and out of the field.
* Date now closes on tab out.


# 0.0.1

Initial prototype release.

Components included:

* Button
* Checkbox
* Date
* Decimal
* Dialog
* Dropdown Suggest
* Dropdown
* Form
* Pod
* Row
* Table Fields for Many
* Table Row
* Textarea
* Textbox

Utils included:

* Events Helper (to help determine keyboard events)
* Immutable Helper (to perform generic tasks with Immutable.js)
* Icons (to include icons from the web font)
* Inputs & Input Validation (generic functionality for inputs)
* Validations (reusable functionality for validations)
* Route Helper (component to provide base route functionality)
* Store Helper (base class for base store functionality)
* View Helper (component to provide base view functionality)<|MERGE_RESOLUTION|>--- conflicted
+++ resolved
@@ -1,4 +1,3 @@
-<<<<<<< HEAD
 # 0.2.0
 
 ## New Components
@@ -135,13 +134,12 @@
 ## Minor
 
 * Decrease width of dropdown icon to 20px
-=======
+
 # 0.1.7
 
 ## Bug Fixes
 
 * [CARBON-102](https://sageone.atlassian.net/browse/CARBON-102) - Fixes bug - 'item is undefined triggered when clicking away from dropdown with option highlighted'.
->>>>>>> ff85490f
 
 # 0.1.6
 
