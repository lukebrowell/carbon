--- conflicted
+++ resolved
@@ -2,12 +2,9 @@
 
 ## Bug Fixes
 
-<<<<<<< HEAD
 * Readded the `carbon-tabs` class to the Tabs component.
-=======
 * Clear any selected rows too in refresh()
 * SelectedRows should be reset to the same object it is defined with
->>>>>>> 8d692a8d
 
 # 0.29.1
 
