# 0.9.0

## Selectable Table Rows

* Table and TableAjax now have props of `selectable` and `highlightable`, enabling selectable or highlightable rows. Each event also emits events which can be used by developers with props of `onSelect` or `onHighlight`. Developers can also manually control the highlighting or selecting of rows using the same props on TableRow components.
* Selectable rows also enables an action toolbar for the table, for which actions can be defined using the `actions` prop.

## CSS

* Created CSS utility to handle generic CSS.

## Misc

* Inline labels can now be aligned right.
* Added 'small' button option - renders pill-like secondary button.
* Form component can now set custom `saveText` as a prop.
<<<<<<< HEAD
* Made portrait inline-block to allow label to sit inline. 
* Pill styling tweaked slightly.
=======
* Made portrait inline-block to allow label to sit inline.
>>>>>>> 6de17ea4
* Updated portrait colour for when no image is loaded.

## Bug Fixes

* Records value typecast to number for i18n in Pager

# 0.8.1

## Bug Fixes

* Fixed CSS load order issue which caused icons to break their positioning.

# 0.8.0

## Improvements

* Improved store reset. `store.reset()` will now reset the store to its initial data, whether or not history is enabled.
* Inputs can now have field help. Pass `fieldHelp='help message'` to any input.
* Inputs can now have label help. Pass `labelHelp='help message'` to any input.
* Add `thead` prop to `Table` component that allows you to set a row wrapped in a `thead` tag.

## New Components

* Sidebar - with sidebar header
* Portrait
* Content
* Help - An info icon with a tooltip.
* Tooltip

## Layout Updates

* Row margin has been reduced to `15px`.
* Pod component now receives two additional props:

  * `border` - allows developers to disable border.
  * `padding` - allows developers to have control over padding size.

* Message style has changed to follow toast style
* Pill style has changed

## Improved Dialog

* Dialog now takes a prop of `disableBackground` which is true by default.

## Improved Form

* `validate()` can now be called via `this.context.form`

## New Validators

* Inclusion
* Exclusion

## Misc

* Added utility classes for styling text.
* Format i18n error number for numeric validation.
* Allow Tables to shrink in size using the `shrink` prop.
* Link component can now display with an icon.
* Child components of Row can now use a `columnAlign` prop.
* Toast onDismiss is now optional

## New Decorators

* Tooltip Decorator - currently available on Icon and Textbox.

## Bug Fixes

* Fixes alignment issue with SplitButton when using anchors.
* Row component will not break with zero children or children of `null` or `undefined`.

# 0.7.1

## Updates

* Moves the validation logic in Form component to its own method.
* Adds `validateOnMount` prop to Forms.
* Help Components on inputs with labels.

# 0.7.0

## New Components

* Pager
* Filter
* Table Ajax

## Bug Fixes

* TableCell and TableHeader can receive additional props.
* Inputs no longer render a label if the input has no name or label props.

## New functionality

* Table and TableHeader have been updated to allow sorting.
* Tabs - Passing a prop of align='right' will align tab headers to the right

# 0.6.0

## Improve Date widget

Improve the existing Date widget to allow passing in `minDate` and `maxDate`.

## I18nHelper

An I18nHelper has been created to help with formatting decimal numbers.

## Should Component Update Decorator

Supplies base shouldComponentUpdate

## toArray

We have added a helper method to convert strings into arrays, for example:

`"foo[bar][baz]"` into `["foo", "bar", "baz"]`.

## ImmutableHelper parseJSON

The parseJSON method now converts all integers to strings for consistency

## Bug Fixes

* We have inserted an engine dependency for npm version 3. This is to help mitigate any issues of users reporting issues when installing with npm version 2.

## New Components

* Spinner
* RadioButton

# 0.5.3

## Bug Fixes

* Fixed numeral validator so it returns the correct type of validator.

# 0.5.2

## Bug Fixes

* Fixed I18n translation for integer validation.

# 0.5.1

## Bug Fixes

* `autoFocus` no longer automatically opens lists or datepickers on Dropdown and Date components.
* Update validations i18n to use `errors.messages` instead of `validations`
* Bluring of DropdownFilter/DropdownFilterAjax does not throw a js error when no items exist

# 0.5.0

## !BREAKING CHANGE! Validations have been converted into classes

We have converted Validations provided by Carbon into classes. This means that you need to create an instance when you want to use them.

For example, you would need to change:

```js
<Textbox validations={ [PresenceValidator()] } />
```

To this:

```js
<Textbox validations={ [new PresenceValidator()] } />
```

This allows better inspection of the validator, and the ability to modify params on the class.

## Disabled class for inputs

We now add a `common-input--disabled` class to the component when its input is disabled

## Bug Fixes

* Inputs with multiple validations now validate correctly.
* DropdownFilter now parses its filter before creating a Regular Expression.
* Split Button has been given a fixed height to resolve UI issues.
* Dropdown up and down arrows now work with options that use strings for IDs.
* We now use the `$grey-dark-blue-40` color for placeholders in inputs

# 0.4.0

## New Components

* SplitButton.

## New Validations

### Numeral Validation

Checks numeral type (Integer of Decimal)
Checks if value is equal, greater than, less than

```javascript
// Integer with a min value of 8
<Number validations={ [NumeralValidator({ integer: true, min: 8 })] }/>

// Decimal with a between 8 and 20
<Number validations={ [NumeralValidator({ integer: true, min: 8, max: 20 })] }/>

// Decimal exactly 3.142
<Number validations={ [NumeralValidator({ is: 3.142 })] }/>
```

### Length Validation

Checks the length of a number of a string

```javascript
// length is greater than or equal to 8:
<Textbox validations={ [ LengthValidator({ min: 8 }) ] });

// length is less than or equal to 8:
<Textbox validations={ [ LengthValidator({ max: 8 }) ] });

// length is between 5 and 10 characters:
<Number validations={ [ LengthValidator({ min: 5, max: 10 }) ] });

// length is 10 characters:
<Number validations={ [ LengthValidator({ is: 10 }) ] });
```

### Regex Validation

Applies a regex validation to the input

```javascript
<Textbox validations={ [RegexValidator({ format: (/[A-Z]{5}/) }) ] }/>
```

### Email Validation

Applies a email validation to the input

```javascript
<Textbox validations={ [ EmailValidator() ] }/>
```

## Prefix for inputs

We have added a new feature for input components which allows developers to output a prefix to the input.

```js
<Textbox prefix="foo" />
```

## Updated visuals for Toast Notifications and Tabs

* Toast notifications have had updated styling applied to them, based on new designs.
* Colour updates to Tabs, to align with design updates
* New colour variables added

## Misc

* Button component will now render a stylised `anchor` instead of a `button` if passed a `href` prop.

## Bug Fixes

* Add i18n to form buttons

# 0.3.3

* Performance updates to inputs. We also now provide a `shouldComponentUpdate` method which can be reused in custom components.
* Inputs that are detached from a form no longer update error count.

# 0.3.2

## Bug Fixes

* Form no longer validates disabled fields on submit.
* Form inputs are tracked by a guid now, rather than input name.
* Autocomplete is disabled for all inputs by default.
* Locks version numbers to try and mitigate incompatabilities with third party modules.

# 0.3.1

## Bug Fixes

* SVG icons inside toast component now re-render properly.

# 0.3.0

## Handler Pattern

Carbon now has a simple handler pattern implementation. For more information, see [the guide](https://github.com/Sage/carbon/blob/master/docs/guides/handlers.md).

## New Components

* Toast
* Message

## Standardised Color/Icon Sets on Components

Several components allow the ability to define a particular `type` or `status`, such as `warning`, `error` or `success`. We have standardised the way this is implemented in components, each of which should use a prop name of `as`.

Similarly, each supported type comes as part of a Sass list variable called `$colorIconSets`. This list can be used in component `scss` files to iterate through the types available and automatically generate the code required for each type. This means each component will automatically update with any new types added to this list.

You can see examples of how this is implemented in the `scss` files for `Pill`, `Flash`, `Banner` or `Toast`.

### Breaking Changes

* Due to the standardisation of using the prop `as`, some components will have breaking changes to accomodate this:
  * Flash
  * Pill
* The `cancelHandler` method on `Dialog` based components has been renamed to `onCancel` to bring in line with the convention we would like to progress with for this kind of action name.
* The `confirmHandler` method on `Confirm` has also been renamed to `onConfirm` to align with the naming convention.

## Bug Fixes

* Dialog now centers itself if open on initialize.

# 0.2.0

## New Components

* Table, TableRow, TableCell, TableHeader
* Confirm
* Animated Menu Button
* Notification
* Pill
* Banner
* Flash

## Tables and Grids - Breaking Change

The previous iteration of grid (InputGrid) was too restrictive, not allowing much flexibility and being too rigid in its implementation. We have now refactored grids creating a Table component with full control and flexibility for the developer. The new way of doing grids also means we no longer need to use complicated immutable helpers we had set up for line items as well as injecting row_id into the store.

The following is an example of how to use the Table component:

```js
import React from 'react';
import { Table, TableRow, TableCell, TableHeader } from 'carbon/lib/components/table';
import Textbox from 'carbon/lib/components/textbox';
import Button from 'carbon/lib/components/button';

class MyView extends React.Component {
  render() {
    // We map the data from the store, to define what a row should look like.
    // Using map allows the developer to define any content they want - this could
    // render text, an input, a button or anything else.
    let tableRows = this.props.data.map((row, index) => {
      <TableRow>
        // This cell renders just text for 'description'.
        <TableCell>
          { row.get('description') }
        </TableCell>

        // This cell renders a textbox for 'name'. We also give it an onChange function. It is
        // important to notice that we bind additional values to this function - 'this' and 'index'.
        // This means that when the function is called it will receive the index as an argument.
        // The store then knows which index in the array of data has been modified and needs to update,
        // the mutation would look something like:
        // `this.data = this.data.setIn(['line_items', action.index, action.name], action.value);`.
        <TableCell>
          <Textbox value={ row.get('name') } onChange={ Actions.nameUpdated.bind(this, index) } />
        </TableCell>

        // This cell renders a button component.
        <TableCell>
          <Button>An Action!</Button>
        </TableCell>
      </TableRow>
    });

    // tableRows is now an array mapped from the data we provided. We also need a table header so
    // lets add that as an additional row in the array (unshift prepends to an array):
    tableRows.unshift(
      <TableRow>
        <TableHeader>Description</TableHeader>
        <TableHeader>Name</TableHeader>
        <TableHeader>Actions</TableHeader>
      </TableRow>
    );

    // We can now render the array of rows as a child of Table.
    return (
      <Table>
        { tableRows }
      </Table>
    );
  }
}

export default MyView
```

The example above should highlight the flexibility available with grids. You can mix input with plain text or any other component, all in the same table. Adding a placeholder row is simple as well:

```js
import React from 'react';
import { Table, TableRow, TableCell, TableHeader } from 'carbon/lib/components/table';
import Textbox from 'carbon/lib/components/textbox';

class MyView extends React.Component {
  render() {
    // Define tableRows.
    let tableRows = this.props.data.map((row, index) => {
      <TableRow>
        <TableCell>
          <Textbox name="description" value={ row.get('description') } onChange={ Actions.valueUpdated.bind(this, index) } />
        </TableCell>

        <TableCell>
          <Textbox name="name" value={ row.get('name') } onChange={ Actions.valueUpdated.bind(this, index) } />
        </TableCell>
      </TableRow>
    });

    // Add header.
    tableRows.unshift(
      <TableRow>
        <TableHeader>Description</TableHeader>
        <TableHeader>Name</TableHeader>
      </TableRow>
    );

    // Add placeholder row. The main difference between a regular row is we are not mapping any data to
    // this row (as it has none). Also, instead of an index, we are passing the data count to the bound
    // action. This means on valueUpdated that it will update the value in the array to an index which
    // does not yet exist - effectively creating the new row.
    tableRows.push(
      <TableRow>
        <TableCell>
          <Textbox name="description" onChange={ Actions.valueUpdated.bind(this, this.data.count()) } />
        </TableCell>

        <TableCell>
          <Textbox name="name" onChange={ Actions.valueUpdated.bind(this, this.data.count()) } />
        </TableCell>
      </TableRow>
    );

    // We can now render the array of rows as a child of Table.
    return (
      <Table>
        { tableRows }
      </Table>
    );
  }
}

export default MyView
```

## Minor

* Decrease width of dropdown icon to 20px

# 0.1.8

## Bug Fixes

* Backported dropdown validation fix.

# 0.1.7

## Bug Fixes

* [CARBON-102](https://sageone.atlassian.net/browse/CARBON-102) - Fixes bug - 'item is undefined triggered when clicking away from dropdown with option highlighted'.

# 0.1.6

## Bug Fixes

* `startRouter` no longer throws an error if it cannot find an element to render the component to.

# 0.1.5

## Bug Fixes

* Dropdown will always return a string value to any callbacks.

# 0.1.4

## Bug Fixes

* Dropdown components auto select highlighted values on blur.
* Carbon now compiles code to `lib`, allowing developers to no longer require installing babel on their computer.

# 0.1.3

## Bug Fixes

* Fixes validation message width in Firefox.

# 0.1.2

## Bug Fixes

* Tabs can now render a single child

# 0.1.1

* Form submitting state is now controlled by the developer using the `saving` prop.

## Bug Fixes

* Developers can now set the alignment on an input's value using the `align` prop.
* Tab allows null children.

# 0.1.0

## New Components

* Alert
* Link
* Tabs

## Dialog Type Components

  Breaking Change! :warning: Both components now require a `cancelHandler` prop (rather than the `cancelDialogHandler`). :warning:

## Dropdowns

Dropdown components have been refactored. We now have three different kinds:

* Dropdown
* Dropdown Filter
* Dropdown Filter Ajax

## Inputs and Forms No Longer Rely on Name Property

In previous versions of Carbon, all inputs required a `name` property. Some Carbon components would manipulate what this name was, depending on where the input was used.

To keep things simple, and to remove some of the logic behind the scenes, we no longer do any manipulation on input names and the property is no longer a requirement when using a form input.

It is still recommended that you use names on inputs, as they are useful to identify your which input is which. They are also required if you are performing standing HTML form submissions.

## Minor

* Pod has an option to make it collapsible.

## Bug Fixes

* Fixes position and width or validation messages on inputs.
* Fixes re-validating fields when content is pasted into an input.

# 0.0.3

## Bug Fixes

* On successful submit, form components will disable their save buttons to prevent multiple form submissions.

# 0.0.2

## Decimal Component

 An extra validation has been added to decimal to prevent multiple separators from being entered in the input field.

## Dropdown and DropdownSuggest components

Dropdown and dropdown-suggest have been updated. As they share common functionality, dropdown and dropdown-suggest now use a List decorator. This should not affect how you use either component.
* Dropdown now filters results as you type.

## Dialog Cancel button

Dialogs have been updated to pass context to any children components. We have used this to switch the Form Cancel button to use the Dialog's cancel handler when the form is nested in a dialog. This overrides the default history.back method.

## Store, View and Route Utils

We have standardised the utilities we provide to easily set up Flux based applications. This involved a few breaking changes:

### Store

The base Store class is now available from:

```js
import Store from 'carbon/lib/utils/flux/store';
```

When creating your store, initialize it with your application's dispatcher. You must also define the store's data and unique name within its constructor. The following shows the minimum required to set up a store:

```js
import Store from 'carbon/lib/utils/flux/store';
import Dispatcher from 'dispatcher';
import ImmutableHelper from 'carbon/lib/utils/helpers/immutable';

class MyStore extends Store {
  ...
}

let data = ImmutableHelper.parseJSON({});

// init the store with a name, some data, and your dispatcher
export default new MyStore('myStore', data, Dispatcher);
```

### View

The view helper is now available as a flux utility from Carbon. This was done to clarify its intentions. You can import it with:


```js
import { connect } from 'carbon/lib/utils/flux';
```

You can then use the `connect` function to connect a React component to a store:

```js
import React from 'react';
import MyStore from 'stores/my-store';
import { connect } from 'carbon/lib/utils/flux';

class MyComponent extends React.Component {
  render() {
    // the connected store data is available on the state as the store's unique name defined in its constructor
    let val = this.state.myStore.get('myValue');

    return (
      <div>My Component.</div>
    );
  }
}

export default connect(MyComponent, MyStore);
```

This sets up the listeners and data synchronising between the component and the store.

The connect function can connect multiple stores to the component - simply provide them as an array:

```js
connect(MyComponent, [MyStore, MyOtherStore]);
```

### Route

The route helper now returns a specific function:

```js
import React from 'react';
import { Route } from 'react-router';
import { startRouter } from 'carbon/lib/utils/router';

let routes = (
  <Route />
);

startRouter(routes);
```

The `startRouter` function initializes the React router with the given routes. It can also take a second parameter for the HTML target in which to render the React components (by default this uses `document.getElementById('app')`).

## Higher Order Components and Decorators

We now use decorators instead of Higher Order Components in our component library as they are easier to test and result in a tidier and more logical codebase.

Decorators can be found in the `/utils/decorators` directory. So far we have decorators for:

* Input
* Input Icon
* Input Label
* Input Validation

Note: although there is an ES7 Babel transform for decorators, we have opted not to use it for now due to the way in which it compiles and produces missing coverage reports.

## TableFieldsForMany renamed

`TableFieldsForMany` is now called `InputGrid`.

We have renamed this because its original name was based on a Rails convention and was fairly obscure and confusing.

## New Brand
A new style and colour scheme has been applied to the carbon components library. This change will affect all of the components.

## Validations
Validations have changed to a function so that different parameters can be passed to them.

You can now define Validations on a component using the following syntax:

```javascript
<Textbox validations={ [Validation()] } name='valid' />
```

## Misc

* Ran ESLint task and fixed any errors.
* Form provides a serialization method to parse its inputs into data usable for AJAX.
* Forms no longer needs a model name defined.
* Updated Form Cancel Button to use History object.
* Textarea is no longer draggable. Add a expandable={true} prop to make the area height change to fit content
* Input components can now use custom classes.
* Checkbox label now sits inline, and is reversable.
* Added props on inputs for inline labels.
* Added Rainbow chart component.
* Added Tabs component.
* Added Number component.
* Decimal now allows tabbing in and out of the field.
* Date now closes on tab out.


# 0.0.1

Initial prototype release.

Components included:

* Button
* Checkbox
* Date
* Decimal
* Dialog
* Dropdown Suggest
* Dropdown
* Form
* Pod
* Row
* Table Fields for Many
* Table Row
* Textarea
* Textbox

Utils included:

* Events Helper (to help determine keyboard events)
* Immutable Helper (to perform generic tasks with Immutable.js)
* Icons (to include icons from the web font)
* Inputs & Input Validation (generic functionality for inputs)
* Validations (reusable functionality for validations)
* Route Helper (component to provide base route functionality)
* Store Helper (base class for base store functionality)
* View Helper (component to provide base view functionality)<|MERGE_RESOLUTION|>--- conflicted
+++ resolved
@@ -14,12 +14,8 @@
 * Inline labels can now be aligned right.
 * Added 'small' button option - renders pill-like secondary button.
 * Form component can now set custom `saveText` as a prop.
-<<<<<<< HEAD
-* Made portrait inline-block to allow label to sit inline. 
 * Pill styling tweaked slightly.
-=======
 * Made portrait inline-block to allow label to sit inline.
->>>>>>> 6de17ea4
 * Updated portrait colour for when no image is loaded.
 
 ## Bug Fixes
