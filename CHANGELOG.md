<<<<<<< HEAD
# 1.6.0

## Component Enhancements

* `Table` now lets you add an `aria-describedby` prop.

## Draggable Ghost Row

The `DraggableContext` component now includes a `CustomDragLayer` to enable a ghost row when dragging.

In order to enable this you need to define the `draggableNode` prop on the `<WithDrag>` component. For example:

```
class DraggableItems extends React.Component {
  render() {
    return (
      <DraggableContext onDrag={ onItemMoved }>
        <ol>
          {
            items.map((item, index) => {
              return (
                <WithDrop key={ index } index={ index }>
                  <DraggableItem />
                </WithDrop>
              );
            });
          }
        </ol>
      </DraggableContext>
    );
  }
}

...

class DraggableItem extends React.Component {
  render() {
    return (
      <li ref={ (node) => { this._listItem = node; } } >
        <WithDrag draggableNode={ () => { return this._listItem; } }>
          <span>{ item.content }</span>
        </WithDrag>
      </li>
    );
  }
}
```

Note that the `draggableNode` is passed as a function because the ref `_listItem` is undefined until the component is mounted.
=======
# 1.5.2

## Bug Fixes

* Fixes CSS load order issue with `Dialog`, `Form`, and sticky footers.
>>>>>>> 97439121

# 1.5.1

## Bug Fixes

* Update `Service` class to use prototypal inheritance instead of class properties.
* Fixes floating error message caused by https://github.com/Sage/carbon/pull/1452/commits/1f902687c507f7b9cc8fe8cb641c048f8d82b034

# 1.5.0

## Component Improvements

The following components have had styling updates:-

* DatePicker
* ButtonToggle
* Heading / Dialog

## Font Update

The 300 weight (Thin) has been replaced by the 900 weight (Black) in Lato.

# Component Enhancements

* `TableAjax` component now uses the data-state attribute and `aria-busy`.

## npm (for local development of carbon only)

* Carbon now require `npm` version 5 for installing dependencies.
* To upgrade your version of npm, run `npm install npm@latest`.
* Then, before running `npm install` in your project folder, run `npm verify cache` to update your cache.

# 1.4.6

* `ConfigurableItems` pattern now accepts an `onReset` prop to be passed in.

# 1.4.5

* `Validations`: fixes an error from being thrown for non-Textbox validations when situated inside a Modal.

# 1.4.4

* `Date`: Fixes missing background color on validation errors.

# 1.4.3

* `Heading`: Removed default top padding.

# 1.4.2

* `Menu`: removed `alternate` prop, can use `SubMenuBlock` instead which achieves the same thing.

# 1.4.1

* `Dropdown`: validation fail now allows the dropdown arrow to be visible
* `Decimal`: fix an issue where values entered without a leading zero were incorrectly failing numerical validation

# 1.4.0

## Dispatcher

We now provide the Flux Dispatcher as a singleton within the Carbon library.

```
import { Dispatcher } from 'carbon-react/lib/utils/flux';
```

Please note that you should only use one Dispatcher in your application, if you want to start using the one provided in Carbon you need to remove the pre-existing one from your application.

## Logger

Logger can now supply a option of `group` - this will group any logged messages together that share the same group name and that are triggered within 500ms of one another.

## Dependency Update

* React has been upgraded to 15.6.1 - https://facebook.github.io/react/blog/2017/06/13/react-v15.6.0.html

## New Components

* `ConfigurableItems` Drag & Drop and check/uncheck a list of items
* `ConfigurableItemRow` Used with ConfigurableItems to build the list of configurable items

## New Patterns

* `ConfigurableItemsPattern` Combines ConfigurableItems and ConfigurableItemRow components

## Component Enhancements

* `TableAjax` now accepts an `onAjaxError` function as a prop, to handle Ajax requests that return a HTTP error

## Linting Updates

The following have had minor internal changes to satisfy the introduction of stricter linting rules:

### Components

* Dropdown
* FormSummary
* Page
* Pages
* RadioButton
* Tabs

### Helpers

* Store

## Component Improvements

* `Form` now has additional props of `leftAlignedActions` and `rightAlignedActions` which allows developers to add additional nodes in line with the default form actions.
* `Button`: Makes large button text the same as the medium button
* `Button`: Allows secondary text under main text [#1385](https://github.com/Sage/carbon/issues/1385)
* `ButtonToggle`: The buttons can now be toggled using the keyboard
* `Poller` helper has been refactored to no longer use promises
* `Tooltip` now renders an ARIA role of tooltip, and accepts an optional `id` prop

## Minor Improvments

* The `Poller` helper has been refactored to no longer use promises

## Demo Site

* Renamed `definition.js` files to `__definition__.js`.

# 1.3.7

## Bug Fix

* `Decimal`: fix an issue where values entered without a leading zero were incorrectly failing numerical validation

# 1.3.6

## Bug Fix

* `Dialog`: ensures close icon positioning regardless of CSS load order

# 1.3.5-1

## Bug Fixes

* Fixes CSS load order issue with `Dialog`, `Form`, and sticky footers.

# 1.3.5

## Bug Fixes

* Flips errors messages in dialogs if they appear wider than the dialog.
* `ButtonToggle`: The buttons can now be toggled using the keyboard

# 1.3.4

## Bug Fixes

* Resolved bug in IE11 where sticky footer was rendering too large in dialogs.

# 1.3.3

## Bug Fixes

* Added additional guards for browsers that do not support `element.contentDocument`.

# 1.3.2

## Bug Fixes

* Our files are now published in production mode, removing some developer dependencies previously included.

# 1.3.1

## Bug Fixes

* A bug was found in the new Dialog behaviour in Safari 9.x which rendered the sticky footer incorrectly. This solves it rendering incorrectly on page load for Safari 9.x. There remains a wider issue around Safari logged [here](https://github.com/Sage/carbon/issues/1432).

# 1.3.0

## Component Ehancements

* Dialog
  * Screen is no longer scrollable when a dialog is open.
  * Dialog will attach to the bottom of the browser if it gets too tall, and it's content will become scrollable.
  * If a dialog has a form, the form buttons will become sticky to the bottom of the dialog while the dialog is attached to the bottom of the browser (this is only enabled if the prop `stickyFormFooter` is applied to the dialog).
  * Dialog can now use a prop called `height`, allowing developers to specify a set height for the dialog (the dialog will still attach to the bottom of the browser if it is taller than the browser's height).
* Form
  * Now has a prop of `stickyFooter` which when `true` will enable a sticky footer when it is off the screen.
  * Now has a prop of `stickyFooterPadding` which will add additional padding to the form buttons when they are sticky (useful for aligning the form buttons between sticky and non-sticky states).

# 1.2.2

## Bug Fixes

* Selected table rows no longer have highlights applied on hover.
* Revert I18nhelper to use global locale for delimiter and separator

# 1.2.1

## Linting Updates

The following have had minor internal changes to satisfy the introduction of stricter linting rules:

### Components

* DraggableContext
* DraggableTableCell
* TableRow
* WithDrag
* WithDrop

### Helpers

* ItemTarget
* Text

## Bug Fixes
* `Dialog` now has a `autoFocus` boolean property. You can set this to `false` if you don't want the dialog to receive keyboard focus when it opens e.g. if your dialog contains form fields that you want to set the focus on instead.
* `Dialog Full screen`: The `carbon-dialog-full-screen--open` class is now applied to the `html` element instead of the `body`.
* `Input`: the prefix was hidden when an error was present on the input element.

# 1.2.0

## Dependency Upgrade

* Carbon Factory has been upgraded to Version v1.1.7

## Linting Updates

The following have had minor internal changes to satisfy the introduction of stricter linting rules:

### Components

* AppWrapper
* Carousel
* Checkbox
* Column
* Content
* Create
* Date
* DateRange
* Decimal
* Detail
* Dropdown
* DropdownFilter
* DropdownFilterAjax
* Fieldset
* GroupedCharacter
* Heading
* Help
* I18n
* Icon
* Link
* Menu
* MenuItem
* MenuList
* MenuListItem
* MultiStepWizard
* Message
* Modal
* MountInApp
* NavigationBar
* NumberInput
* Pager
* Pill
* Pod
* Portrait
* Profile
* RadioButton
* Rainbow :warning: The ref for the highchart instance is now `_chart`. This will need updating where Rainbow is used.
* Row
* SettingsRow
* ShowEditPod
* Sidebar
* Sidebar Header
* SimpleColorPicker
* Spinner
* SubmenuBlock
* Tabs
* Textarea
* Textbox
* Toast
* Tooltip

#### helpers

* Date
* Devices
* Events
* GUID
* i18n

### utils

The following utils have had minor internal changes to satisfy the introduction of stricter linting rules:

* Browser
* CSS
* Ether
* Flux
* Handlers
* Helpers
* Logger
* Promises
* Router
* Service
* Should Component Update decorator
* Tooltip Decorator
* Validators

## DraggableContext, WithDrag & WithDrop

We now provide a series of components to enable drag and drop functionality. For example:

```
<DraggableContext onDrag={ onItemMoved }>
  <ol>
    {
      items.map((item, index) => {
        return (
          <WithDrop key={ index } index={ index }>
            <li>
              <WithDrag><span>{ item.content }</span></WithDrag>
            </li>
          </WithDrop>
        );
      });
    }
  </ol>
</DraggableContext>
```

The `onDrag` prop can manipulate the order of items as they are dragged. It is a function that receives two arguments: `dragIndex`, which is the original position of the item, and `hoverIndex`, which is the position of the item if dropped.

An example function signature: `onItemMoved = (dragIndex, hoverIndex) => { }`

## Draggable Table Rows

The `TableRow` component now supports drag and drop. To enable it you need to add a `DraggableContext` component, apply an index to each `TableRow`, and define the `onDrag` prop to manipulate the order as it changes:

```
<Table tbody={ false }>
  <DraggableContext onDrag={ onRowMoved }>
    <tbody>
      {
        rows.map((row, index) => {
          return (
            <TableRow key={ index } index={ index }>
              { row.content }
            </TableRow>
          );
        });
      }
    </tbody>
  </DraggableContext>
</Table>
```

## Text Helpers

A new helper object is available in `utils/helpers/text`. Currently it only contains one method `clearSelection`, which clears any selected text on the page.

## Pages and page

Pages and Page are new components to enable paginated content for full screen views.
See an example with a full screen dialog:
```
const headingOne = (
  <Heading title="My First Page" />
);

const headingTwo = (
  <Heading title="My Second Page" />
);

return (
  <DialogFullScreen>
    <Pages slideIndex={ 0 }>
      <Page title={ headingOne }>
        Content for the first page.
      </Page>

      <Page title={ headingTwo }>
        Content for the second page.
      </Page>
    </Pages>
  </DialogFullScreen>
);
```

## Component Improvements

* `Alert` now alerts itself to screen readers.
* `Browser`: add a new method `setInputFocus` to focus on the input field of passed in ref but does not select text
* `Carousel`
  * has a new prop `enableSlideSelector` defaulted to `true`. Setting it to `false` will hide the slide selector.
  * has a new prop `enablePreviousButton` defaulted to `true`. Setting it to `false` will hide the previous button.
  * has a new prop `enableNextButton` defaulted to `true`. Setting it to `false` will hide the next button.
  * has a new prop `slideIndex`. Changing this prop to an index will select the corresponding slide.
  * has a new prop `onSlideChange`, which is an action to be called on slide change. It will receive the slide index and the transition direction as params.
  * animation between slides enhanced.
* `Dialog` is now using the `Heading` component to render its title and subtitle.
* `DialogFullScreen` is now scrollable if the content goes beyond the height of the browser.
* `Form` now has default `SaveButton` and `CancelButton` functional stateless components. The former can be overridden with a new prop of `customSaveButton`.
* `Heading` backLink prop can now be a string or a function.
* `InlineInputs` children are now wrapped by Columns by the component.
* `Menu` has been updated to use a `<nav>` tag as its root element.
* `MenuItem`: focus outline is now fully visible when an item is focused.
* `Pager`: Negative values now set to absolute value, NaN values set to page 1.
* `Table` can now receive an `caption` prop which renders a `<caption>` element as a child of the table element. Note that the caption is hidden by default, but still accessible to screen readers and assistive technologies.
* `Table` has a new prop of onConfigure. Displays a configure icon to the left of the table header that triggers the callback onClick.
* `MultiActionButton`: Secondary button hover style has been updated to not change on hover.
* `TableHeader`: improve accessibility of sortable columns. They can now receive focus via the keyboard, and include `aria-sort` and `aria-label` attributes to indicate they are sortable, the current sort direction, and which direction the column will be sorted when sorting is next activated.
* `InputValidation`: now accepts a `info` prop to display info-styled icon and message attached to an input.

### Table

* `Table` can now receive an `caption` prop which renders a `<caption>` element as a child of the table element. Note that the caption is hidden by default, but still accessible to screen readers and assistive technologies.
* `Table` has a new prop of onConfigure. Displays a configure icon to the left of the table header that triggers the callback onClick.
* `Table` has a new prop of `theme` that allows primary (dark) or secondary (light) styling.

## Bug Fixes

* `DialogFullScreen` now scrolls vertically if it contains content taller than the dialog height.
* `TableHeader`: fix alignment of sort icon in IE11.

## Dependency Switch

* Facebook has deprecated `react-addons-transition-group` and `react-addons-css-transition-group` in favour of `react-transition-group/TransitionGroup` and `react-transition-group/CSSTransitionGroup` so we have switched to use the later.

## Deployment Changes

* You can now pass `--cdn` to the gulp task to bundle assets pointing towards the CDN.

## Other

* Minor changes to guides to reference `carbon-react` in imports.
* `grid` icon added to the `Icon` component.

# 1.1.4

* Update I18nhelper to respect the locale for the delimiter and separator.

# 1.1.3

* Fix bug with Date Range date pickers not closing correctly

# 1.1.2

## Component Enhancements

* `Dropdown` now accepts a new optional function prop `renderItem` which will be called to render each option in the list

# 1.1.1

## Component Enhancements

* `Content`: gets a `data-element` on its body wrapper

# 1.1.0

## Package Updates

* BigNumber has been updated to v4.0.2

## Component Enhancements

* `Dropdown`: Options list is always rendered to the DOM, but is hidden until selected
* `Textarea` now accepts a new prop `warnOverLimit` to display the character count message in red.
* Simplify character count in `Textarea`.

## Bug Fixes

* `Date`: fixed the warning about an uncontrolled input component
* Fix presence validator bug validating value as false if no props sent to validator.

## Linting Updates

The following component have had minor internal changes to satisfy the introduction of stricter linting rules:

* ActionToolbar
* AnimatedMenuButton
* Button
* ButtonToggle
* Confirm
* Dialog
* DialogFullScreen
* Flash
* MultiActionButton
* SplitButton
* Table
* TableAjax
* TableCell
* TableHeader
* TableRow

# 1.0.0

## Package Name Change

* The package name has been updated to `carbon-react`.

## Removed `/lib` directory

* You should now install the package via npm: `npm install carbon-react`.

## :warning: Major Change - React 15 Upgrade

* React has been upgraded to version 15.5.0 - https://github.com/facebook/react/releases

## !! BREAKING CHANGES!! :warning:

* `ActionToolbar`: 'total' field margin and width
* `Banner`: Component has been Deleted in favour of the Message Component
* `ButtonToggle`: `icon` and `iconSize` become `buttonIcon` and `buttonIconSize` to avoid clash with Input decorator
* `Heading`: paddings
* `MenuList`: Main Classes and `className` props have been moved from the `ul` to the top level `div`. To access the `ul` use `carbon-menu-list__list`
* `MultiActionButton`: Additional buttons are spaced differently
* `MultistepWizard`: Step has less padding-left
* `Pod`: Header has less margin-bottom

## Potentially breaking changes

* The following components have been refactored to meet best practice standards and pass linting. If you have overridden any internal methods of these components, you may need to update your code.
  - Action Toolbar
  - Alert
  - Animated Menu Button
  - App-Wrapper
  - Button
  - Content
  - Create
  - Carousel
* `ButtonToggle` no longer inherits from the label decorator as it was providing more functionality than required.
* `Rainbow` has been updated to no longer use the `react-highcharts` component. To use this component you need to ensure to make the `Highcharts` library available to your application globally.
* `ActionToolbar` incorrectly required actions as an `Array` - this has been changed to an `Object` to reflect its actual usage.

## Google Analytics

If you have Google Analytics enabled (`window.ga` is defined), and you are using the router supplied by Carbon, we will track subsequent page views. Please ensure that your Google Analytics tracking code is defined after you load the your application JavaScript.

## Component Enhancements

* `Decimal` now shows propType warning when precision is outside the range 0..20
* `Detail`: font size of footer increased
* `Dialog`: font wieght
* `DropdownFilter`: placeholder text is made more legible by removing italics and making the font color darker
* `DropdownFilterAjax`: `data-state` component tag is added to the `getData` Ajax request to mark the requesting state
* `Fieldset`: icon positioning
* `Heading`: Font size increased and weight
* `Input`: decorator has slight padding change
* `Menu` includes `alternate` prop for marking sub sections of the menu for styling (like tiger stripes for readability on tables, rather than actual submenus
* `MountInApp` now cleans up it's children when the component is unmounted.
* `Pod`: Font size increased
* `ShowEditPod`: z-index on input prefixes
* `TableHeader`: Font weight

## Service Class

Adds a `Service` class to make it easier and more clear to create reusable services to interact with a JSON API. The class supports:

* `GET`, `POST`, `PUT` and `DELETE` requests.
* Automatically configured request Headers (no longer need to set `Content-Type` etc for each request)
* CSRF support.
* Request and Response transforms.
* Global Success and Error actions for triggering automatic actions (such as flash notifications on error).

This should hopefully replace all uses of `Request` or `axios`.

## Helpers

* A new 'insertAt' Ether helper to insert a character in a string at a specified indices

## New components

* Grouped-character component - displays groups with of characters with separator.

## Bug Fixes

* `Alert`: default size has been fixed to `extra-small`.
* `ButtonToggle`: css typo corrected
* `Confirm`: default size has been fixed to `extra-small`.
* `Detail`: Footnote is allowed to expand vertically
* `Heading`: alignment is fixed in IE where `hr` was centring by default
* `Link`: CSS inheritance has been updated to better support buttons.
* `MenuList`: item filter search icon positioning is fixed
* Row clones children when mutating props rather than creating new element to retain refs
* Stop input value being removed from props (fixes Button Toggle issue)

## Deprecations Added

* `Row`: can longer render any immediate children. A Column component has been introduced to maintain the column span, offset and align behaviour.

```javascript
// BEFORE
import Row from 'carbon/lib/components/row';

...

<Row columns='10'>
  <div columnSpan='3' columnOffset='2' columnAlign='right'>
    Content 1
  </div>
  <Pod columnSpan='5'>
    Content 1
  </Pod>
</Row>

// AFTER
import { Row, Column } from 'carbon/lib/components/row';

...

<Row columns='10'>
  <Column columnSpan='3' columnOffset='2' columnAlign='right'>
    Content 1
  </Column>
  <Column columnSpan='5'>
    <Pod>
      Content 1
    </Pod>
  </Column>
</Row>
```

## data-attributes on components

We have added data-attributes to components to better identify them and their parts within the browser. We have added `data-component` tags on the top level of any component, and `data-element` tags to constituent parts. Developers can also add `data-role` tags to components to uniquely identify specific components within their UI.

## Dependency Update

* Carbon Factory has been upgraded to v0.3.6 - https://github.com/Sage/carbon-factory/releases/tag/v0.3.6

### Gulp updates

* Can pass command line arg to pecify port for demo server.
```bash
gulp --port 1234
```

# 0.36.3

## Component Enhancements

* `DialogFullScreen` now accepts a String for title or any other component.

# 0.36.2

* Hide SplitButton additional buttons instead of removing them.

# 0.36.1

* Removed the style node from `package.json` in table-ajax. This file doesn't exist.

# 0.36.0

* Add `additionalRequestParams` prop to `DropdownFilterAjax`

# 0.35.2

* Hide SplitButton additional buttons instead of removing them.

# 0.35.1

* Ensure that node modules can only upgrade patch versions

# 0.35.0

## Bug Fix

* `ShowEditPod`: `beforeFormValidation` and `buttonAlign` props are now passed to the `Form` as they should be

## InlineInputs Component
A simple `InlineInputs` wrapper component which allows multiple input fields to be displayed horizontally
with a label.

```js
<InlineInputs label='Test Label'>
  <Textbox />
  <Textbox />
</InlineInputs>
```

## Component Enhancements

* `Date` now shows error validation when an invalid date is entered.
* `Flash`: Change error icon to match other notifications (now shows error icon when `as` prop is `error`)
* `Form`: adds error and warning icons (and refactors the summary into its own sub-component)
* `Dialog`: Added `subtitle` prop
* `Input` can now receive an `inputHelp` prop which renders a tooltip after the input field.

## New Validations

* DateWithinRangeValidator checks that a date is within specified bounds.
e.g.
```javascript
  new DateWithinRangeValidator({ limit: 30, units: 'days' }
```

# 0.34.5

## Bug Fix

* `Dropdown`: adds a set of ontouch events to the list in order to stop blurring from happening until after the touch event which fixes a bug with the input update on finger tap on touch screens
* `TableHeader`: fix overflow issue so that tooltip / help components aren't cut off.
* `Decimal`: fix issue where `visibleValue` was not updated after a change to `precision`.

# 0.34.4

## Bug fix

* `Pod`: corrects misalignment caused by centering

# 0.34.3

## Component Enhancements

* `DropdownFilter`: Refactored 'freetext' mode to operate on `value` for an option id, or `visibleValue` for a write-in value.
* `PresenceValidator`: Added `props` and `requireAll` arguments to validate any/all of multiple input properties.

# 0.34.2

## Bug fix

* Fixes onBlur prop passed to `Date`, `Decimal`, `Dropdown`, `DropdownFilter`, and `DropdownFilterAjax` components so it is called instead of ignored
* `I18nHelper`: Number abbreviator allows negative numbers

# 0.34.1

## Component Enhancements

* `MenuItem`: Added `onClick` prop.

# 0.34.0

## Component Enhancements

* `DateRange`: Two new props have been added, `startDateProps` and `endDateProps`, to apply props to the child `Date` components.
* `MultiStepWizard` now allows adding callbacks when clicking on Next/Back button and allows adding validation callback before wizard submission when clicking on Submit button.

## DropdownFilter `freetext` mode

Adds a new mode to `DropdownFilter` which prompts the user with suggest-style filtered options, but also allows typed
entries that do not match any options. If the typed string exactly matches the name of an option, that option is
automatically selected on blur, and the `onChange` event target will specify the option id as `value` and name as
`visibleValue`, just as if it had been clicked. If the typed string does not match any options on blur, it remains as
the input value and `onChange` will carry an empty string `value` and the typed string as `visibleValue`.

Usage:

```
<DropdownFilter options={ options } freetext={ true } onChange={ this.onChange } />
```

# 0.33.2

## Bug fix

* `Portrait`: Fixes image stacking.
* Fixes decimal input displaying error with single negative sign `-`.
* Fixes numeral validation exception with single negative sign `-`.
* Currently active inputs no longer re-validate during `componentWillReceiveProps`, ensuring that duplicate re-validation no longer occurs triggering `-1` error counts.

# 0.33.1

## Bug fix

* Fixes alignment issue in inputs caused by the font size of prefixes differing from values.

# 0.33.0

## Helpers

* The I18n helper now uses the current locale for delimiter and separator.

# 0.32.1

## Bug Fixes

* Validation is now correctly reset when a value is changed externally from the input.

# 0.32.0

## New Validators

* IsBlankValidator

## MountInApp Component

Can be used to integrate React components into pre-existing user interfaces.

```
  <MountInApp targetId="put_carbon_component_here">
    // Children
  </MountInApp>
```

The code above will render all `//Children` components inside of the element with ID=`put_carbon_component_here` found on the page.

## SimpleColorPicker Component

A component that displays squares with color samples that you can choose from.

```javascript
  <SimpleColorPicker
    availableColors={ ['transparent', '#ff0102', '#34ff01'] }
    selectedColor="#34ff01"
    name="settings[color_of_something]"
    onChange={ customEventHandler }
  />
```

## Helpers

* A new 'insertAt' Ether helper to insert a character in a string.
*  It inserts a dash by default, or a custom `newChar`

```javascript
  insertAt('123456', 2);
  // => 12-3456
  insertAt('123456789', 3, { newChar:'/' });
  // => 123/456789
```
To repeat the character at the same interval, set `repeat` to `true`

```javascript
  insertAt('123456', 2, { repeat: true });
  // => 12-34-56
  insertAt('123456789', 3, { newChar:'/', repeat: true });
  // => 123/456/789
```

# 0.31.3

* `legacyEditStyles` prop name has changed to `internalEditButton`.

# 0.31.2

## Bug fix

* `Pod`: bug fixed with link and hover event props being mixed up

# 0.31.1

## Bug fix

* `I18nHelper.formatCurrency`: returns integer with option { precision: 0 }.

# 0.31.0

## MultiStepWizard Component

We have updated MultiStepWizard's default buttons as primary.

## Pod Component

Now takes a legacy style flag that switches the styles back

## Component Enhancements

* `Icon`: Three new props have been added:
  * `bgShape`: 'square', 'rounded-rect', or 'circle'.
  * `bgTheme`: 'warning', 'default', 'error', 'info', 'new', 'success', 'help', or 'maintenance'
  * `bgSize`: 'small' (default), 'medium', or 'large' - only modifies overall icon size if `bgShape` or `bgTheme` is passed.

* `Form`: Two new props have been added, `saveButtonProps` and `cancelButtonProps`, to apply props to Form buttons.

## Helper Enhancements

* `Browser`: A new `postToNewWindow` method has been added, for sending POST data to a new browser window/tab.

## CSS Changes

* Added `$beta` orange color variable

# 0.30.0

## SettingsRow Component

We have added a settings row component for settings pages. It employs the current UX standard for the appearance of settings pages. Title, description, and any details (accepts nodes) are formatted into the header, while children are rendered in the input cell. Renders nothing if no children present.

```
<SettingsRow
  className='mysetting-row'
  title='My Setting'
  description='Some descriptive text'
  description={ <span>Detailed description</span> }> }
>
  <Checkbox label='Enable my setting' />
  <div>Some other blurb about the setting</div>
</SettingsRow>
```

## CSS Changes

* Portrait initials are now dark grey on grey

## Component Enhancements

* `Heading`: One new prop has been added, `separator`, to show a 2x50px separator between title and subheader.
* All input components can now render an icon using the prop `icon`.
* `Portrait`: Now displays an icon in place of a blank box when the image has not been set and the initials are an empty string.

# 0.29.3

## Bug Fixes

* single quote(') is valid in email address now.

# 0.29.2

## Bug Fixes

* Readded the `carbon-tabs` class to the Tabs component.
* Clear any selected rows too in refresh()
* SelectedRows should be reset to the same object it is defined with

# 0.29.1

## CSS Update

* The `default` colour set now uses a lighter grey.

# 0.29.0

## !! BREAKING CHANGES!! :warning:

* error icon on `Date` component is now displayed in place of the calendar icon clicker

### Immutable Helper

* ImmutableHelper.parseJSON now converts javascript objects to regular Maps rather than ordered maps.
* If you require ordered maps you will need to explicitly create them rather than use ImmutableHelper.
* `margin-bottom` has been removed from the message component.

## CSS Changes

* `Navigation-Bar`: line-height has been applied to parent content div rather than children.
* Updated base font CSS to better reflect the Lato font.
* Updated Menu Item CSS to better reflect the Lato font.
* Updated input help text color for accessibility standards.
* Animated Menu Button has been updated with latest font changes.
* Links inside of input warnings are now coloured white.

## Bug Fixes

* `Tabs` now correctly tracks warning state of a tab.
* `Tabs` no longer jumps when changing tab.

## Package Upgrades

* Datepicker has been upgraded the latest version.
* Bowser has been upgraded to the latest version.

## Component Enhancements

* `Message`: Two new props have been added, `border` and `roundedCorners`.
* `Dropdown`: One new prop has been added, `cacheVisibleValue`.
* `Tabs` now can take a prop of 'position' which supports floating to the left and being positioned in a vertical stack.

## Helpers

* A new `humanizeFilesize` helper for converting bytes to a human readable representation.
* `roundForAbbreviation` is added to handle the number element of `abbreviateNumber` as well as forcing any abbreviated number to one decimal place
* `abbreviateCurrency` takes unit value

## Minor Improvements

* Cookie functions added to browser helper
* Fixes vertical alignment of minus icon.

# 0.28.3

* `Tabs`: Tab Heading hover, focus and active states corrected

## Components

* `Icon`: removes SVGs to fallback to icon font until new SVGs designed
* `Flash`, `Message` and `Toast`: all use `flex` for positioning

# 0.28.2

* `Pod`: now accepts a `displayEditButtonOnHover` prop which will hide the edit button until the mouse is hovering over it.
* `Pod`: now accepts a `triggerEditOnContent` prop will trigger the `onEdit` function when clicking the content.
* `Pod`: the colours of an editable pod have been updated to be more consistent.

# 0.28.1

## Bug Fixes

* Fixes reference to utils from the link component.

# 0.28.0

## :warning: Breaking Changes - Visual Styles

Visual improvements to the design of components, which may impact the colors and font styles used.

* Lato font added
* Colors updated
* Table row active and hover styles
* Font sizes for text

## :warning: Breaking Change - Button colors

* Button color is now determined by a `theme` prop.
* If you are using a red or green button, you must pass props of `as` and `theme`.
* i.e. for a red button

```js
<Button theme='red'>
  Foo
</Button>
```

* For a green button

```js
<Button theme='green' as='secondary'>
  Foo
</Button>
```


## I18n Component

We have added a component to handle I18n translations. The component also supports markdown, allowing developers to safely add HTML markup to translations such as bold tags or hyperlinks.

```
<I18n scope="my.translation" options={{ myVar: "foobar" }} markdown={ true } />
```

## Helpers

* `abbreviateNumber` function is provided for adding 'k' and 'm' style abbreviations for large numbers

## Component Enhancements

* `Button`: now accepts a size and theme prop to determine size and color respectively.
* `Decimal` now emits value of 0 on blur if cleared.
* `Icon`: new Icons added - Draft, Github, Twitter, Dribble and Remove
* `Link`: tabindex default and switch control via a prop
* `MenuList`: autofocuses on filter when a menu is opened
* `Link`: pressing `enter` triggers any `onClick` event
* `Rainbow`: Added the config prop to to be able to control the way
the chart is displayed.
* `TableAjax` now accepts `pageSize` prop.

## Poller Helper

* Added callback to poller helper which is called when the terminating condition is not met

## CSS Changes

* Input prefix is now positioned correctly when using inline labels

# 0.27.2

* `Decimal` component can validate properly with alternative i18n settings

## New Components

* `MenuList`: handles simple `ul` based menus

# 0.27.1

* Heading component can now configure it's divider on/off using the prop 'divider'.

# 0.27.0

## :warning: Breaking Change - Default colour for Pill component has changed. :warning:

* The default behaviour for the Pill component was to previously set as `info`. This is now set as `default` which is a grey colour.
* Ensure you check for any implementations of the Pill component where the `as` prop is not defined and set this to `as='info'`.

## :warning: Breaking Change - Date Component requires importing of locales

* The Date component now uses Strict mode and a I18n locale for parsing date.
* If you require multiple locales for your Date component you will need to import them from moment js
* Please see the [moment js docs](http://momentjs.com/docs/#/use-it/browserify/) for more information

## :warning: Breaking Change :warning:

* `Rainbow` expects the Highcharts library to be already loaded. If your project does not include Highcharts, you need to import it before Rainbow.
```js
import 'react-highcharts/dist/bundle/highcharts';
```

## New Components

* Subheader component created to be used with the Table and TableAjax components

## Component Enhancements

* `ShowEditPod` now closes and cancels editing on Escape keydown.
* `ShowEditPod` puts focus on pod if mounted in editing state.
* `Sidebar` no longer renders a close icon if there is no `onCancel` prop.
* `Date` field uses I18n for formats and sanitizes inputs for passing
* `Content` component can take props of `bodyFullWidth` to set component width to 100%;
* `Date` field uses I18n for formats and sanitizes inputs for passing
* `Step` wizard sub-component now accepts a prop of `enabled`.
* `Table` components now accept an `onPageSizeChange` callback function as a prop.
* `InputValidation` uses `Form` and `Input` in order to ensure messages stay on screen for a short while unless the user hovers on another field
* `Pod` enter triggers edit function and edit element is keyboard accessible
* `Tabs` enter triggers tab load and navigation tabs are keyboard accessible
* `Tabs` focus state is given the same styles as hover state
* `Pager` component now emits which element has changed.
* `Sidebar` now takes a size prop (e.g. `extra-small`, `small`, ...`extra-large`)

## Dependencies

* Moment JS bumped to version 2.15.1

# 0.26.1

## Component Enhancements

* `Decimal` component can prevent decimal value from exceeding the precision setting

# 0.26.0

## New Components

* `Create` component: supplies a button for creating new artefacts.
* Detail component

## Component Enhancements

* `Content` now has additional display options to customise the alignment, to render inline with it's title and to customise the title's width.
* `Link` component now has a prop of `iconAlign` to align icons to the right of the link's text.
* `Row` component can now be given a size to control the size of the gutter using the prop `gutter` (eg. `extra-small`, `small`, `medium`, `large` or `extra-large`).
* `Row` can enable `columnDivide` to add dividing lines between columns.
* `ShowEditPod` requires a tab press to focus on the first field of the contained form rather than automatically focusing on the first field

## Minor Improvements

* Inputs now reset parent tabs error state when unmounted
* Valid Date entry formats can be overridden via I18n
* add helper to focus on input field
* Table Header - sort column no longer overlaps text when right aligned
* Add a currencyFormatter helper to the i18n helpers
* Editable Pod width can be set to full width by setting the prop `editContentFullWidth` to true.
* Refactor Icon component into separate file SVGs
* Ensure portrait component uses https for gravatar images.

## CSS Changes

* Have increased pill font size and weight
* Carbon Components CSS now imports from relative paths
* removes uneccessary space from clearfix in `Row` component
* Aligned MultiActionButton icon to center
* `Content` components now handles wrapping more robustly with single words longer than the content width wrapping correctly
* `Filter` handles it's child inputs more robustly by over-riding widths and margins when children are displayed inline
* Darken colour of text--secondary
* Fieldset - readonly fields maintain border
* Remove italics from text--inactive
* Have increased pill font size and weight
* Carbon Components CSS now imports from relative paths

## Bug Fixes

* Allow carbon to be incorporated into webpack project
* Removed footer from datepicker. This will be reverted in the React 15 Upgrade
* The CSS for applying clears to Row columns has been fixed.
* Tooltips now close when component receives new props.
* Text Area now scrollable except when expandable.
* Pod lifecycle methods are no longer defined as class properties.
* Input validation decorator was not re-checking validity for warnings
* Table sort arrows now point in the correct direction.
* `Pod` applies props to it's container rather than the first child of that container keeping things consistent
* `Pod` filters out any `title` that is not a string before it is applied as an HTML attribute to the underlying element stopping `Object` being output as a browser generated tooltip

# 0.25.4

## Bug Fixes

* Form now tracks error and warning count on instance as well as in state.

# 0.25.3

# Bug Fixes

* Tabs component - added check to ensure that onTabChange is not called if the selectedTabId prop is changed to the existing state of the tabs component

# 0.25.2

## Bug Fix

* Row now supports immutable children.
* Row columns now clear when there are more columns than the defined number.
* Editable Pod is now aligned properly with title.

# 0.25.1

## Bug Fix

* Additional classes were not being applied to the Pod element, this has now been fixed.
* Added missing icon for "entry".

# 0.25.0

## MAJOR VISUAL/LAYOUT CHANGES:

### Updated Carbon Icons Font

New pixel perfect icon font has been added.

### Added Lato as base text font

Lato has now been added as the base font for applications, there are 4 weights introduced, 300(light), 400(regular), 600(semi-bold) and 700(bold). For performance, 3 of the 4 new weights used the Google Font CDN network and the 4th is added via assets.

### CSS and Structural Changes to Pod

The markup structure for pods has been modified, including some adjustments to Pod padding.

The edit action for a Pod has been modified to sit outside of the Pod.

# 0.24.2

## Bug Fix

* Tabs component - added check to ensure that onTabChange is not called if the selectedTabId prop is changed to the existing state of the tabs component

# 0.24.1

* Improves Flash component timeout behaviour.

# 0.24.0

## Carbon Factory Upgrade v0.1.0
* [Carbon Factory Release Notes](https://github.com/Sage/carbon-factory/releases/tag/v0.1.0)

## Updated Flash component API

As well as just a string, the Flash component will now receive a message value with the following:

 * A string: `"Alert"`
 * An array: `["Message One", "Message Two"]`
 * An object with description: `{ description: "My description" }`
 * An object of key/value pairs: `{ first_name: "is required", last_name: "is required" }`
 * An object with description with nested key/value pairs:
   `{ description: { first_name: "is required", last_name: "is required" } }`

# 0.23.1

## Bug Fix

* Tabs component - added check to ensure that onTabChange is not called if the selectedTabId prop is changed to the existing state of the tabs component

# 0.23.0

## Breaking Change - Additional functionality for initialSelectedTabId prop in Tabs component

* Renamed initialSelectedTabId to selectedTabId and onTabClick to onTabChange in the Tabs component
* If selectedTabId is updated the visible tab will change to the value of selectedTabId, this will call the onTabChange function if set.

## Minor Improvements

* Pod component now accepts a alignTitle prop.
* Checkbox input now has `important` set on position.
* Tooltip Decorator now protects against no target or tooltip rendered in the DOM

# 0.22.1

## Bug Fix

* ShowEditPod shows edit content when controlled externally

# 0.22.0

## Breaking Change - CSS Naming

* We have renamed all of our styles to be prefixed with `carbon-` rather than `ui-`. This is to avoid conflicts with existing open source libraries like jQuery UI.

### Example of the CSS Name Change
```
// Before:
.ui-button-toggle__icon--large

// After:
.carbon-button-toggle__icon--large
```

Please ensure you check your application carefully to update any references to these styles when upgrading.

## Minor Improvements

* Show edit pod can now be controlled via props
* Make heading font styles more flexible, providing `h*`, `.h*` and `@include h*()`
* Allow ShowEditPod to receive `false` in its `onEdit` prop to skip rendering of the default edit icon
* Added a 'Payment' icon and a 'Key' icon.
* ShowEditPod now animates between the two states

# 0.21.2

## Minor Improvements

* Help component now opens links in a new tab.

# 0.21.1

## Minor Improvements

* PresenceValidator now returns false for strings that consist only of spaces

# 0.21.0

## New Icons

* Print
* Pdf
* Csv
* Message

## Minor Improvements
* Link now accepts tooltip props to apply a tooltip to the link. This can be used with the Action Toolbar to apply tooltips to the icon links.
* Input components now accept an onPaste prop.
* Add character count to textarea
* Form now accepts a `onSubmit` prop which is only called when the form is valid.
* AppWrapper now has a minimum width of 958px.
* SUG-19: Change padding for the MessageComponent when transparent and non dismissable. When transparent is applied the padding reduces to 2px, but if it's dismissable it enlarges to it's original to prevent overlap.
* Allows `Link` component to handle `mailto:` as an href prefix, previously the `to:` would have been stripped from the string
* Fix error count, when input gets disabled

# 0.20.0

## Breaking Changes

* The CSS for inputs and icons associated with inputs has changed. If you have overridden this CSS in you code, this may break your input CSS.

## New Components

* Heading - useful for page titles.
* ShowEditPod - Inline editing of fields
* Date Range - Allows start and end date setting with validation for invalid date combinations.

## History and Browser Status

The router's history object is now accessible:

```js
import { history } from 'carbon/lib/utils/router';
```

With the history object you can control the DOM for any UI that uses React Router. For more information see the guides https://github.com/ReactJSTraining/history/tree/master/docs

## Link Prefixes

The `Link` component can now have its `href` or `to` props prefixed to customise the type of link it is (regular or react router).

For example:

```js
<Link href="to:/foobar">My React Router Link</Link>
```

## Router transitions

* The window will automatically scroll to the top when the route is transitioned

## Red and Green Buttons

The `Button` component can now have red and green themes, set using the `as` prop.

## New Icons

* Information
* Sync
* Progress
* Submitted
* Completed

## Minor Changes

* A Sass variable has been introduced to define the path where fonts are located.
* Pod title size has been reduced to more accurately match the demo.
* Secondary Content components font weight has been standardised.
* The `children` prop for the Help component is no longer required.
* Sibling Content components now have a top margin for spacing.
* Button height has been fixed for buttons that behave like links.
* Adds inline help for radio button.
* Fixes inline help for checkboxes.
* Radio Button sprite has been given a fixed size.
* Increase textTag font-spacing from 0.5 to 0.8.
* Button can receive a prop of `to`.
* Fixes fieldset and input margin when rendered on top of one another.
* Fixes position of icon in dropdown button.
* Fixes error icon position for inputs with field help.
* AppWrapper has been increased to 1600px and some padding has been added.
* Form now accepts a prop of `save` which can be used to hide the save button.

# 0.19.0

## Major Changes

!! Babel upgraded to Version 6
* When updating the latest version it is recommend to remove node modules `rm -rf node_modules` and reinstall `npm install`

!! Phantom JS Upgraded to version 2
* This may cause a few tests that were giving false positives to fail

## New Components

* Profile - User to show portrait with name and email.
* AppWrapper - confines your content to the width of your application.
* Menu
* NavigationBar

## Input Label Padding

* All input label padding has been slightly increased.

## Help Updates

* Help component has been updated with a new icon.
* Input Label decorator has been fixed to render the help class for labelHelp.

## Acronymize Function

* We have added an `acronymize` function to the Ether util, which will create an acronym from a given string.

## Dropdown component updates

* All dropdowns now allow keying up and down through the list

## Polling helper

* A polling helper has been added that performs customizable ajax polling.

## New Icons

* Help
* Chevron

# 0.18.1

## Minor Changes

* Portrait extra small size has been changed from `20px` to `25px`.
* Portrait can have a dark background.
* Fixes issue with Portrait size when image would not render.
* Disabled Pill's colours have been updated.
* Individual and Business SVGs have been updated in Icon.

# 0.18.0

## !! BREAKING CHANGE !!

* Renamed Browser `redirectUrl` method to `redirectTo`

## New Components

* Fieldset - stacks inputs rendered as children to the `Fieldset` component.
* Carousel - can be used to display a gallery of slides.

## CSS Module Update

Added margin and padding `0` to the base CSS.

## Uniform Sizing

All components that take a Size Prop have been unified to accept the following

```
extra-small
small
medium-small
medium
medium-large
large
extra-large
```

If you are using the default size of a component there is no change needed except for the `Spinner`

### Component Breakdown

#### Animated Menu Button
  * Added `extra-small`
  * !! CHANGED - `smed to `medium-small`
  * !! CHANGED - `mlarge` to `medium-large`
  * Added `xlarge`

#### Portrait
  * Added `extra-small`
  * !! CHANGED - `smed to `medium-small`
  * Added `medium`
  * !! CHANGED - `mlarge` to `medium-large`
  * Added `xlarge`

#### Spinner
  * !! CHANGED - default is now `medium`

  * Added `extra-small`
  * !! CHANGED - `smed to `medium-small`
  * Added `medium`
  * !! CHANGED - `mlarge` to `medium-large`
  * Added `xlarge`

#### Dialog
  * !! CHANGED - `xsmall` to `extra-small`
  * !! CHANGED - `smed to `medium-small`
  * !! CHANGED - `med` to `medium`
  * !! CHANGED - `mlarge` to `medium-large`
  * Added `xlarge`

## Link (React Router)

Our Link component now supports the React Router. Instead of passing a `href` prop, pass a `to` prop and it will use React Router to navigate.

## Pod Updates

* Pod can now receive a prop of `onEdit` - if this is a String it will use it as a `to` prop on a Link component, if it is a Function it will apply it as an `onClick` handler, if it is an object it will apply it's props to the Link.
* Pod has an additional padding size added of `extra-large`.
* Pod now applies any additional props to it's top most child element.
* We have added a tertiary pod theme.

## Content Updates

Content now has a `secondary` theme which can be applied using the `as` prop.

## Label Updates

* You can supply a `input-width` prop to any input to define its width.

## Modal Updates

### Change in functionality!

Modal

  * Modal no longer closes on background click
  * New prop `disableEscKey` is defaulted to false
  * Changes will also effect Dialog, Sidebar etc...

Dialog

  * New props `showCloseIcon` (defaulted to true) which show and hides the close icon

## Promises

Promises Polyfill. Carbon now contains a ES6 Promises helper which can be imported by

```javascript
  import from 'carbon/lib/utils/promises';
```

## Notifications Updates

Message

  * New props `transparent` (defaulted to false) which if set to true sets the background to transparent

## Decimal

* Decimal can now receive a prop of precision

## Split Button

 * Small CSS change to remove gap in Safari

## Input Validation

* Validation icons now position themselves relative to width of input field when label is inline.

# 0.17.1

## Minor Improvements

* Add paperclip SVG to Icon

# 0.17.0

## New Components

* Multi Step Wizard

## Minor Improvements

* Add edit SVG to Icon
* Supports Ajax call for error validation

# 0.16.1

* Add reload function to browser helper

# 0.16.0

## Minor Improvements

* Adding user class names to tabs.
* Authorize Objects in dialog title

## Browser Helper

Added a redirect action made by the browser. It is now easier to redirect to url

```
import Browser from 'carbon/lib/utils/helpers/browser';

Browser.redirectUrl(url)
```

# 0.15.0

## New Components

* ButtonToggle.

## New Features

* Warnings are now ready to use on form inputs, using the same API as validations you can supply an array as a prop to an input:

```
<Textbox warnings={[ new MyWarning ]} />
```

## Bug Fixes

* CSS fixes to input error icon and error message.
* CSS fixes to input placeholder text for IE11.

# 0.14.4

## Bug Fixes

* Fixes no results row in Table to span all columns.
* Fixes issue in Tabs where initialSelectedTabId was ignored

# 0.14.3

## Bug Fixes

* Fixes a loading row in Table to span all columns.

# 0.14.2

## Minor Changes

* Disable multi select for single row in a table

# 0.14.1

## Minor Changes

* Add ability to set custom labels on Confirm dialog.
* Fixes scrollbar fixed height.
* Fixes word break on tooltips.

# 0.14.0

## !! BREAKING CHANGE !!

* Selectable table rows now emit an object instead of an array, containing more information about the selected rows.

## Minor Changes

* Sidebar now scrolls on overflow
* Adds `$app-light-font-family` Sass variable.
* Adds `$app-medium-font-family` Sass variable.
* Icons - plus, minus, processing. Update contact icons
* Improve tile footer style

# 0.13.0

* A developer can choose for a Table to not automatically render with a `tbody`, allowing them to manually render it `<Table tbody={ false }>`.
* Performance improvements for validation messages.
* Inputs can be rendered with fake inputs, useful for pages with lots of inputs where performance can be an issue.
* Number does not show undefined when value props is not provided and user enter alphabets
* Adds external link icon.
* Adds new colors: `$grey-dark-blue-5`, `$grey-header`.

# 0.12.2

* Stores will now throw an error if an invalid action is dispatched.
* Fixes translation issues with Save and Cancel buttons in Form component.
* Fixes error with refresh method on Table, when Table does not have an ActionToolbar.
* Adds `business` and `individual` icons.

### Modal Updates

* Alert and Confirm have been updated to accept the dialog size prop. Default sizes remain unchanged.

# 0.12.1

* Fixes overflow bug on Table component.
* Fixes colors for recently added icons.

# 0.12.0

## Minor Improvements

* Tabs emits a onTabClick event when on the headers is clicked
* Add phone, email, location and mobile icons
* Table now has a `refresh` method to force retrieve data.

## Bug Fixes

* CSS prevent multi action siblings overlapping
* First columns in tables have additional left padding.
* Page size sets 1 of 1 when there are no records.

# 0.11.0

* Tabs remember the last one they were on when going back in the browser.

## Bug Fixes

* Selectable Tables stopPropagation when selecting checkboxes.

# 0.10.0

* Adds loading and empty data states to Table component.

## Bug Fixes

* CSS fixes to Portrait.
* CSS fixes to Spinner.
* CSS fixes to Pill.

# 0.9.2

* MulitActionButton Classes more specific

# 0.9.1

## Bug Fixes

* Various UI Fixes:
  * MultiActionButton toggle placement.
  * Removed Tab padding.
  * Fixed Button height to 31px.

# 0.9.0

## New Components

* Multi Action Button

## Selectable Table Rows

* Table and TableAjax now have props of `selectable` and `highlightable`, enabling selectable or highlightable rows. Each event also emits events which can be used by developers with props of `onSelect` or `onHighlight`. Developers can also manually control the highlighting or selecting of rows using the same props on TableRow components.
* Selectable rows also enables an action toolbar for the table, for which actions can be defined using the `actions` prop.

## CSS

* Created CSS utility to handle generic CSS.

## Misc

* Inline labels can now be aligned right.
* Added 'small' button option - renders pill-like secondary button.
* Made portrait inline-block to allow label to sit inline.
* Added a 'refresh' svg icon to the icon component.
* Form component can now set custom `saveText` as a prop.
* Pill styling tweaked slightly.
* Made portrait inline-block to allow label to sit inline.
* Updated portrait colour for when no image is loaded.
* Update Radio Button and Checkbox colour when disabled and checked.

## Bug Fixes
* Allow tooltip to decorate class that lacks componentProps method.
* Records value typecast to number for i18n in Pager

# 0.8.1

## Bug Fixes

* Fixed CSS load order issue which caused icons to break their positioning.

# 0.8.0

## Improvements

* Improved store reset. `store.reset()` will now reset the store to its initial data, whether or not history is enabled.
* Inputs can now have field help. Pass `fieldHelp='help message'` to any input.
* Inputs can now have label help. Pass `labelHelp='help message'` to any input.
* Add `thead` prop to `Table` component that allows you to set a row wrapped in a `thead` tag.

## New Components

* Sidebar - with sidebar header
* Portrait
* Content
* Help - An info icon with a tooltip.
* Tooltip

## Layout Updates

* Row margin has been reduced to `15px`.
* Pod component now receives two additional props:

  * `border` - allows developers to disable border.
  * `padding` - allows developers to have control over padding size.

* Message style has changed to follow toast style
* Pill style has changed

## Improved Dialog

* Dialog now takes a prop of `disableBackground` which is true by default.

## Improved Form

* `validate()` can now be called via `this.context.form`

## New Validators

* Inclusion
* Exclusion

## Misc

* Added utility classes for styling text.
* Format i18n error number for numeric validation.
* Allow Tables to shrink in size using the `shrink` prop.
* Link component can now display with an icon.
* Child components of Row can now use a `columnAlign` prop.
* Toast onDismiss is now optional

## New Decorators

* Tooltip Decorator - currently available on Icon and Textbox.

## Bug Fixes

* Fixes alignment issue with SplitButton when using anchors.
* Row component will not break with zero children or children of `null` or `undefined`.

# 0.7.1

## Updates

* Moves the validation logic in Form component to its own method.
* Adds `validateOnMount` prop to Forms.
* Help Components on inputs with labels.

# 0.7.0

## New Components

* Pager
* Filter
* Table Ajax

## Bug Fixes

* TableCell and TableHeader can receive additional props.
* Inputs no longer render a label if the input has no name or label props.

## New functionality

* Table and TableHeader have been updated to allow sorting.
* Tabs - Passing a prop of align='right' will align tab headers to the right

# 0.6.0

## Improve Date widget

Improve the existing Date widget to allow passing in `minDate` and `maxDate`.

## I18nHelper

An I18nHelper has been created to help with formatting decimal numbers.

## Should Component Update Decorator

Supplies base shouldComponentUpdate

## toArray

We have added a helper method to convert strings into arrays, for example:

`"foo[bar][baz]"` into `["foo", "bar", "baz"]`.

## ImmutableHelper parseJSON

The parseJSON method now converts all integers to strings for consistency

## Bug Fixes

* We have inserted an engine dependency for npm version 3. This is to help mitigate any issues of users reporting issues when installing with npm version 2.

## New Components

* Spinner
* RadioButton

# 0.5.3

## Bug Fixes

* Fixed numeral validator so it returns the correct type of validator.

# 0.5.2

## Bug Fixes

* Fixed I18n translation for integer validation.

# 0.5.1

## Bug Fixes

* `autoFocus` no longer automatically opens lists or datepickers on Dropdown and Date components.
* Update validations i18n to use `errors.messages` instead of `validations`
* Bluring of DropdownFilter/DropdownFilterAjax does not throw a js error when no items exist

# 0.5.0

## !BREAKING CHANGE! Validations have been converted into classes

We have converted Validations provided by Carbon into classes. This means that you need to create an instance when you want to use them.

For example, you would need to change:

```js
<Textbox validations={ [PresenceValidator()] } />
```

To this:

```js
<Textbox validations={ [new PresenceValidator()] } />
```

This allows better inspection of the validator, and the ability to modify params on the class.

## Disabled class for inputs

We now add a `common-input--disabled` class to the component when its input is disabled

## Bug Fixes

* Inputs with multiple validations now validate correctly.
* DropdownFilter now parses its filter before creating a Regular Expression.
* Split Button has been given a fixed height to resolve UI issues.
* Dropdown up and down arrows now work with options that use strings for IDs.
* We now use the `$grey-dark-blue-40` color for placeholders in inputs

# 0.4.0

## New Components

* SplitButton.

## New Validations

### Numeral Validation

Checks numeral type (Integer of Decimal)
Checks if value is equal, greater than, less than

```javascript
// Integer with a min value of 8
<Number validations={ [NumeralValidator({ integer: true, min: 8 })] }/>

// Decimal with a between 8 and 20
<Number validations={ [NumeralValidator({ integer: true, min: 8, max: 20 })] }/>

// Decimal exactly 3.142
<Number validations={ [NumeralValidator({ is: 3.142 })] }/>
```

### Length Validation

Checks the length of a number of a string

```javascript
// length is greater than or equal to 8:
<Textbox validations={ [ LengthValidator({ min: 8 }) ] });

// length is less than or equal to 8:
<Textbox validations={ [ LengthValidator({ max: 8 }) ] });

// length is between 5 and 10 characters:
<Number validations={ [ LengthValidator({ min: 5, max: 10 }) ] });

// length is 10 characters:
<Number validations={ [ LengthValidator({ is: 10 }) ] });
```

### Regex Validation

Applies a regex validation to the input

```javascript
<Textbox validations={ [RegexValidator({ format: (/[A-Z]{5}/) }) ] }/>
```

### Email Validation

Applies a email validation to the input

```javascript
<Textbox validations={ [ EmailValidator() ] }/>
```

## Prefix for inputs

We have added a new feature for input components which allows developers to output a prefix to the input.

```js
<Textbox prefix="foo" />
```

## Updated visuals for Toast Notifications and Tabs

* Toast notifications have had updated styling applied to them, based on new designs.
* Colour updates to Tabs, to align with design updates
* New colour variables added

## Misc

* Button component will now render a stylised `anchor` instead of a `button` if passed a `href` prop.

## Bug Fixes

* Add i18n to form buttons

# 0.3.3

* Performance updates to inputs. We also now provide a `shouldComponentUpdate` method which can be reused in custom components.
* Inputs that are detached from a form no longer update error count.

# 0.3.2

## Bug Fixes

* Form no longer validates disabled fields on submit.
* Form inputs are tracked by a guid now, rather than input name.
* Autocomplete is disabled for all inputs by default.
* Locks version numbers to try and mitigate incompatabilities with third party modules.

# 0.3.1

## Bug Fixes

* SVG icons inside toast component now re-render properly.

# 0.3.0

## Handler Pattern

Carbon now has a simple handler pattern implementation. For more information, see [the guide](https://github.com/Sage/carbon/blob/master/docs/guides/handlers.md).

## New Components

* Toast
* Message

## Standardised Color/Icon Sets on Components

Several components allow the ability to define a particular `type` or `status`, such as `warning`, `error` or `success`. We have standardised the way this is implemented in components, each of which should use a prop name of `as`.

Similarly, each supported type comes as part of a Sass list variable called `$colorIconSets`. This list can be used in component `scss` files to iterate through the types available and automatically generate the code required for each type. This means each component will automatically update with any new types added to this list.

You can see examples of how this is implemented in the `scss` files for `Pill`, `Flash`, `Banner` or `Toast`.

### Breaking Changes

* Due to the standardisation of using the prop `as`, some components will have breaking changes to accomodate this:
  * Flash
  * Pill
* The `cancelHandler` method on `Dialog` based components has been renamed to `onCancel` to bring in line with the convention we would like to progress with for this kind of action name.
* The `confirmHandler` method on `Confirm` has also been renamed to `onConfirm` to align with the naming convention.

## Bug Fixes

* Dialog now centers itself if open on initialize.

# 0.2.0

## New Components

* Table, TableRow, TableCell, TableHeader
* Confirm
* Animated Menu Button
* Notification
* Pill
* Banner
* Flash

## Tables and Grids - Breaking Change

The previous iteration of grid (InputGrid) was too restrictive, not allowing much flexibility and being too rigid in its implementation. We have now refactored grids creating a Table component with full control and flexibility for the developer. The new way of doing grids also means we no longer need to use complicated immutable helpers we had set up for line items as well as injecting row_id into the store.

The following is an example of how to use the Table component:

```js
import React from 'react';
import { Table, TableRow, TableCell, TableHeader } from 'carbon/lib/components/table';
import Textbox from 'carbon/lib/components/textbox';
import Button from 'carbon/lib/components/button';

class MyView extends React.Component {
  render() {
    // We map the data from the store, to define what a row should look like.
    // Using map allows the developer to define any content they want - this could
    // render text, an input, a button or anything else.
    let tableRows = this.props.data.map((row, index) => {
      <TableRow>
        // This cell renders just text for 'description'.
        <TableCell>
          { row.get('description') }
        </TableCell>

        // This cell renders a textbox for 'name'. We also give it an onChange function. It is
        // important to notice that we bind additional values to this function - 'this' and 'index'.
        // This means that when the function is called it will receive the index as an argument.
        // The store then knows which index in the array of data has been modified and needs to update,
        // the mutation would look something like:
        // `this.data = this.data.setIn(['line_items', action.index, action.name], action.value);`.
        <TableCell>
          <Textbox value={ row.get('name') } onChange={ Actions.nameUpdated.bind(this, index) } />
        </TableCell>

        // This cell renders a button component.
        <TableCell>
          <Button>An Action!</Button>
        </TableCell>
      </TableRow>
    });

    // tableRows is now an array mapped from the data we provided. We also need a table header so
    // lets add that as an additional row in the array (unshift prepends to an array):
    tableRows.unshift(
      <TableRow>
        <TableHeader>Description</TableHeader>
        <TableHeader>Name</TableHeader>
        <TableHeader>Actions</TableHeader>
      </TableRow>
    );

    // We can now render the array of rows as a child of Table.
    return (
      <Table>
        { tableRows }
      </Table>
    );
  }
}

export default MyView
```

The example above should highlight the flexibility available with grids. You can mix input with plain text or any other component, all in the same table. Adding a placeholder row is simple as well:

```js
import React from 'react';
import { Table, TableRow, TableCell, TableHeader } from 'carbon/lib/components/table';
import Textbox from 'carbon/lib/components/textbox';

class MyView extends React.Component {
  render() {
    // Define tableRows.
    let tableRows = this.props.data.map((row, index) => {
      <TableRow>
        <TableCell>
          <Textbox name="description" value={ row.get('description') } onChange={ Actions.valueUpdated.bind(this, index) } />
        </TableCell>

        <TableCell>
          <Textbox name="name" value={ row.get('name') } onChange={ Actions.valueUpdated.bind(this, index) } />
        </TableCell>
      </TableRow>
    });

    // Add header.
    tableRows.unshift(
      <TableRow>
        <TableHeader>Description</TableHeader>
        <TableHeader>Name</TableHeader>
      </TableRow>
    );

    // Add placeholder row. The main difference between a regular row is we are not mapping any data to
    // this row (as it has none). Also, instead of an index, we are passing the data count to the bound
    // action. This means on valueUpdated that it will update the value in the array to an index which
    // does not yet exist - effectively creating the new row.
    tableRows.push(
      <TableRow>
        <TableCell>
          <Textbox name="description" onChange={ Actions.valueUpdated.bind(this, this.data.count()) } />
        </TableCell>

        <TableCell>
          <Textbox name="name" onChange={ Actions.valueUpdated.bind(this, this.data.count()) } />
        </TableCell>
      </TableRow>
    );

    // We can now render the array of rows as a child of Table.
    return (
      <Table>
        { tableRows }
      </Table>
    );
  }
}

export default MyView
```

## Minor

* Decrease width of dropdown icon to 20px

# 0.1.8

## Bug Fixes

* Backported dropdown validation fix.

# 0.1.7

## Bug Fixes

* Fixes bug - 'item is undefined triggered when clicking away from dropdown with option highlighted'.

# 0.1.6

## Bug Fixes

* `startRouter` no longer throws an error if it cannot find an element to render the component to.

# 0.1.5

## Bug Fixes

* Dropdown will always return a string value to any callbacks.

# 0.1.4

## Bug Fixes

* Dropdown components auto select highlighted values on blur.
* Carbon now compiles code to `lib`, allowing developers to no longer require installing babel on their computer.

# 0.1.3

## Bug Fixes

* Fixes validation message width in Firefox.

# 0.1.2

## Bug Fixes

* Tabs can now render a single child

# 0.1.1

* Form submitting state is now controlled by the developer using the `saving` prop.

## Bug Fixes

* Developers can now set the alignment on an input's value using the `align` prop.
* Tab allows null children.

# 0.1.0

## New Components

* Alert
* Link
* Tabs

## Dialog Type Components

  Breaking Change! :warning: Both components now require a `cancelHandler` prop (rather than the `cancelDialogHandler`). :warning:

## Dropdowns

Dropdown components have been refactored. We now have three different kinds:

* Dropdown
* Dropdown Filter
* Dropdown Filter Ajax

## Inputs and Forms No Longer Rely on Name Property

In previous versions of Carbon, all inputs required a `name` property. Some Carbon components would manipulate what this name was, depending on where the input was used.

To keep things simple, and to remove some of the logic behind the scenes, we no longer do any manipulation on input names and the property is no longer a requirement when using a form input.

It is still recommended that you use names on inputs, as they are useful to identify your which input is which. They are also required if you are performing standing HTML form submissions.

## Minor

* Pod has an option to make it collapsible.

## Bug Fixes

* Fixes position and width or validation messages on inputs.
* Fixes re-validating fields when content is pasted into an input.

# 0.0.3

## Bug Fixes

* On successful submit, form components will disable their save buttons to prevent multiple form submissions.

# 0.0.2

## Decimal Component

 An extra validation has been added to decimal to prevent multiple separators from being entered in the input field.

## Dropdown and DropdownSuggest components

Dropdown and dropdown-suggest have been updated. As they share common functionality, dropdown and dropdown-suggest now use a List decorator. This should not affect how you use either component.
* Dropdown now filters results as you type.

## Dialog Cancel button

Dialogs have been updated to pass context to any children components. We have used this to switch the Form Cancel button to use the Dialog's cancel handler when the form is nested in a dialog. This overrides the default history.back method.

## Store, View and Route Utils

We have standardised the utilities we provide to easily set up Flux based applications. This involved a few breaking changes:

### Store

The base Store class is now available from:

```js
import Store from 'carbon/lib/utils/flux/store';
```

When creating your store, initialize it with your application's dispatcher. You must also define the store's data and unique name within its constructor. The following shows the minimum required to set up a store:

```js
import Store from 'carbon/lib/utils/flux/store';
import Dispatcher from 'dispatcher';
import ImmutableHelper from 'carbon/lib/utils/helpers/immutable';

class MyStore extends Store {
  ...
}

let data = ImmutableHelper.parseJSON({});

// init the store with a name, some data, and your dispatcher
export default new MyStore('myStore', data, Dispatcher);
```

### View

The view helper is now available as a flux utility from Carbon. This was done to clarify its intentions. You can import it with:


```js
import { connect } from 'carbon/lib/utils/flux';
```

You can then use the `connect` function to connect a React component to a store:

```js
import React from 'react';
import MyStore from 'stores/my-store';
import { connect } from 'carbon/lib/utils/flux';

class MyComponent extends React.Component {
  render() {
    // the connected store data is available on the state as the store's unique name defined in its constructor
    let val = this.state.myStore.get('myValue');

    return (
      <div>My Component.</div>
    );
  }
}

export default connect(MyComponent, MyStore);
```

This sets up the listeners and data synchronising between the component and the store.

The connect function can connect multiple stores to the component - simply provide them as an array:

```js
connect(MyComponent, [MyStore, MyOtherStore]);
```

### Route

The route helper now returns a specific function:

```js
import React from 'react';
import { Route } from 'react-router';
import { startRouter } from 'carbon/lib/utils/router';

let routes = (
  <Route />
);

startRouter(routes);
```

The `startRouter` function initializes the React router with the given routes. It can also take a second parameter for the HTML target in which to render the React components (by default this uses `document.getElementById('app')`).

## Higher Order Components and Decorators

We now use decorators instead of Higher Order Components in our component library as they are easier to test and result in a tidier and more logical codebase.

Decorators can be found in the `/utils/decorators` directory. So far we have decorators for:

* Input
* Input Icon
* Input Label
* Input Validation

Note: although there is an ES7 Babel transform for decorators, we have opted not to use it for now due to the way in which it compiles and produces missing coverage reports.

## TableFieldsForMany renamed

`TableFieldsForMany` is now called `InputGrid`.

We have renamed this because its original name was based on a Rails convention and was fairly obscure and confusing.

## New Brand
A new style and colour scheme has been applied to the carbon components library. This change will affect all of the components.

## Validations
Validations have changed to a function so that different parameters can be passed to them.

You can now define Validations on a component using the following syntax:

```javascript
<Textbox validations={ [Validation()] } name='valid' />
```

## Misc

* Ran ESLint task and fixed any errors.
* Form provides a serialization method to parse its inputs into data usable for Ajax.
* Forms no longer needs a model name defined.
* Updated Form Cancel Button to use History object.
* Textarea is no longer draggable. Add a expandable={true} prop to make the area height change to fit content
* Input components can now use custom classes.
* Checkbox label now sits inline, and is reversable.
* Added props on inputs for inline labels.
* Added Rainbow chart component.
* Added Tabs component.
* Added Number component.
* Decimal now allows tabbing in and out of the field.
* Date now closes on tab out.


# 0.0.1

Initial prototype release.

Components included:

* Button
* Checkbox
* Date
* Decimal
* Dialog
* Dropdown Suggest
* Dropdown
* Form
* Pod
* Row
* Table Fields for Many
* Table Row
* Textarea
* Textbox

Utils included:

* Events Helper (to help determine keyboard events)
* Immutable Helper (to perform generic tasks with Immutable.js)
* Icons (to include icons from the web font)
* Inputs & Input Validation (generic functionality for inputs)
* Validations (reusable functionality for validations)
* Route Helper (component to provide base route functionality)
* Store Helper (base class for base store functionality)
* View Helper (component to provide base view functionality)<|MERGE_RESOLUTION|>--- conflicted
+++ resolved
@@ -1,4 +1,3 @@
-<<<<<<< HEAD
 # 1.6.0
 
 ## Component Enhancements
@@ -48,13 +47,12 @@
 ```
 
 Note that the `draggableNode` is passed as a function because the ref `_listItem` is undefined until the component is mounted.
-=======
+
 # 1.5.2
 
 ## Bug Fixes
 
 * Fixes CSS load order issue with `Dialog`, `Form`, and sticky footers.
->>>>>>> 97439121
 
 # 1.5.1
 
