--- conflicted
+++ resolved
@@ -1,10 +1,9 @@
-<<<<<<< HEAD
 # 1.5.0
 
 ## Pattern Enhancements
 
 * `ConfigurableItems` now accepts an `onReset` prop to be passed in.
-=======
+
 # 1.4.4
 
 * `Date`: Fixes missing background color on validation errors.
@@ -12,7 +11,6 @@
 # 1.4.3
 
 * `Heading`: Removed default top padding.
->>>>>>> be65cf2b
 
 # 1.4.2
 
