--- conflicted
+++ resolved
@@ -1,13 +1,10 @@
 # 0.1.1
 
-<<<<<<< HEAD
 ## Bug Fixes
 
-* Tab allows null children.
-=======
 * Forms can be re-enabled by updating the state `isSubmitting` on any form components.
 * Developers can now set the alignment on an input's value using the `align` prop.
->>>>>>> ceb8e6e8
+* Tab allows null children.
 
 # 0.1.0
 
