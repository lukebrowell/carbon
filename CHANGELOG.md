--- conflicted
+++ resolved
@@ -1,4 +1,4 @@
-<<<<<<< HEAD
+
 # 0.32.0
 
 ## New Validators
@@ -50,8 +50,6 @@
   // => 123/456/789
 ```
 
-=======
->>>>>>> d46df170
 # 0.31.3
 
 * `legacyEditStyles` prop name has changed to `internalEditButton`.
