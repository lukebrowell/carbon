--- conflicted
+++ resolved
@@ -1,10 +1,3 @@
-<<<<<<< HEAD
-# 0.21.2
-
-## Minor Improvements
-
-* Help component now opens links in a new tab.
-=======
 # 0.22.0
 
 ## Breaking Change - CSS Naming
@@ -26,7 +19,12 @@
 
 * makes heading font styles more flexible, providing `h*`, `.h*` and `@include h*()`
 * allows ShowEditPod to receive `false` in its `onEdit` prop to skip rendering of the default edit icon
->>>>>>> c89dc380
+
+# 0.21.2
+
+## Minor Improvements
+
+* Help component now opens links in a new tab.
 
 # 0.21.1
 
