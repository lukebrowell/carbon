--- conflicted
+++ resolved
@@ -1,6 +1,5 @@
 # 0.28.0
 
-<<<<<<< HEAD
 ## :warning: Breaking Change - Button colors
 
 * Button color is now determined by a `theme` prop.
@@ -21,15 +20,11 @@
 ## Component Enhancements
 
 * Button now accepts a size and theme prop to determine size and color respectively.
-=======
-## Component Enhancements
-
 * `Icon`: new Icons added - Draft, Github, Twitter & Dribble
 
 # 0.27.1
 
 * Heading component can now configure it's divider on/off using the prop 'divider'.
->>>>>>> b37fbb41
 
 # 0.27.0
 
