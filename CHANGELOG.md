<<<<<<< HEAD
# 0.30.0

## :warning: Major Change - React 15 Upgrade

* React has been upgraded to version 15.3.1 - https://github.com/facebook/react/releases
=======
# 1.0.0
>>>>>>> 37f43cda

# 0.29.0

## !! BREAKING CHANGES!! :warning:

* error icon on `Date` component is now displayed in place of the calendar icon clicker

### Immutable Helper

* ImmutableHelper.parseJSON now converts javascript objects to regular Maps rather than ordered maps.
* If you require ordered maps you will need to explicitly create them rather than use ImmutableHelper.
* `margin-bottom` has been removed from the message component.

## CSS Changes

* `Navigation-Bar`: line-height has been applied to parent content div rather than children.
* Updated base font CSS to better reflect the Lato font.
* Updated Menu Item CSS to better reflect the Lato font.
* Updated input help text color for accessibility standards.
* Animated Menu Button has been updated with latest font changes.
* Links inside of input warnings are now coloured white.

## Bug Fixes

* `Tabs` now correctly tracks warning state of a tab.
* `Tabs` no longer jumps when changing tab.

## Package Upgrades

* Datepicker has been upgraded the latest version.
* Bowser has been upgraded to the latest version.

## Component Enhancements

* `Message`: Two new props have been added, `border` and `roundedCorners`.
* `Dropdown`: One new prop has been added, `cacheVisibleValue`.

## Helpers

* A new `humanizeFilesize` helper for converting bytes to a human readable representation.
* `roundForAbbreviation` is added to handle the number element of `abbreviateNumber` as well as forcing any abbreviated number to one decimal place
* `abbreviateCurrency` takes unit value

## Minor Improvements

* Cookie functions added to browser helper
* Fixes vertical alignment of minus icon.

# 0.28.3

* `Tabs`: Tab Heading hover, focus and active states corrected

## Components

* `Icon`: removes SVGs to fallback to icon font until new SVGs designed
* `Flash`, `Message` and `Toast`: all use `flex` for positioning

# 0.28.2

* `Pod`: now accepts a `displayEditButtonOnHover` prop which will hide the edit button until the mouse is hovering over it.
* `Pod`: now accepts a `triggerEditOnContent` prop will trigger the `onEdit` function when clicking the content.
* `Pod`: the colours of an editable pod have been updated to be more consistent.

# 0.28.1

## Bug Fixes

* Fixes reference to utils from the link component.

# 0.28.0

## :warning: Breaking Changes - Visual Styles

Visual improvements to the design of components, which may impact the colors and font styles used.

* Lato font added
* Colors updated
* Table row active and hover styles
* Font sizes for text

## :warning: Breaking Change - Button colors

* Button color is now determined by a `theme` prop.
* If you are using a red or green button, you must pass props of `as` and `theme`.
* i.e. for a red button

```js
<Button theme='red'>
  Foo
</Button>
```

* For a green button

```js
<Button theme='green' as='secondary'>
  Foo
</Button>
```


## I18n Component

We have added a component to handle I18n translations. The component also supports markdown, allowing developers to safely add HTML markup to translations such as bold tags or hyperlinks.

```
<I18n scope="my.translation" options={{ myVar: "foobar" }} markdown={ true } />
```

## Helpers

* `abbreviateNumber` function is provided for adding 'k' and 'm' style abbreviations for large numbers

## Component Enhancements

* `Button`: now accepts a size and theme prop to determine size and color respectively.
* `Decimal` now emits value of 0 on blur if cleared.
* `Icon`: new Icons added - Draft, Github, Twitter, Dribble and Remove
* `Link`: tabindex default and switch control via a prop
* `MenuList`: autofocuses on filter when a menu is opened
* `Link`: pressing `enter` triggers any `onClick` event
* `Rainbow`: Added the config prop to to be able to control the way
the chart is displayed.
* `TableAjax` now accepts `pageSize` prop.

## Poller Helper

* Added callback to poller helper which is called when the terminating condition is not met

## CSS Changes

* Input prefix is now positioned correctly when using inline labels

# 0.27.2

* `Decimal` component can validate properly with alternative i18n settings

## New Components

* `MenuList`: handles simple `ul` based menus

# 0.27.1

* Heading component can now configure it's divider on/off using the prop 'divider'.

# 0.27.0

## :warning: Breaking Change - Default colour for Pill component has changed. :warning:

* The default behaviour for the Pill component was to previously set as `info`. This is now set as `default` which is a grey colour.
* Ensure you check for any implementations of the Pill component where the `as` prop is not defined and set this to `as='info'`.

## :warning: Breaking Change - Date Component requires importing of locales

* The Date component now uses Strict mode and a I18n locale for parsing date.
* If you require multiple locales for your Date component you will need to import them from moment js
* Please see the [moment js docs](http://momentjs.com/docs/#/use-it/browserify/) for more information

## :warning: Breaking Change :warning:

* `Rainbow` expects the Highcharts library to be already loaded. If your project does not include Highcharts, you need to import it before Rainbow.
```js
import 'react-highcharts/dist/bundle/highcharts';
```

## New Components

* Subheader component created to be used with the Table and TableAjax components

## Component Enhancements

* `ShowEditPod` now closes and cancels editing on Escape keydown.
* `ShowEditPod` puts focus on pod if mounted in editing state.
* `Sidebar` no longer renders a close icon if there is no `onCancel` prop.
* `Date` field uses I18n for formats and sanitizes inputs for passing
* `Content` component can take props of `bodyFullWidth` to set component width to 100%;
* `Date` field uses I18n for formats and sanitizes inputs for passing
* `Step` wizard sub-component now accepts a prop of `enabled`.
* `Table` components now accept an `onPageSizeChange` callback function as a prop.
* `InputValidation` uses `Form` and `Input` in order to ensure messages stay on screen for a short while unless the user hovers on another field
* `Pod` enter triggers edit function and edit element is keyboard accessible
* `Tabs` enter triggers tab load and navigation tabs are keyboard accessible
* `Tabs` focus state is given the same styles as hover state
* `Tabs` now can take a prop of 'position' which supports floating to the left and being positioned in a vertical stack.
* `Pager` component now emits which element has changed.
* `Sidebar` now takes a size prop (e.g. `extra-small`, `small`, ...`extra-large`)

## Dependencies

* Moment JS bumped to version 2.15.1

# 0.26.1

## Component Enhancements

* `Decimal` component can prevent decimal value from exceeding the precision setting

# 0.26.0

## New Components

* `Create` component: supplies a button for creating new artefacts.
* Detail component

## Component Enhancements

* `Content` now has additional display options to customise the alignment, to render inline with it's title and to customise the title's width.
* `Link` component now has a prop of `iconAlign` to align icons to the right of the link's text.
* `Row` component can now be given a size to control the size of the gutter using the prop `gutter` (eg. `extra-small`, `small`, `medium`, `large` or `extra-large`).
* `Row` can enable `columnDivide` to add dividing lines between columns.
* `ShowEditPod` requires a tab press to focus on the first field of the contained form rather than automatically focusing on the first field

## Minor Improvements

* Inputs now reset parent tabs error state when unmounted
* Valid Date entry formats can be overridden via I18n
* add helper to focus on input field
* Table Header - sort column no longer overlaps text when right aligned
* Add a currencyFormatter helper to the i18n helpers
* Editable Pod width can be set to full width by setting the prop `editContentFullWidth` to true.
* Refactor Icon component into separate file SVGs
* Ensure portrait component uses https for gravatar images.

## CSS Changes

* Have increased pill font size and weight
* Carbon Components CSS now imports from relative paths
* removes uneccessary space from clearfix in `Row` component
* Aligned MultiActionButton icon to center
* `Content` components now handles wrapping more robustly with single words longer than the content width wrapping correctly
* `Filter` handles it's child inputs more robustly by over-riding widths and margins when children are displayed inline
* Darken colour of text--secondary
* Fieldset - readonly fields maintain border
* Remove italics from text--inactive
* Have increased pill font size and weight
* Carbon Components CSS now imports from relative paths

## Bug Fixes

* Allow carbon to be incorporated into webpack project
* Removed footer from datepicker. This will be reverted in the React 15 Upgrade
* The CSS for applying clears to Row columns has been fixed.
* Tooltips now close when component receives new props.
* Text Area now scrollable except when expandable.
* Pod lifecycle methods are no longer defined as class properties.
* Input validation decorator was not re-checking validity for warnings
* Table sort arrows now point in the correct direction.
* `Pod` applies props to it's container rather than the first child of that container keeping things consistent
* `Pod` filters out any `title` that is not a string before it is applied as an HTML attribute to the underlying element stopping `Object` being output as a browser generated tooltip

# 0.25.4

## Bug Fixes

* Form now tracks error and warning count on instance as well as in state.

# 0.25.3

# Bug Fixes

* Tabs component - added check to ensure that onTabChange is not called if the selectedTabId prop is changed to the existing state of the tabs component

# 0.25.2

## Bug Fix

* Row now supports immutable children.
* Row columns now clear when there are more columns than the defined number.
* Editable Pod is now aligned properly with title.

# 0.25.1

## Bug Fix

* Additional classes were not being applied to the Pod element, this has now been fixed.
* Added missing icon for "entry".

# 0.25.0

## MAJOR VISUAL/LAYOUT CHANGES:

### Updated Carbon Icons Font

New pixel perfect icon font has been added.

### Added Lato as base text font

Lato has now been added as the base font for applications, there are 4 weights introduced, 300(light), 400(regular), 600(semi-bold) and 700(bold). For performance, 3 of the 4 new weights used the Google Font CDN network and the 4th is added via assets.

### CSS and Structural Changes to Pod

The markup structure for pods has been modified, including some adjustments to Pod padding.

The edit action for a Pod has been modified to sit outside of the Pod.

# 0.24.2

## Bug Fix

* Tabs component - added check to ensure that onTabChange is not called if the selectedTabId prop is changed to the existing state of the tabs component

# 0.24.1

* Improves Flash component timeout behaviour.

# 0.24.0

## Carbon Factory Upgrade v0.1.0
* [Carbon Factory Release Notes](https://github.com/Sage/carbon-factory/releases/tag/v0.1.0)

## Updated Flash component API

As well as just a string, the Flash component will now receive a message value with the following:

 * A string: `"Alert"`
 * An array: `["Message One", "Message Two"]`
 * An object with description: `{ description: "My description" }`
 * An object of key/value pairs: `{ first_name: "is required", last_name: "is required" }`
 * An object with description with nested key/value pairs:
   `{ description: { first_name: "is required", last_name: "is required" } }`

# 0.23.1

## Bug Fix

* Tabs component - added check to ensure that onTabChange is not called if the selectedTabId prop is changed to the existing state of the tabs component

# 0.23.0

## Breaking Change - Additional functionality for initialSelectedTabId prop in Tabs component

* Renamed initialSelectedTabId to selectedTabId and onTabClick to onTabChange in the Tabs component
* If selectedTabId is updated the visible tab will change to the value of selectedTabId, this will call the onTabChange function if set.

## Minor Improvements

* Pod component now accepts a alignTitle prop.
* Checkbox input now has `important` set on position.
* Tooltip Decorator now protects against no target or tooltip rendered in the DOM

# 0.22.1

## Bug Fix

* ShowEditPod shows edit content when controlled externally

# 0.22.0

## Breaking Change - CSS Naming

* We have renamed all of our styles to be prefixed with `carbon-` rather than `ui-`. This is to avoid conflicts with existing open source libraries like jQuery UI.

### Example of the CSS Name Change
```
// Before:
.ui-button-toggle__icon--large

// After:
.carbon-button-toggle__icon--large
```

Please ensure you check your application carefully to update any references to these styles when upgrading.

## Minor Improvements

* Show edit pod can now be controlled via props
* Make heading font styles more flexible, providing `h*`, `.h*` and `@include h*()`
* Allow ShowEditPod to receive `false` in its `onEdit` prop to skip rendering of the default edit icon
* Added a 'Payment' icon and a 'Key' icon.
* ShowEditPod now animates between the two states

# 0.21.2

## Minor Improvements

* Help component now opens links in a new tab.

# 0.21.1

## Minor Improvements

* PresenceValidator now returns false for strings that consist only of spaces

# 0.21.0

## New Icons

* Print
* Pdf
* Csv
* Message

## Minor Improvements
* Link now accepts tooltip props to apply a tooltip to the link. This can be used with the Action Toolbar to apply tooltips to the icon links.
* Input components now accept an onPaste prop.
* Add character count to textarea
* Form now accepts a `onSubmit` prop which is only called when the form is valid.
* AppWrapper now has a minimum width of 958px.
* SUG-19: Change padding for the MessageComponent when transparent and non dismissable. When transparent is applied the padding reduces to 2px, but if it's dismissable it enlarges to it's original to prevent overlap.
* Allows `Link` component to handle `mailto:` as an href prefix, previously the `to:` would have been stripped from the string
* Fix error count, when input gets disabled

# 0.20.0

## Breaking Changes

* The CSS for inputs and icons associated with inputs has changed. If you have overridden this CSS in you code, this may break your input CSS.

## New Components

* Heading - useful for page titles.
* ShowEditPod - Inline editing of fields
* Date Range - Allows start and end date setting with validation for invalid date combinations.

## History and Browser Status

The router's history object is now accessible:

```js
import { history } from 'carbon/lib/utils/router';
```

With the history object you can control the DOM for any UI that uses React Router. For more information see the guides https://github.com/ReactJSTraining/history/tree/master/docs

## Link Prefixes

The `Link` component can now have its `href` or `to` props prefixed to customise the type of link it is (regular or react router).

For example:

```js
<Link href="to:/foobar">My React Router Link</Link>
```

## Router transitions

* The window will automatically scroll to the top when the route is transitioned

## Red and Green Buttons

The `Button` component can now have red and green themes, set using the `as` prop.

## New Icons

* Information
* Sync
* Progress
* Submitted
* Completed

## Minor Changes

* A Sass variable has been introduced to define the path where fonts are located.
* Pod title size has been reduced to more accurately match the demo.
* Secondary Content components font weight has been standardised.
* The `children` prop for the Help component is no longer required.
* Sibling Content components now have a top margin for spacing.
* Button height has been fixed for buttons that behave like links.
* Adds inline help for radio button.
* Fixes inline help for checkboxes.
* Radio Button sprite has been given a fixed size.
* Increase textTag font-spacing from 0.5 to 0.8.
* Button can receive a prop of `to`.
* Fixes fieldset and input margin when rendered on top of one another.
* Fixes position of icon in dropdown button.
* Fixes error icon position for inputs with field help.
* AppWrapper has been increased to 1600px and some padding has been added.
* Form now accepts a prop of `save` which can be used to hide the save button.

# 0.19.0

## Major Changes

!! Babel upgraded to Version 6
* When updating the latest version it is recommend to remove node modules `rm -rf node_modules` and reinstall `npm install`

!! Phantom JS Upgraded to version 2
* This may cause a few tests that were giving false positives to fail

## New Components

* Profile - User to show portrait with name and email.
* AppWrapper - confines your content to the width of your application.
* Menu
* NavigationBar

## Input Label Padding

* All input label padding has been slightly increased.

## Help Updates

* Help component has been updated with a new icon.
* Input Label decorator has been fixed to render the help class for labelHelp.

## Acronymize Function

* We have added an `acronymize` function to the Ether util, which will create an acronym from a given string.

## Dropdown component updates

* All dropdowns now allow keying up and down through the list

## Polling helper

* A polling helper has been added that performs customizable ajax polling.

## New Icons

* Help
* Chevron

# 0.18.1

## Minor Changes

* Portrait extra small size has been changed from `20px` to `25px`.
* Portrait can have a dark background.
* Fixes issue with Portrait size when image would not render.
* Disabled Pill's colours have been updated.
* Individual and Business SVGs have been updated in Icon.

# 0.18.0

## !! BREAKING CHANGE !!

* Renamed Browser `redirectUrl` method to `redirectTo`

## New Components

* Fieldset - stacks inputs rendered as children to the `Fieldset` component.
* Carousel - can be used to display a gallery of slides.

## CSS Module Update

Added margin and padding `0` to the base CSS.

## Uniform Sizing

All components that take a Size Prop have been unified to accept the following

```
extra-small
small
medium-small
medium
medium-large
large
extra-large
```

If you are using the default size of a component there is no change needed except for the `Spinner`

### Component Breakdown

#### Animated Menu Button
  * Added `extra-small`
  * !! CHANGED - `smed to `medium-small`
  * !! CHANGED - `mlarge` to `medium-large`
  * Added `xlarge`

#### Portrait
  * Added `extra-small`
  * !! CHANGED - `smed to `medium-small`
  * Added `medium`
  * !! CHANGED - `mlarge` to `medium-large`
  * Added `xlarge`

#### Spinner
  * !! CHANGED - default is now `medium`

  * Added `extra-small`
  * !! CHANGED - `smed to `medium-small`
  * Added `medium`
  * !! CHANGED - `mlarge` to `medium-large`
  * Added `xlarge`

#### Dialog
  * !! CHANGED - `xsmall` to `extra-small`
  * !! CHANGED - `smed to `medium-small`
  * !! CHANGED - `med` to `medium`
  * !! CHANGED - `mlarge` to `medium-large`
  * Added `xlarge`

## Link (React Router)

Our Link component now supports the React Router. Instead of passing a `href` prop, pass a `to` prop and it will use React Router to navigate.

## Pod Updates

* Pod can now receive a prop of `onEdit` - if this is a String it will use it as a `to` prop on a Link component, if it is a Function it will apply it as an `onClick` handler, if it is an object it will apply it's props to the Link.
* Pod has an additional padding size added of `extra-large`.
* Pod now applies any additional props to it's top most child element.
* We have added a tertiary pod theme.

## Content Updates

Content now has a `secondary` theme which can be applied using the `as` prop.

## Label Updates

* You can supply a `input-width` prop to any input to define its width.

## Modal Updates

### Change in functionality!

Modal

  * Modal no longer closes on background click
  * New prop `disableEscKey` is defaulted to false
  * Changes will also effect Dialog, Sidebar etc...

Dialog

  * New props `showCloseIcon` (defaulted to true) which show and hides the close icon

## Promises

Promises Polyfill. Carbon now contains a ES6 Promises helper which can be imported by

```javascript
  import from 'carbon/lib/utils/promises';
```

## Notifications Updates

Message

  * New props `transparent` (defaulted to false) which if set to true sets the background to transparent

## Decimal

* Decimal can now receive a prop of precision

## Split Button

 * Small CSS change to remove gap in Safari

## Input Validation

* Validation icons now position themselves relative to width of input field when label is inline.

# 0.17.1

## Minor Improvements

* Add paperclip SVG to Icon

# 0.17.0

## New Components

* Multi Step Wizard

## Minor Improvements

* Add edit SVG to Icon
* Supports Ajax call for error validation

# 0.16.1

* Add reload function to browser helper

# 0.16.0

## Minor Improvements

* Adding user class names to tabs.
* Authorize Objects in dialog title

## Browser Helper

Added a redirect action made by the browser. It is now easier to redirect to url

```
import Browser from 'carbon/lib/utils/helpers/browser';

Browser.redirectUrl(url)
```

# 0.15.0

## New Components

* ButtonToggle.

## New Features

* Warnings are now ready to use on form inputs, using the same API as validations you can supply an array as a prop to an input:

```
<Textbox warnings={[ new MyWarning ]} />
```

## Bug Fixes

* CSS fixes to input error icon and error message.
* CSS fixes to input placeholder text for IE11.

# 0.14.4

## Bug Fixes

* Fixes no results row in Table to span all columns.
* Fixes issue in Tabs where initialSelectedTabId was ignored

# 0.14.3

## Bug Fixes

* Fixes a loading row in Table to span all columns.

# 0.14.2

## Minor Changes

* Disable multi select for single row in a table

# 0.14.1

## Minor Changes

* Add ability to set custom labels on Confirm dialog.
* Fixes scrollbar fixed height.
* Fixes word break on tooltips.

# 0.14.0

## !! BREAKING CHANGE !!

* Selectable table rows now emit an object instead of an array, containing more information about the selected rows.

## Minor Changes

* Sidebar now scrolls on overflow
* Adds `$app-light-font-family` Sass variable.
* Adds `$app-medium-font-family` Sass variable.
* Icons - plus, minus, processing. Update contact icons
* Improve tile footer style

# 0.13.0

* A developer can choose for a Table to not automatically render with a `tbody`, allowing them to manually render it `<Table tbody={ false }>`.
* Performance improvements for validation messages.
* Inputs can be rendered with fake inputs, useful for pages with lots of inputs where performance can be an issue.
* Number does not show undefined when value props is not provided and user enter alphabets
* Adds external link icon.
* Adds new colors: `$grey-dark-blue-5`, `$grey-header`.

# 0.12.2

* Stores will now throw an error if an invalid action is dispatched.
* Fixes translation issues with Save and Cancel buttons in Form component.
* Fixes error with refresh method on Table, when Table does not have an ActionToolbar.
* Adds `business` and `individual` icons.

### Modal Updates

* Alert and Confirm have been updated to accept the dialog size prop. Default sizes remain unchanged.

# 0.12.1

* Fixes overflow bug on Table component.
* Fixes colors for recently added icons.

# 0.12.0

## Minor Improvements

* Tabs emits a onTabClick event when on the headers is clicked
* Add phone, email, location and mobile icons
* Table now has a `refresh` method to force retrieve data.

## Bug Fixes

* CSS prevent multi action siblings overlapping
* First columns in tables have additional left padding.
* Page size sets 1 of 1 when there are no records.

# 0.11.0

* Tabs remember the last one they were on when going back in the browser.

## Bug Fixes

* Selectable Tables stopPropagation when selecting checkboxes.

# 0.10.0

* Adds loading and empty data states to Table component.

## Bug Fixes

* CSS fixes to Portrait.
* CSS fixes to Spinner.
* CSS fixes to Pill.

# 0.9.2

* MulitActionButton Classes more specific

# 0.9.1

## Bug Fixes

* Various UI Fixes:
  * MultiActionButton toggle placement.
  * Removed Tab padding.
  * Fixed Button height to 31px.

# 0.9.0

## New Components

* Multi Action Button

## Selectable Table Rows

* Table and TableAjax now have props of `selectable` and `highlightable`, enabling selectable or highlightable rows. Each event also emits events which can be used by developers with props of `onSelect` or `onHighlight`. Developers can also manually control the highlighting or selecting of rows using the same props on TableRow components.
* Selectable rows also enables an action toolbar for the table, for which actions can be defined using the `actions` prop.

## CSS

* Created CSS utility to handle generic CSS.

## Misc

* Inline labels can now be aligned right.
* Added 'small' button option - renders pill-like secondary button.
* Made portrait inline-block to allow label to sit inline.
* Added a 'refresh' svg icon to the icon component.
* Form component can now set custom `saveText` as a prop.
* Pill styling tweaked slightly.
* Made portrait inline-block to allow label to sit inline.
* Updated portrait colour for when no image is loaded.
* Update Radio Button and Checkbox colour when disabled and checked.

## Bug Fixes
* Allow tooltip to decorate class that lacks componentProps method.
* Records value typecast to number for i18n in Pager

# 0.8.1

## Bug Fixes

* Fixed CSS load order issue which caused icons to break their positioning.

# 0.8.0

## Improvements

* Improved store reset. `store.reset()` will now reset the store to its initial data, whether or not history is enabled.
* Inputs can now have field help. Pass `fieldHelp='help message'` to any input.
* Inputs can now have label help. Pass `labelHelp='help message'` to any input.
* Add `thead` prop to `Table` component that allows you to set a row wrapped in a `thead` tag.

## New Components

* Sidebar - with sidebar header
* Portrait
* Content
* Help - An info icon with a tooltip.
* Tooltip

## Layout Updates

* Row margin has been reduced to `15px`.
* Pod component now receives two additional props:

  * `border` - allows developers to disable border.
  * `padding` - allows developers to have control over padding size.

* Message style has changed to follow toast style
* Pill style has changed

## Improved Dialog

* Dialog now takes a prop of `disableBackground` which is true by default.

## Improved Form

* `validate()` can now be called via `this.context.form`

## New Validators

* Inclusion
* Exclusion

## Misc

* Added utility classes for styling text.
* Format i18n error number for numeric validation.
* Allow Tables to shrink in size using the `shrink` prop.
* Link component can now display with an icon.
* Child components of Row can now use a `columnAlign` prop.
* Toast onDismiss is now optional

## New Decorators

* Tooltip Decorator - currently available on Icon and Textbox.

## Bug Fixes

* Fixes alignment issue with SplitButton when using anchors.
* Row component will not break with zero children or children of `null` or `undefined`.

# 0.7.1

## Updates

* Moves the validation logic in Form component to its own method.
* Adds `validateOnMount` prop to Forms.
* Help Components on inputs with labels.

# 0.7.0

## New Components

* Pager
* Filter
* Table Ajax

## Bug Fixes

* TableCell and TableHeader can receive additional props.
* Inputs no longer render a label if the input has no name or label props.

## New functionality

* Table and TableHeader have been updated to allow sorting.
* Tabs - Passing a prop of align='right' will align tab headers to the right

# 0.6.0

## Improve Date widget

Improve the existing Date widget to allow passing in `minDate` and `maxDate`.

## I18nHelper

An I18nHelper has been created to help with formatting decimal numbers.

## Should Component Update Decorator

Supplies base shouldComponentUpdate

## toArray

We have added a helper method to convert strings into arrays, for example:

`"foo[bar][baz]"` into `["foo", "bar", "baz"]`.

## ImmutableHelper parseJSON

The parseJSON method now converts all integers to strings for consistency

## Bug Fixes

* We have inserted an engine dependency for npm version 3. This is to help mitigate any issues of users reporting issues when installing with npm version 2.

## New Components

* Spinner
* RadioButton

# 0.5.3

## Bug Fixes

* Fixed numeral validator so it returns the correct type of validator.

# 0.5.2

## Bug Fixes

* Fixed I18n translation for integer validation.

# 0.5.1

## Bug Fixes

* `autoFocus` no longer automatically opens lists or datepickers on Dropdown and Date components.
* Update validations i18n to use `errors.messages` instead of `validations`
* Bluring of DropdownFilter/DropdownFilterAjax does not throw a js error when no items exist

# 0.5.0

## !BREAKING CHANGE! Validations have been converted into classes

We have converted Validations provided by Carbon into classes. This means that you need to create an instance when you want to use them.

For example, you would need to change:

```js
<Textbox validations={ [PresenceValidator()] } />
```

To this:

```js
<Textbox validations={ [new PresenceValidator()] } />
```

This allows better inspection of the validator, and the ability to modify params on the class.

## Disabled class for inputs

We now add a `common-input--disabled` class to the component when its input is disabled

## Bug Fixes

* Inputs with multiple validations now validate correctly.
* DropdownFilter now parses its filter before creating a Regular Expression.
* Split Button has been given a fixed height to resolve UI issues.
* Dropdown up and down arrows now work with options that use strings for IDs.
* We now use the `$grey-dark-blue-40` color for placeholders in inputs

# 0.4.0

## New Components

* SplitButton.

## New Validations

### Numeral Validation

Checks numeral type (Integer of Decimal)
Checks if value is equal, greater than, less than

```javascript
// Integer with a min value of 8
<Number validations={ [NumeralValidator({ integer: true, min: 8 })] }/>

// Decimal with a between 8 and 20
<Number validations={ [NumeralValidator({ integer: true, min: 8, max: 20 })] }/>

// Decimal exactly 3.142
<Number validations={ [NumeralValidator({ is: 3.142 })] }/>
```

### Length Validation

Checks the length of a number of a string

```javascript
// length is greater than or equal to 8:
<Textbox validations={ [ LengthValidator({ min: 8 }) ] });

// length is less than or equal to 8:
<Textbox validations={ [ LengthValidator({ max: 8 }) ] });

// length is between 5 and 10 characters:
<Number validations={ [ LengthValidator({ min: 5, max: 10 }) ] });

// length is 10 characters:
<Number validations={ [ LengthValidator({ is: 10 }) ] });
```

### Regex Validation

Applies a regex validation to the input

```javascript
<Textbox validations={ [RegexValidator({ format: (/[A-Z]{5}/) }) ] }/>
```

### Email Validation

Applies a email validation to the input

```javascript
<Textbox validations={ [ EmailValidator() ] }/>
```

## Prefix for inputs

We have added a new feature for input components which allows developers to output a prefix to the input.

```js
<Textbox prefix="foo" />
```

## Updated visuals for Toast Notifications and Tabs

* Toast notifications have had updated styling applied to them, based on new designs.
* Colour updates to Tabs, to align with design updates
* New colour variables added

## Misc

* Button component will now render a stylised `anchor` instead of a `button` if passed a `href` prop.

## Bug Fixes

* Add i18n to form buttons

# 0.3.3

* Performance updates to inputs. We also now provide a `shouldComponentUpdate` method which can be reused in custom components.
* Inputs that are detached from a form no longer update error count.

# 0.3.2

## Bug Fixes

* Form no longer validates disabled fields on submit.
* Form inputs are tracked by a guid now, rather than input name.
* Autocomplete is disabled for all inputs by default.
* Locks version numbers to try and mitigate incompatabilities with third party modules.

# 0.3.1

## Bug Fixes

* SVG icons inside toast component now re-render properly.

# 0.3.0

## Handler Pattern

Carbon now has a simple handler pattern implementation. For more information, see [the guide](https://github.com/Sage/carbon/blob/master/docs/guides/handlers.md).

## New Components

* Toast
* Message

## Standardised Color/Icon Sets on Components

Several components allow the ability to define a particular `type` or `status`, such as `warning`, `error` or `success`. We have standardised the way this is implemented in components, each of which should use a prop name of `as`.

Similarly, each supported type comes as part of a Sass list variable called `$colorIconSets`. This list can be used in component `scss` files to iterate through the types available and automatically generate the code required for each type. This means each component will automatically update with any new types added to this list.

You can see examples of how this is implemented in the `scss` files for `Pill`, `Flash`, `Banner` or `Toast`.

### Breaking Changes

* Due to the standardisation of using the prop `as`, some components will have breaking changes to accomodate this:
  * Flash
  * Pill
* The `cancelHandler` method on `Dialog` based components has been renamed to `onCancel` to bring in line with the convention we would like to progress with for this kind of action name.
* The `confirmHandler` method on `Confirm` has also been renamed to `onConfirm` to align with the naming convention.

## Bug Fixes

* Dialog now centers itself if open on initialize.

# 0.2.0

## New Components

* Table, TableRow, TableCell, TableHeader
* Confirm
* Animated Menu Button
* Notification
* Pill
* Banner
* Flash

## Tables and Grids - Breaking Change

The previous iteration of grid (InputGrid) was too restrictive, not allowing much flexibility and being too rigid in its implementation. We have now refactored grids creating a Table component with full control and flexibility for the developer. The new way of doing grids also means we no longer need to use complicated immutable helpers we had set up for line items as well as injecting row_id into the store.

The following is an example of how to use the Table component:

```js
import React from 'react';
import { Table, TableRow, TableCell, TableHeader } from 'carbon/lib/components/table';
import Textbox from 'carbon/lib/components/textbox';
import Button from 'carbon/lib/components/button';

class MyView extends React.Component {
  render() {
    // We map the data from the store, to define what a row should look like.
    // Using map allows the developer to define any content they want - this could
    // render text, an input, a button or anything else.
    let tableRows = this.props.data.map((row, index) => {
      <TableRow>
        // This cell renders just text for 'description'.
        <TableCell>
          { row.get('description') }
        </TableCell>

        // This cell renders a textbox for 'name'. We also give it an onChange function. It is
        // important to notice that we bind additional values to this function - 'this' and 'index'.
        // This means that when the function is called it will receive the index as an argument.
        // The store then knows which index in the array of data has been modified and needs to update,
        // the mutation would look something like:
        // `this.data = this.data.setIn(['line_items', action.index, action.name], action.value);`.
        <TableCell>
          <Textbox value={ row.get('name') } onChange={ Actions.nameUpdated.bind(this, index) } />
        </TableCell>

        // This cell renders a button component.
        <TableCell>
          <Button>An Action!</Button>
        </TableCell>
      </TableRow>
    });

    // tableRows is now an array mapped from the data we provided. We also need a table header so
    // lets add that as an additional row in the array (unshift prepends to an array):
    tableRows.unshift(
      <TableRow>
        <TableHeader>Description</TableHeader>
        <TableHeader>Name</TableHeader>
        <TableHeader>Actions</TableHeader>
      </TableRow>
    );

    // We can now render the array of rows as a child of Table.
    return (
      <Table>
        { tableRows }
      </Table>
    );
  }
}

export default MyView
```

The example above should highlight the flexibility available with grids. You can mix input with plain text or any other component, all in the same table. Adding a placeholder row is simple as well:

```js
import React from 'react';
import { Table, TableRow, TableCell, TableHeader } from 'carbon/lib/components/table';
import Textbox from 'carbon/lib/components/textbox';

class MyView extends React.Component {
  render() {
    // Define tableRows.
    let tableRows = this.props.data.map((row, index) => {
      <TableRow>
        <TableCell>
          <Textbox name="description" value={ row.get('description') } onChange={ Actions.valueUpdated.bind(this, index) } />
        </TableCell>

        <TableCell>
          <Textbox name="name" value={ row.get('name') } onChange={ Actions.valueUpdated.bind(this, index) } />
        </TableCell>
      </TableRow>
    });

    // Add header.
    tableRows.unshift(
      <TableRow>
        <TableHeader>Description</TableHeader>
        <TableHeader>Name</TableHeader>
      </TableRow>
    );

    // Add placeholder row. The main difference between a regular row is we are not mapping any data to
    // this row (as it has none). Also, instead of an index, we are passing the data count to the bound
    // action. This means on valueUpdated that it will update the value in the array to an index which
    // does not yet exist - effectively creating the new row.
    tableRows.push(
      <TableRow>
        <TableCell>
          <Textbox name="description" onChange={ Actions.valueUpdated.bind(this, this.data.count()) } />
        </TableCell>

        <TableCell>
          <Textbox name="name" onChange={ Actions.valueUpdated.bind(this, this.data.count()) } />
        </TableCell>
      </TableRow>
    );

    // We can now render the array of rows as a child of Table.
    return (
      <Table>
        { tableRows }
      </Table>
    );
  }
}

export default MyView
```

## Minor

* Decrease width of dropdown icon to 20px

# 0.1.8

## Bug Fixes

* Backported dropdown validation fix.

# 0.1.7

## Bug Fixes

* Fixes bug - 'item is undefined triggered when clicking away from dropdown with option highlighted'.

# 0.1.6

## Bug Fixes

* `startRouter` no longer throws an error if it cannot find an element to render the component to.

# 0.1.5

## Bug Fixes

* Dropdown will always return a string value to any callbacks.

# 0.1.4

## Bug Fixes

* Dropdown components auto select highlighted values on blur.
* Carbon now compiles code to `lib`, allowing developers to no longer require installing babel on their computer.

# 0.1.3

## Bug Fixes

* Fixes validation message width in Firefox.

# 0.1.2

## Bug Fixes

* Tabs can now render a single child

# 0.1.1

* Form submitting state is now controlled by the developer using the `saving` prop.

## Bug Fixes

* Developers can now set the alignment on an input's value using the `align` prop.
* Tab allows null children.

# 0.1.0

## New Components

* Alert
* Link
* Tabs

## Dialog Type Components

  Breaking Change! :warning: Both components now require a `cancelHandler` prop (rather than the `cancelDialogHandler`). :warning:

## Dropdowns

Dropdown components have been refactored. We now have three different kinds:

* Dropdown
* Dropdown Filter
* Dropdown Filter Ajax

## Inputs and Forms No Longer Rely on Name Property

In previous versions of Carbon, all inputs required a `name` property. Some Carbon components would manipulate what this name was, depending on where the input was used.

To keep things simple, and to remove some of the logic behind the scenes, we no longer do any manipulation on input names and the property is no longer a requirement when using a form input.

It is still recommended that you use names on inputs, as they are useful to identify your which input is which. They are also required if you are performing standing HTML form submissions.

## Minor

* Pod has an option to make it collapsible.

## Bug Fixes

* Fixes position and width or validation messages on inputs.
* Fixes re-validating fields when content is pasted into an input.

# 0.0.3

## Bug Fixes

* On successful submit, form components will disable their save buttons to prevent multiple form submissions.

# 0.0.2

## Decimal Component

 An extra validation has been added to decimal to prevent multiple separators from being entered in the input field.

## Dropdown and DropdownSuggest components

Dropdown and dropdown-suggest have been updated. As they share common functionality, dropdown and dropdown-suggest now use a List decorator. This should not affect how you use either component.
* Dropdown now filters results as you type.

## Dialog Cancel button

Dialogs have been updated to pass context to any children components. We have used this to switch the Form Cancel button to use the Dialog's cancel handler when the form is nested in a dialog. This overrides the default history.back method.

## Store, View and Route Utils

We have standardised the utilities we provide to easily set up Flux based applications. This involved a few breaking changes:

### Store

The base Store class is now available from:

```js
import Store from 'carbon/lib/utils/flux/store';
```

When creating your store, initialize it with your application's dispatcher. You must also define the store's data and unique name within its constructor. The following shows the minimum required to set up a store:

```js
import Store from 'carbon/lib/utils/flux/store';
import Dispatcher from 'dispatcher';
import ImmutableHelper from 'carbon/lib/utils/helpers/immutable';

class MyStore extends Store {
  ...
}

let data = ImmutableHelper.parseJSON({});

// init the store with a name, some data, and your dispatcher
export default new MyStore('myStore', data, Dispatcher);
```

### View

The view helper is now available as a flux utility from Carbon. This was done to clarify its intentions. You can import it with:


```js
import { connect } from 'carbon/lib/utils/flux';
```

You can then use the `connect` function to connect a React component to a store:

```js
import React from 'react';
import MyStore from 'stores/my-store';
import { connect } from 'carbon/lib/utils/flux';

class MyComponent extends React.Component {
  render() {
    // the connected store data is available on the state as the store's unique name defined in its constructor
    let val = this.state.myStore.get('myValue');

    return (
      <div>My Component.</div>
    );
  }
}

export default connect(MyComponent, MyStore);
```

This sets up the listeners and data synchronising between the component and the store.

The connect function can connect multiple stores to the component - simply provide them as an array:

```js
connect(MyComponent, [MyStore, MyOtherStore]);
```

### Route

The route helper now returns a specific function:

```js
import React from 'react';
import { Route } from 'react-router';
import { startRouter } from 'carbon/lib/utils/router';

let routes = (
  <Route />
);

startRouter(routes);
```

The `startRouter` function initializes the React router with the given routes. It can also take a second parameter for the HTML target in which to render the React components (by default this uses `document.getElementById('app')`).

## Higher Order Components and Decorators

We now use decorators instead of Higher Order Components in our component library as they are easier to test and result in a tidier and more logical codebase.

Decorators can be found in the `/utils/decorators` directory. So far we have decorators for:

* Input
* Input Icon
* Input Label
* Input Validation

Note: although there is an ES7 Babel transform for decorators, we have opted not to use it for now due to the way in which it compiles and produces missing coverage reports.

## TableFieldsForMany renamed

`TableFieldsForMany` is now called `InputGrid`.

We have renamed this because its original name was based on a Rails convention and was fairly obscure and confusing.

## New Brand
A new style and colour scheme has been applied to the carbon components library. This change will affect all of the components.

## Validations
Validations have changed to a function so that different parameters can be passed to them.

You can now define Validations on a component using the following syntax:

```javascript
<Textbox validations={ [Validation()] } name='valid' />
```

## Misc

* Ran ESLint task and fixed any errors.
* Form provides a serialization method to parse its inputs into data usable for AJAX.
* Forms no longer needs a model name defined.
* Updated Form Cancel Button to use History object.
* Textarea is no longer draggable. Add a expandable={true} prop to make the area height change to fit content
* Input components can now use custom classes.
* Checkbox label now sits inline, and is reversable.
* Added props on inputs for inline labels.
* Added Rainbow chart component.
* Added Tabs component.
* Added Number component.
* Decimal now allows tabbing in and out of the field.
* Date now closes on tab out.


# 0.0.1

Initial prototype release.

Components included:

* Button
* Checkbox
* Date
* Decimal
* Dialog
* Dropdown Suggest
* Dropdown
* Form
* Pod
* Row
* Table Fields for Many
* Table Row
* Textarea
* Textbox

Utils included:

* Events Helper (to help determine keyboard events)
* Immutable Helper (to perform generic tasks with Immutable.js)
* Icons (to include icons from the web font)
* Inputs & Input Validation (generic functionality for inputs)
* Validations (reusable functionality for validations)
* Route Helper (component to provide base route functionality)
* Store Helper (base class for base store functionality)
* View Helper (component to provide base view functionality)<|MERGE_RESOLUTION|>--- conflicted
+++ resolved
@@ -1,12 +1,8 @@
-<<<<<<< HEAD
-# 0.30.0
+# 1.0.0
 
 ## :warning: Major Change - React 15 Upgrade
 
 * React has been upgraded to version 15.3.1 - https://github.com/facebook/react/releases
-=======
-# 1.0.0
->>>>>>> 37f43cda
 
 # 0.29.0
 
