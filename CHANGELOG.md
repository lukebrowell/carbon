--- conflicted
+++ resolved
@@ -1,4 +1,3 @@
-<<<<<<< HEAD
 # 1.0.0
 
 ## :warning: Major Change - React 15 Upgrade
@@ -70,11 +69,10 @@
 ```bash
 gulp --port 1234
 ```
-=======
+
 # 0.36.0
 
 * Add `additionalRequestParams` prop to `DropdownFilterAjax`
->>>>>>> 4b89be4c
 
 # 0.35.1
 
