# 0.9.0

<<<<<<< HEAD
## CSS

* Created CSS utility to handle generic CSS.
=======
## Selectable Table Rows

* Table and TableAjax now have props of `selectable` and `highlightable`, enabling selectable or highlightable rows. Each event also emits events which can be used by developers with props of `onSelect` or `onHighlight`. Developers can also manually control the highlighting or selecting of rows using the same props on TableRow components.

## Misc

* Added 'small' button option - renders pill-like secondary button.
* Made portrait inline-block to allow label to sit inline. 
>>>>>>> d756c3a8

# 0.8.1

## Bug Fixes

* Fixed CSS load order issue which caused icons to break their positioning.

# 0.8.0

## Improvements

* Improved store reset. `store.reset()` will now reset the store to its initial data, whether or not history is enabled.
* Inputs can now have field help. Pass `fieldHelp='help message'` to any input.
* Inputs can now have label help. Pass `labelHelp='help message'` to any input.
* Add `thead` prop to `Table` component that allows you to set a row wrapped in a `thead` tag.

## New Components

* Sidebar - with sidebar header
* Portrait
* Content
* Help - An info icon with a tooltip.
* Tooltip

## Layout Updates

* Row margin has been reduced to `15px`.
* Pod component now receives two additional props:

  * `border` - allows developers to disable border.
  * `padding` - allows developers to have control over padding size.

* Message style has changed to follow toast style
* Pill style has changed

## Improved Dialog

* Dialog now takes a prop of `disableBackground` which is true by default.

## Improved Form

* `validate()` can now be called via `this.context.form`

## New Validators

* Inclusion
* Exclusion

## Misc

* Added utility classes for styling text.
* Format i18n error number for numeric validation.
* Allow Tables to shrink in size using the `shrink` prop.
* Link component can now display with an icon.
* Child components of Row can now use a `columnAlign` prop.
* Toast onDismiss is now optional

## New Decorators

* Tooltip Decorator - currently available on Icon and Textbox.

## Bug Fixes

* Fixes alignment issue with SplitButton when using anchors.
* Row component will not break with zero children or children of `null` or `undefined`.

# 0.7.1

## Updates

* Moves the validation logic in Form component to its own method.
* Adds `validateOnMount` prop to Forms.
* Help Components on inputs with labels.

# 0.7.0

## New Components

* Pager
* Filter
* Table Ajax

## Bug Fixes

* TableCell and TableHeader can receive additional props.
* Inputs no longer render a label if the input has no name or label props.

## New functionality

* Table and TableHeader have been updated to allow sorting.
* Tabs - Passing a prop of align='right' will align tab headers to the right

# 0.6.0

## Improve Date widget

Improve the existing Date widget to allow passing in `minDate` and `maxDate`.

## I18nHelper

An I18nHelper has been created to help with formatting decimal numbers.

## Should Component Update Decorator

Supplies base shouldComponentUpdate

## toArray

We have added a helper method to convert strings into arrays, for example:

`"foo[bar][baz]"` into `["foo", "bar", "baz"]`.

## ImmutableHelper parseJSON

The parseJSON method now converts all integers to strings for consistency

## Bug Fixes

* We have inserted an engine dependency for npm version 3. This is to help mitigate any issues of users reporting issues when installing with npm version 2.

## New Components

* Spinner
* RadioButton

# 0.5.3

## Bug Fixes

* Fixed numeral validator so it returns the correct type of validator.

# 0.5.2

## Bug Fixes

* Fixed I18n translation for integer validation.

# 0.5.1

## Bug Fixes

* `autoFocus` no longer automatically opens lists or datepickers on Dropdown and Date components.
* Update validations i18n to use `errors.messages` instead of `validations`
* Bluring of DropdownFilter/DropdownFilterAjax does not throw a js error when no items exist

# 0.5.0

## !BREAKING CHANGE! Validations have been converted into classes

We have converted Validations provided by Carbon into classes. This means that you need to create an instance when you want to use them.

For example, you would need to change:

```js
<Textbox validations={ [PresenceValidator()] } />
```

To this:

```js
<Textbox validations={ [new PresenceValidator()] } />
```

This allows better inspection of the validator, and the ability to modify params on the class.

## Disabled class for inputs

We now add a `common-input--disabled` class to the component when its input is disabled

## Bug Fixes

* Inputs with multiple validations now validate correctly.
* DropdownFilter now parses its filter before creating a Regular Expression.
* Split Button has been given a fixed height to resolve UI issues.
* Dropdown up and down arrows now work with options that use strings for IDs.
* We now use the `$grey-dark-blue-40` color for placeholders in inputs

# 0.4.0

## New Components

* SplitButton.

## New Validations

### Numeral Validation

Checks numeral type (Integer of Decimal)
Checks if value is equal, greater than, less than

```javascript
// Integer with a min value of 8
<Number validations={ [NumeralValidator({ integer: true, min: 8 })] }/>

// Decimal with a between 8 and 20
<Number validations={ [NumeralValidator({ integer: true, min: 8, max: 20 })] }/>

// Decimal exactly 3.142
<Number validations={ [NumeralValidator({ is: 3.142 })] }/>
```

### Length Validation

Checks the length of a number of a string

```javascript
// length is greater than or equal to 8:
<Textbox validations={ [ LengthValidator({ min: 8 }) ] });

// length is less than or equal to 8:
<Textbox validations={ [ LengthValidator({ max: 8 }) ] });

// length is between 5 and 10 characters:
<Number validations={ [ LengthValidator({ min: 5, max: 10 }) ] });

// length is 10 characters:
<Number validations={ [ LengthValidator({ is: 10 }) ] });
```

### Regex Validation

Applies a regex validation to the input

```javascript
<Textbox validations={ [RegexValidator({ format: (/[A-Z]{5}/) }) ] }/>
```

### Email Validation

Applies a email validation to the input

```javascript
<Textbox validations={ [ EmailValidator() ] }/>
```

## Prefix for inputs

We have added a new feature for input components which allows developers to output a prefix to the input.

```js
<Textbox prefix="foo" />
```

## Updated visuals for Toast Notifications and Tabs

* Toast notifications have had updated styling applied to them, based on new designs.
* Colour updates to Tabs, to align with design updates
* New colour variables added

## Misc

* Button component will now render a stylised `anchor` instead of a `button` if passed a `href` prop.

## Bug Fixes

* Add i18n to form buttons

# 0.3.3

* Performance updates to inputs. We also now provide a `shouldComponentUpdate` method which can be reused in custom components.
* Inputs that are detached from a form no longer update error count.

# 0.3.2

## Bug Fixes

* Form no longer validates disabled fields on submit.
* Form inputs are tracked by a guid now, rather than input name.
* Autocomplete is disabled for all inputs by default.
* Locks version numbers to try and mitigate incompatabilities with third party modules.

# 0.3.1

## Bug Fixes

* SVG icons inside toast component now re-render properly.

# 0.3.0

## Handler Pattern

Carbon now has a simple handler pattern implementation. For more information, see [the guide](https://github.com/Sage/carbon/blob/master/docs/guides/handlers.md).

## New Components

* Toast
* Message

## Standardised Color/Icon Sets on Components

Several components allow the ability to define a particular `type` or `status`, such as `warning`, `error` or `success`. We have standardised the way this is implemented in components, each of which should use a prop name of `as`.

Similarly, each supported type comes as part of a Sass list variable called `$colorIconSets`. This list can be used in component `scss` files to iterate through the types available and automatically generate the code required for each type. This means each component will automatically update with any new types added to this list.

You can see examples of how this is implemented in the `scss` files for `Pill`, `Flash`, `Banner` or `Toast`.

### Breaking Changes

* Due to the standardisation of using the prop `as`, some components will have breaking changes to accomodate this:
  * Flash
  * Pill
* The `cancelHandler` method on `Dialog` based components has been renamed to `onCancel` to bring in line with the convention we would like to progress with for this kind of action name.
* The `confirmHandler` method on `Confirm` has also been renamed to `onConfirm` to align with the naming convention.

## Bug Fixes

* Dialog now centers itself if open on initialize.

# 0.2.0

## New Components

* Table, TableRow, TableCell, TableHeader
* Confirm
* Animated Menu Button
* Notification
* Pill
* Banner
* Flash

## Tables and Grids - Breaking Change

The previous iteration of grid (InputGrid) was too restrictive, not allowing much flexibility and being too rigid in its implementation. We have now refactored grids creating a Table component with full control and flexibility for the developer. The new way of doing grids also means we no longer need to use complicated immutable helpers we had set up for line items as well as injecting row_id into the store.

The following is an example of how to use the Table component:

```js
import React from 'react';
import { Table, TableRow, TableCell, TableHeader } from 'carbon/lib/components/table';
import Textbox from 'carbon/lib/components/textbox';
import Button from 'carbon/lib/components/button';

class MyView extends React.Component {
  render() {
    // We map the data from the store, to define what a row should look like.
    // Using map allows the developer to define any content they want - this could
    // render text, an input, a button or anything else.
    let tableRows = this.props.data.map((row, index) => {
      <TableRow>
        // This cell renders just text for 'description'.
        <TableCell>
          { row.get('description') }
        </TableCell>

        // This cell renders a textbox for 'name'. We also give it an onChange function. It is
        // important to notice that we bind additional values to this function - 'this' and 'index'.
        // This means that when the function is called it will receive the index as an argument.
        // The store then knows which index in the array of data has been modified and needs to update,
        // the mutation would look something like:
        // `this.data = this.data.setIn(['line_items', action.index, action.name], action.value);`.
        <TableCell>
          <Textbox value={ row.get('name') } onChange={ Actions.nameUpdated.bind(this, index) } />
        </TableCell>

        // This cell renders a button component.
        <TableCell>
          <Button>An Action!</Button>
        </TableCell>
      </TableRow>
    });

    // tableRows is now an array mapped from the data we provided. We also need a table header so
    // lets add that as an additional row in the array (unshift prepends to an array):
    tableRows.unshift(
      <TableRow>
        <TableHeader>Description</TableHeader>
        <TableHeader>Name</TableHeader>
        <TableHeader>Actions</TableHeader>
      </TableRow>
    );

    // We can now render the array of rows as a child of Table.
    return (
      <Table>
        { tableRows }
      </Table>
    );
  }
}

export default MyView
```

The example above should highlight the flexibility available with grids. You can mix input with plain text or any other component, all in the same table. Adding a placeholder row is simple as well:

```js
import React from 'react';
import { Table, TableRow, TableCell, TableHeader } from 'carbon/lib/components/table';
import Textbox from 'carbon/lib/components/textbox';

class MyView extends React.Component {
  render() {
    // Define tableRows.
    let tableRows = this.props.data.map((row, index) => {
      <TableRow>
        <TableCell>
          <Textbox name="description" value={ row.get('description') } onChange={ Actions.valueUpdated.bind(this, index) } />
        </TableCell>

        <TableCell>
          <Textbox name="name" value={ row.get('name') } onChange={ Actions.valueUpdated.bind(this, index) } />
        </TableCell>
      </TableRow>
    });

    // Add header.
    tableRows.unshift(
      <TableRow>
        <TableHeader>Description</TableHeader>
        <TableHeader>Name</TableHeader>
      </TableRow>
    );

    // Add placeholder row. The main difference between a regular row is we are not mapping any data to
    // this row (as it has none). Also, instead of an index, we are passing the data count to the bound
    // action. This means on valueUpdated that it will update the value in the array to an index which
    // does not yet exist - effectively creating the new row.
    tableRows.push(
      <TableRow>
        <TableCell>
          <Textbox name="description" onChange={ Actions.valueUpdated.bind(this, this.data.count()) } />
        </TableCell>

        <TableCell>
          <Textbox name="name" onChange={ Actions.valueUpdated.bind(this, this.data.count()) } />
        </TableCell>
      </TableRow>
    );

    // We can now render the array of rows as a child of Table.
    return (
      <Table>
        { tableRows }
      </Table>
    );
  }
}

export default MyView
```

## Minor

* Decrease width of dropdown icon to 20px

# 0.1.8

## Bug Fixes

* Backported dropdown validation fix.

# 0.1.7

## Bug Fixes

* [CARBON-102](https://sageone.atlassian.net/browse/CARBON-102) - Fixes bug - 'item is undefined triggered when clicking away from dropdown with option highlighted'.

# 0.1.6

## Bug Fixes

* `startRouter` no longer throws an error if it cannot find an element to render the component to.

# 0.1.5

## Bug Fixes

* Dropdown will always return a string value to any callbacks.

# 0.1.4

## Bug Fixes

* Dropdown components auto select highlighted values on blur.
* Carbon now compiles code to `lib`, allowing developers to no longer require installing babel on their computer.

# 0.1.3

## Bug Fixes

* Fixes validation message width in Firefox.

# 0.1.2

## Bug Fixes

* Tabs can now render a single child

# 0.1.1

* Form submitting state is now controlled by the developer using the `saving` prop.

## Bug Fixes

* Developers can now set the alignment on an input's value using the `align` prop.
* Tab allows null children.

# 0.1.0

## New Components

* Alert
* Link
* Tabs

## Dialog Type Components

  Breaking Change! :warning: Both components now require a `cancelHandler` prop (rather than the `cancelDialogHandler`). :warning:

## Dropdowns

Dropdown components have been refactored. We now have three different kinds:

* Dropdown
* Dropdown Filter
* Dropdown Filter Ajax

## Inputs and Forms No Longer Rely on Name Property

In previous versions of Carbon, all inputs required a `name` property. Some Carbon components would manipulate what this name was, depending on where the input was used.

To keep things simple, and to remove some of the logic behind the scenes, we no longer do any manipulation on input names and the property is no longer a requirement when using a form input.

It is still recommended that you use names on inputs, as they are useful to identify your which input is which. They are also required if you are performing standing HTML form submissions.

## Minor

* Pod has an option to make it collapsible.

## Bug Fixes

* Fixes position and width or validation messages on inputs.
* Fixes re-validating fields when content is pasted into an input.

# 0.0.3

## Bug Fixes

* On successful submit, form components will disable their save buttons to prevent multiple form submissions.

# 0.0.2

## Decimal Component

 An extra validation has been added to decimal to prevent multiple separators from being entered in the input field.

## Dropdown and DropdownSuggest components

Dropdown and dropdown-suggest have been updated. As they share common functionality, dropdown and dropdown-suggest now use a List decorator. This should not affect how you use either component.
* Dropdown now filters results as you type.

## Dialog Cancel button

Dialogs have been updated to pass context to any children components. We have used this to switch the Form Cancel button to use the Dialog's cancel handler when the form is nested in a dialog. This overrides the default history.back method.

## Store, View and Route Utils

We have standardised the utilities we provide to easily set up Flux based applications. This involved a few breaking changes:

### Store

The base Store class is now available from:

```js
import Store from 'carbon/lib/utils/flux/store';
```

When creating your store, initialize it with your application's dispatcher. You must also define the store's data and unique name within its constructor. The following shows the minimum required to set up a store:

```js
import Store from 'carbon/lib/utils/flux/store';
import Dispatcher from 'dispatcher';
import ImmutableHelper from 'carbon/lib/utils/helpers/immutable';

class MyStore extends Store {
  ...
}

let data = ImmutableHelper.parseJSON({});

// init the store with a name, some data, and your dispatcher
export default new MyStore('myStore', data, Dispatcher);
```

### View

The view helper is now available as a flux utility from Carbon. This was done to clarify its intentions. You can import it with:


```js
import { connect } from 'carbon/lib/utils/flux';
```

You can then use the `connect` function to connect a React component to a store:

```js
import React from 'react';
import MyStore from 'stores/my-store';
import { connect } from 'carbon/lib/utils/flux';

class MyComponent extends React.Component {
  render() {
    // the connected store data is available on the state as the store's unique name defined in its constructor
    let val = this.state.myStore.get('myValue');

    return (
      <div>My Component.</div>
    );
  }
}

export default connect(MyComponent, MyStore);
```

This sets up the listeners and data synchronising between the component and the store.

The connect function can connect multiple stores to the component - simply provide them as an array:

```js
connect(MyComponent, [MyStore, MyOtherStore]);
```

### Route

The route helper now returns a specific function:

```js
import React from 'react';
import { Route } from 'react-router';
import { startRouter } from 'carbon/lib/utils/router';

let routes = (
  <Route />
);

startRouter(routes);
```

The `startRouter` function initializes the React router with the given routes. It can also take a second parameter for the HTML target in which to render the React components (by default this uses `document.getElementById('app')`).

## Higher Order Components and Decorators

We now use decorators instead of Higher Order Components in our component library as they are easier to test and result in a tidier and more logical codebase.

Decorators can be found in the `/utils/decorators` directory. So far we have decorators for:

* Input
* Input Icon
* Input Label
* Input Validation

Note: although there is an ES7 Babel transform for decorators, we have opted not to use it for now due to the way in which it compiles and produces missing coverage reports.

## TableFieldsForMany renamed

`TableFieldsForMany` is now called `InputGrid`.

We have renamed this because its original name was based on a Rails convention and was fairly obscure and confusing.

## New Brand
A new style and colour scheme has been applied to the carbon components library. This change will affect all of the components.

## Validations
Validations have changed to a function so that different parameters can be passed to them.

You can now define Validations on a component using the following syntax:

```javascript
<Textbox validations={ [Validation()] } name='valid' />
```

## Misc

* Ran ESLint task and fixed any errors.
* Form provides a serialization method to parse its inputs into data usable for AJAX.
* Forms no longer needs a model name defined.
* Updated Form Cancel Button to use History object.
* Textarea is no longer draggable. Add a expandable={true} prop to make the area height change to fit content
* Input components can now use custom classes.
* Checkbox label now sits inline, and is reversable.
* Added props on inputs for inline labels.
* Added Rainbow chart component.
* Added Tabs component.
* Added Number component.
* Decimal now allows tabbing in and out of the field.
* Date now closes on tab out.


# 0.0.1

Initial prototype release.

Components included:

* Button
* Checkbox
* Date
* Decimal
* Dialog
* Dropdown Suggest
* Dropdown
* Form
* Pod
* Row
* Table Fields for Many
* Table Row
* Textarea
* Textbox

Utils included:

* Events Helper (to help determine keyboard events)
* Immutable Helper (to perform generic tasks with Immutable.js)
* Icons (to include icons from the web font)
* Inputs & Input Validation (generic functionality for inputs)
* Validations (reusable functionality for validations)
* Route Helper (component to provide base route functionality)
* Store Helper (base class for base store functionality)
* View Helper (component to provide base view functionality)<|MERGE_RESOLUTION|>--- conflicted
+++ resolved
@@ -1,19 +1,17 @@
 # 0.9.0
 
-<<<<<<< HEAD
+## Selectable Table Rows
+
+* Table and TableAjax now have props of `selectable` and `highlightable`, enabling selectable or highlightable rows. Each event also emits events which can be used by developers with props of `onSelect` or `onHighlight`. Developers can also manually control the highlighting or selecting of rows using the same props on TableRow components.
+
 ## CSS
 
 * Created CSS utility to handle generic CSS.
-=======
-## Selectable Table Rows
-
-* Table and TableAjax now have props of `selectable` and `highlightable`, enabling selectable or highlightable rows. Each event also emits events which can be used by developers with props of `onSelect` or `onHighlight`. Developers can also manually control the highlighting or selecting of rows using the same props on TableRow components.
 
 ## Misc
 
 * Added 'small' button option - renders pill-like secondary button.
 * Made portrait inline-block to allow label to sit inline. 
->>>>>>> d756c3a8
 
 # 0.8.1
 
