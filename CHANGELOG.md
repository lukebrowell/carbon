<<<<<<< HEAD
# 2.0.0

## Breaking Change

### Removal of Row Deprecation

* `Row`: can no longer render any immediate children. A Column component has been introduced to maintain the column span, offset and align behaviour.

```javascript
// BEFORE
import Row from 'carbon/lib/components/row';

...

<Row columns='10'>
  <div columnSpan='3' columnOffset='2' columnAlign='right'>
    Content 1
  </div>
  <Pod columnSpan='5'>
    Content 1
  </Pod>
</Row>

// AFTER
import { Row, Column } from 'carbon/lib/components/row';

...

<Row columns='10'>
  <Column columnSpan='3' columnOffset='2' columnAlign='right'>
    Content 1
  </Column>
  <Column columnSpan='5'>
    <Pod>
      Content 1
    </Pod>
  </Column>
</Row>
```

# 1.5.0

## Component Enhancements

* `TableAjax` now accepts an `onAjaxError` function as a prop, to handle Ajax requests that return a HTTP error

=======
>>>>>>> 332dfaa9
# 1.4.0

## Dispatcher

We now provide the Flux Dispatcher as a singleton within the Carbon library.

```
import { Dispatcher } from 'carbon-react/lib/utils/flux';
```

Please note that you should only use one Dispatcher in your application, if you want to start using the one provided in Carbon you need to remove the pre-existing one from your application.

## Logger

Logger can now supply a option of `group` - this will group any logged messages together that share the same group name and that are triggered within 500ms of one another.

## Dependency Update

* React has been upgraded to 15.6.1 - https://facebook.github.io/react/blog/2017/06/13/react-v15.6.0.html

## New Components

* `ConfigurableItems` Drag & Drop and check/uncheck a list of items
* `ConfigurableItemRow` Used with ConfigurableItems to build the list of configurable items

## New Patterns

* `ConfigurableItemsPattern` Combines ConfigurableItems and ConfigurableItemRow components

## Component Enhancements

* `TableAjax` now accepts an `onAjaxError` function as a prop, to handle Ajax requests that return a HTTP error

## Linting Updates

The following have had minor internal changes to satisfy the introduction of stricter linting rules:

### Components

* Dropdown
* FormSummary
* Page
* Pages
* RadioButton
* Tabs

### Helpers

* Store

## Component Improvements

* `Form` now has additional props of `leftAlignedActions` and `rightAlignedActions` which allows developers to add additional nodes in line with the default form actions.
* `Button`: Makes large button text the same as the medium button
* `Button`: Allows secondary text under main text [#1385](https://github.com/Sage/carbon/issues/1385)
* `ButtonToggle`: The buttons can now be toggled using the keyboard
* `Poller` helper has been refactored to no longer use promises
* `Tooltip` now renders an ARIA role of tooltip, and accepts an optional `id` prop

## Minor Improvments

* The `Poller` helper has been refactored to no longer use promises

# 1.3.6

## Bug Fix

* `Dialog`: ensures close icon positioning regardless of CSS load order

# 1.3.5

## Bug Fixes

* Flips errors messages in dialogs if they appear wider than the dialog.
* `ButtonToggle`: The buttons can now be toggled using the keyboard

# 1.3.4

## Bug Fixes

* Resolved bug in IE11 where sticky footer was rendering too large in dialogs.

# 1.3.3

## Bug Fixes

* Added additional guards for browsers that do not support `element.contentDocument`.

# 1.3.2

## Bug Fixes

* Our files are now published in production mode, removing some developer dependencies previously included.

# 1.3.1

## Bug Fixes

* A bug was found in the new Dialog behaviour in Safari 9.x which rendered the sticky footer incorrectly. This solves it rendering incorrectly on page load for Safari 9.x. There remains a wider issue around Safari logged [here](https://github.com/Sage/carbon/issues/1432).

# 1.3.0

## Component Ehancements

* Dialog
  * Screen is no longer scrollable when a dialog is open.
  * Dialog will attach to the bottom of the browser if it gets too tall, and it's content will become scrollable.
  * If a dialog has a form, the form buttons will become sticky to the bottom of the dialog while the dialog is attached to the bottom of the browser (this is only enabled if the prop `stickyFormFooter` is applied to the dialog).
  * Dialog can now use a prop called `height`, allowing developers to specify a set height for the dialog (the dialog will still attach to the bottom of the browser if it is taller than the browser's height).
* Form
  * Now has a prop of `stickyFooter` which when `true` will enable a sticky footer when it is off the screen.
  * Now has a prop of `stickyFooterPadding` which will add additional padding to the form buttons when they are sticky (useful for aligning the form buttons between sticky and non-sticky states).

# 1.2.2

## Bug Fixes

* Selected table rows no longer have highlights applied on hover.
* Revert I18nhelper to use global locale for delimiter and separator

# 1.2.1

## Linting Updates

The following have had minor internal changes to satisfy the introduction of stricter linting rules:

### Components

* DraggableContext
* DraggableTableCell
* TableRow
* WithDrag
* WithDrop

### Helpers

* ItemTarget
* Text

## Bug Fixes
* `Dialog` now has a `autoFocus` boolean property. You can set this to `false` if you don't want the dialog to receive keyboard focus when it opens e.g. if your dialog contains form fields that you want to set the focus on instead.
* `Dialog Full screen`: The `carbon-dialog-full-screen--open` class is now applied to the `html` element instead of the `body`.
* `Input`: the prefix was hidden when an error was present on the input element.

# 1.2.0

## Dependency Upgrade

* Carbon Factory has been upgraded to Version v1.1.7

## Linting Updates

The following have had minor internal changes to satisfy the introduction of stricter linting rules:

### Components

* AppWrapper
* Carousel
* Checkbox
* Column
* Content
* Create
* Date
* DateRange
* Decimal
* Detail
* Dropdown
* DropdownFilter
* DropdownFilterAjax
* Fieldset
* GroupedCharacter
* Heading
* Help
* I18n
* Icon
* Link
* Menu
* MenuItem
* MenuList
* MenuListItem
* MultiStepWizard
* Message
* Modal
* MountInApp
* NavigationBar
* NumberInput
* Pager
* Pill
* Pod
* Portrait
* Profile
* RadioButton
* Rainbow :warning: The ref for the highchart instance is now `_chart`. This will need updating where Rainbow is used.
* Row
* SettingsRow
* ShowEditPod
* Sidebar
* Sidebar Header
* SimpleColorPicker
* Spinner
* SubmenuBlock
* Tabs
* Textarea
* Textbox
* Toast
* Tooltip

#### helpers

* Date
* Devices
* Events
* GUID
* i18n

### utils

The following utils have had minor internal changes to satisfy the introduction of stricter linting rules:

* Browser
* CSS
* Ether
* Flux
* Handlers
* Helpers
* Logger
* Promises
* Router
* Service
* Should Component Update decorator
* Tooltip Decorator
* Validators

## DraggableContext, WithDrag & WithDrop

We now provide a series of components to enable drag and drop functionality. For example:

```
<DraggableContext onDrag={ onItemMoved }>
  <ol>
    {
      items.map((item, index) => {
        return (
          <WithDrop key={ index } index={ index }>
            <li>
              <WithDrag><span>{ item.content }</span></WithDrag>
            </li>
          </WithDrop>
        );
      });
    }
  </ol>
</DraggableContext>
```

The `onDrag` prop can manipulate the order of items as they are dragged. It is a function that receives two arguments: `dragIndex`, which is the original position of the item, and `hoverIndex`, which is the position of the item if dropped.

An example function signature: `onItemMoved = (dragIndex, hoverIndex) => { }`

## Draggable Table Rows

The `TableRow` component now supports drag and drop. To enable it you need to add a `DraggableContext` component, apply an index to each `TableRow`, and define the `onDrag` prop to manipulate the order as it changes:

```
<Table tbody={ false }>
  <DraggableContext onDrag={ onRowMoved }>
    <tbody>
      {
        rows.map((row, index) => {
          return (
            <TableRow key={ index } index={ index }>
              { row.content }
            </TableRow>
          );
        });
      }
    </tbody>
  </DraggableContext>
</Table>
```

## Text Helpers

A new helper object is available in `utils/helpers/text`. Currently it only contains one method `clearSelection`, which clears any selected text on the page.

## Pages and page

Pages and Page are new components to enable paginated content for full screen views.
See an example with a full screen dialog:
```
const headingOne = (
  <Heading title="My First Page" />
);

const headingTwo = (
  <Heading title="My Second Page" />
);

return (
  <DialogFullScreen>
    <Pages slideIndex={ 0 }>
      <Page title={ headingOne }>
        Content for the first page.
      </Page>

      <Page title={ headingTwo }>
        Content for the second page.
      </Page>
    </Pages>
  </DialogFullScreen>
);
```

## Component Improvements

* `Alert` now alerts itself to screen readers.
* `Browser`: add a new method `setInputFocus` to focus on the input field of passed in ref but does not select text
* `Carousel`
  * has a new prop `enableSlideSelector` defaulted to `true`. Setting it to `false` will hide the slide selector.
  * has a new prop `enablePreviousButton` defaulted to `true`. Setting it to `false` will hide the previous button.
  * has a new prop `enableNextButton` defaulted to `true`. Setting it to `false` will hide the next button.
  * has a new prop `slideIndex`. Changing this prop to an index will select the corresponding slide.
  * has a new prop `onSlideChange`, which is an action to be called on slide change. It will receive the slide index and the transition direction as params.
  * animation between slides enhanced.
* `Dialog` is now using the `Heading` component to render its title and subtitle.
* `DialogFullScreen` is now scrollable if the content goes beyond the height of the browser.
* `Form` now has default `SaveButton` and `CancelButton` functional stateless components. The former can be overridden with a new prop of `customSaveButton`.
* `Heading` backLink prop can now be a string or a function.
* `InlineInputs` children are now wrapped by Columns by the component.
* `Menu` has been updated to use a `<nav>` tag as its root element.
* `MenuItem`: focus outline is now fully visible when an item is focused.
* `Pager`: Negative values now set to absolute value, NaN values set to page 1.
* `Table` can now receive an `caption` prop which renders a `<caption>` element as a child of the table element. Note that the caption is hidden by default, but still accessible to screen readers and assistive technologies.
* `Table` has a new prop of onConfigure. Displays a configure icon to the left of the table header that triggers the callback onClick.
* `MultiActionButton`: Secondary button hover style has been updated to not change on hover.
* `TableHeader`: improve accessibility of sortable columns. They can now receive focus via the keyboard, and include `aria-sort` and `aria-label` attributes to indicate they are sortable, the current sort direction, and which direction the column will be sorted when sorting is next activated.
* `InputValidation`: now accepts a `info` prop to display info-styled icon and message attached to an input.

### Table

* `Table` can now receive an `caption` prop which renders a `<caption>` element as a child of the table element. Note that the caption is hidden by default, but still accessible to screen readers and assistive technologies.
* `Table` has a new prop of onConfigure. Displays a configure icon to the left of the table header that triggers the callback onClick.
* `Table` has a new prop of `theme` that allows primary (dark) or secondary (light) styling.

## Bug Fixes

* `DialogFullScreen` now scrolls vertically if it contains content taller than the dialog height.
* `TableHeader`: fix alignment of sort icon in IE11.

## Dependency Switch

* Facebook has deprecated `react-addons-transition-group` and `react-addons-css-transition-group` in favour of `react-transition-group/TransitionGroup` and `react-transition-group/CSSTransitionGroup` so we have switched to use the later.

## Deployment Changes

* You can now pass `--cdn` to the gulp task to bundle assets pointing towards the CDN.

## Other

* Minor changes to guides to reference `carbon-react` in imports.
* `grid` icon added to the `Icon` component.

# 1.1.4

* Update I18nhelper to respect the locale for the delimiter and separator.

# 1.1.3

* Fix bug with Date Range date pickers not closing correctly

# 1.1.2

## Component Enhancements

* `Dropdown` now accepts a new optional function prop `renderItem` which will be called to render each option in the list

# 1.1.1

## Component Enhancements

* `Content`: gets a `data-element` on its body wrapper

# 1.1.0

## Package Updates

* BigNumber has been updated to v4.0.2

## Component Enhancements

* `Dropdown`: Options list is always rendered to the DOM, but is hidden until selected
* `Textarea` now accepts a new prop `warnOverLimit` to display the character count message in red.
* Simplify character count in `Textarea`.

## Bug Fixes

* `Date`: fixed the warning about an uncontrolled input component
* Fix presence validator bug validating value as false if no props sent to validator.

## Linting Updates

The following component have had minor internal changes to satisfy the introduction of stricter linting rules:

* ActionToolbar
* AnimatedMenuButton
* Button
* ButtonToggle
* Confirm
* Dialog
* DialogFullScreen
* Flash
* MultiActionButton
* SplitButton
* Table
* TableAjax
* TableCell
* TableHeader
* TableRow

# 1.0.0

## Package Name Change

* The package name has been updated to `carbon-react`.

## Removed `/lib` directory

* You should now install the package via npm: `npm install carbon-react`.

## :warning: Major Change - React 15 Upgrade

* React has been upgraded to version 15.5.0 - https://github.com/facebook/react/releases

## !! BREAKING CHANGES!! :warning:

* `ActionToolbar`: 'total' field margin and width
* `Banner`: Component has been Deleted in favour of the Message Component
* `ButtonToggle`: `icon` and `iconSize` become `buttonIcon` and `buttonIconSize` to avoid clash with Input decorator
* `Heading`: paddings
* `MenuList`: Main Classes and `className` props have been moved from the `ul` to the top level `div`. To access the `ul` use `carbon-menu-list__list`
* `MultiActionButton`: Additional buttons are spaced differently
* `MultistepWizard`: Step has less padding-left
* `Pod`: Header has less margin-bottom

## Potentially breaking changes

* The following components have been refactored to meet best practice standards and pass linting. If you have overridden any internal methods of these components, you may need to update your code.
  - Action Toolbar
  - Alert
  - Animated Menu Button
  - App-Wrapper
  - Button
  - Content
  - Create
  - Carousel
* `ButtonToggle` no longer inherits from the label decorator as it was providing more functionality than required.
* `Rainbow` has been updated to no longer use the `react-highcharts` component. To use this component you need to ensure to make the `Highcharts` library available to your application globally.
* `ActionToolbar` incorrectly required actions as an `Array` - this has been changed to an `Object` to reflect its actual usage.

## Google Analytics

If you have Google Analytics enabled (`window.ga` is defined), and you are using the router supplied by Carbon, we will track subsequent page views. Please ensure that your Google Analytics tracking code is defined after you load the your application JavaScript.

## Component Enhancements

* `Decimal` now shows propType warning when precision is outside the range 0..20
* `Detail`: font size of footer increased
* `Dialog`: font wieght
* `DropdownFilter`: placeholder text is made more legible by removing italics and making the font color darker
* `DropdownFilterAjax`: `data-state` component tag is added to the `getData` Ajax request to mark the requesting state
* `Fieldset`: icon positioning
* `Heading`: Font size increased and weight
* `Input`: decorator has slight padding change
* `Menu` includes `alternate` prop for marking sub sections of the menu for styling (like tiger stripes for readability on tables, rather than actual submenus
* `MountInApp` now cleans up it's children when the component is unmounted.
* `Pod`: Font size increased
* `ShowEditPod`: z-index on input prefixes
* `TableHeader`: Font weight

## Service Class

Adds a `Service` class to make it easier and more clear to create reusable services to interact with a JSON API. The class supports:

* `GET`, `POST`, `PUT` and `DELETE` requests.
* Automatically configured request Headers (no longer need to set `Content-Type` etc for each request)
* CSRF support.
* Request and Response transforms.
* Global Success and Error actions for triggering automatic actions (such as flash notifications on error).

This should hopefully replace all uses of `Request` or `axios`.

## Helpers

* A new 'insertAt' Ether helper to insert a character in a string at a specified indices

## New components

* Grouped-character component - displays groups with of characters with separator.

## Bug Fixes

* `Alert`: default size has been fixed to `extra-small`.
* `ButtonToggle`: css typo corrected
* `Confirm`: default size has been fixed to `extra-small`.
* `Detail`: Footnote is allowed to expand vertically
* `Heading`: alignment is fixed in IE where `hr` was centring by default
* `Link`: CSS inheritance has been updated to better support buttons.
* `MenuList`: item filter search icon positioning is fixed
* Row clones children when mutating props rather than creating new element to retain refs
* Stop input value being removed from props (fixes Button Toggle issue)

## Deprecations Added

* `Row`: can longer render any immediate children. A Column component has been introduced to maintain the column span, offset and align behaviour.

```javascript
// BEFORE
import Row from 'carbon/lib/components/row';

...

<Row columns='10'>
  <div columnSpan='3' columnOffset='2' columnAlign='right'>
    Content 1
  </div>
  <Pod columnSpan='5'>
    Content 1
  </Pod>
</Row>

// AFTER
import { Row, Column } from 'carbon/lib/components/row';

...

<Row columns='10'>
  <Column columnSpan='3' columnOffset='2' columnAlign='right'>
    Content 1
  </Column>
  <Column columnSpan='5'>
    <Pod>
      Content 1
    </Pod>
  </Column>
</Row>
```

## data-attributes on components

We have added data-attributes to components to better identify them and their parts within the browser. We have added `data-component` tags on the top level of any component, and `data-element` tags to constituent parts. Developers can also add `data-role` tags to components to uniquely identify specific components within their UI.

## Dependency Update

* Carbon Factory has been upgraded to v0.3.6 - https://github.com/Sage/carbon-factory/releases/tag/v0.3.6

### Gulp updates

* Can pass command line arg to pecify port for demo server.
```bash
gulp --port 1234
```

# 0.36.3

## Component Enhancements

* `DialogFullScreen` now accepts a String for title or any other component.

# 0.36.2

* Hide SplitButton additional buttons instead of removing them.

# 0.36.1

* Removed the style node from `package.json` in table-ajax. This file doesn't exist.

# 0.36.0

* Add `additionalRequestParams` prop to `DropdownFilterAjax`

# 0.35.2

* Hide SplitButton additional buttons instead of removing them.

# 0.35.1

* Ensure that node modules can only upgrade patch versions

# 0.35.0

## Bug Fix

* `ShowEditPod`: `beforeFormValidation` and `buttonAlign` props are now passed to the `Form` as they should be

## InlineInputs Component
A simple `InlineInputs` wrapper component which allows multiple input fields to be displayed horizontally
with a label.

```js
<InlineInputs label='Test Label'>
  <Textbox />
  <Textbox />
</InlineInputs>
```

## Component Enhancements

* `Date` now shows error validation when an invalid date is entered.
* `Flash`: Change error icon to match other notifications (now shows error icon when `as` prop is `error`)
* `Form`: adds error and warning icons (and refactors the summary into its own sub-component)
* `Dialog`: Added `subtitle` prop
* `Input` can now receive an `inputHelp` prop which renders a tooltip after the input field.

## New Validations

* DateWithinRangeValidator checks that a date is within specified bounds.
e.g.
```javascript
  new DateWithinRangeValidator({ limit: 30, units: 'days' }
```

# 0.34.5

## Bug Fix

* `Dropdown`: adds a set of ontouch events to the list in order to stop blurring from happening until after the touch event which fixes a bug with the input update on finger tap on touch screens
* `TableHeader`: fix overflow issue so that tooltip / help components aren't cut off.
* `Decimal`: fix issue where `visibleValue` was not updated after a change to `precision`.

# 0.34.4

## Bug fix

* `Pod`: corrects misalignment caused by centering

# 0.34.3

## Component Enhancements

* `DropdownFilter`: Refactored 'freetext' mode to operate on `value` for an option id, or `visibleValue` for a write-in value.
* `PresenceValidator`: Added `props` and `requireAll` arguments to validate any/all of multiple input properties.

# 0.34.2

## Bug fix

* Fixes onBlur prop passed to `Date`, `Decimal`, `Dropdown`, `DropdownFilter`, and `DropdownFilterAjax` components so it is called instead of ignored
* `I18nHelper`: Number abbreviator allows negative numbers

# 0.34.1

## Component Enhancements

* `MenuItem`: Added `onClick` prop.

# 0.34.0

## Component Enhancements

* `DateRange`: Two new props have been added, `startDateProps` and `endDateProps`, to apply props to the child `Date` components.
* `MultiStepWizard` now allows adding callbacks when clicking on Next/Back button and allows adding validation callback before wizard submission when clicking on Submit button.

## DropdownFilter `freetext` mode

Adds a new mode to `DropdownFilter` which prompts the user with suggest-style filtered options, but also allows typed
entries that do not match any options. If the typed string exactly matches the name of an option, that option is
automatically selected on blur, and the `onChange` event target will specify the option id as `value` and name as
`visibleValue`, just as if it had been clicked. If the typed string does not match any options on blur, it remains as
the input value and `onChange` will carry an empty string `value` and the typed string as `visibleValue`.

Usage:

```
<DropdownFilter options={ options } freetext={ true } onChange={ this.onChange } />
```

# 0.33.2

## Bug fix

* `Portrait`: Fixes image stacking.
* Fixes decimal input displaying error with single negative sign `-`.
* Fixes numeral validation exception with single negative sign `-`.
* Currently active inputs no longer re-validate during `componentWillReceiveProps`, ensuring that duplicate re-validation no longer occurs triggering `-1` error counts.

# 0.33.1

## Bug fix

* Fixes alignment issue in inputs caused by the font size of prefixes differing from values.

# 0.33.0

## Helpers

* The I18n helper now uses the current locale for delimiter and separator.

# 0.32.1

## Bug Fixes

* Validation is now correctly reset when a value is changed externally from the input.

# 0.32.0

## New Validators

* IsBlankValidator

## MountInApp Component

Can be used to integrate React components into pre-existing user interfaces.

```
  <MountInApp targetId="put_carbon_component_here">
    // Children
  </MountInApp>
```

The code above will render all `//Children` components inside of the element with ID=`put_carbon_component_here` found on the page.

## SimpleColorPicker Component

A component that displays squares with color samples that you can choose from.

```javascript
  <SimpleColorPicker
    availableColors={ ['transparent', '#ff0102', '#34ff01'] }
    selectedColor="#34ff01"
    name="settings[color_of_something]"
    onChange={ customEventHandler }
  />
```

## Helpers

* A new 'insertAt' Ether helper to insert a character in a string.
*  It inserts a dash by default, or a custom `newChar`

```javascript
  insertAt('123456', 2);
  // => 12-3456
  insertAt('123456789', 3, { newChar:'/' });
  // => 123/456789
```
To repeat the character at the same interval, set `repeat` to `true`

```javascript
  insertAt('123456', 2, { repeat: true });
  // => 12-34-56
  insertAt('123456789', 3, { newChar:'/', repeat: true });
  // => 123/456/789
```

# 0.31.3

* `legacyEditStyles` prop name has changed to `internalEditButton`.

# 0.31.2

## Bug fix

* `Pod`: bug fixed with link and hover event props being mixed up

# 0.31.1

## Bug fix

* `I18nHelper.formatCurrency`: returns integer with option { precision: 0 }.

# 0.31.0

## MultiStepWizard Component

We have updated MultiStepWizard's default buttons as primary.

## Pod Component

Now takes a legacy style flag that switches the styles back

## Component Enhancements

* `Icon`: Three new props have been added:
  * `bgShape`: 'square', 'rounded-rect', or 'circle'.
  * `bgTheme`: 'warning', 'default', 'error', 'info', 'new', 'success', 'help', or 'maintenance'
  * `bgSize`: 'small' (default), 'medium', or 'large' - only modifies overall icon size if `bgShape` or `bgTheme` is passed.

* `Form`: Two new props have been added, `saveButtonProps` and `cancelButtonProps`, to apply props to Form buttons.

## Helper Enhancements

* `Browser`: A new `postToNewWindow` method has been added, for sending POST data to a new browser window/tab.

## CSS Changes

* Added `$beta` orange color variable

# 0.30.0

## SettingsRow Component

We have added a settings row component for settings pages. It employs the current UX standard for the appearance of settings pages. Title, description, and any details (accepts nodes) are formatted into the header, while children are rendered in the input cell. Renders nothing if no children present.

```
<SettingsRow
  className='mysetting-row'
  title='My Setting'
  description='Some descriptive text'
  description={ <span>Detailed description</span> }> }
>
  <Checkbox label='Enable my setting' />
  <div>Some other blurb about the setting</div>
</SettingsRow>
```

## CSS Changes

* Portrait initials are now dark grey on grey

## Component Enhancements

* `Heading`: One new prop has been added, `separator`, to show a 2x50px separator between title and subheader.
* All input components can now render an icon using the prop `icon`.
* `Portrait`: Now displays an icon in place of a blank box when the image has not been set and the initials are an empty string.

# 0.29.3

## Bug Fixes

* single quote(') is valid in email address now.

# 0.29.2

## Bug Fixes

* Readded the `carbon-tabs` class to the Tabs component.
* Clear any selected rows too in refresh()
* SelectedRows should be reset to the same object it is defined with

# 0.29.1

## CSS Update

* The `default` colour set now uses a lighter grey.

# 0.29.0

## !! BREAKING CHANGES!! :warning:

* error icon on `Date` component is now displayed in place of the calendar icon clicker

### Immutable Helper

* ImmutableHelper.parseJSON now converts javascript objects to regular Maps rather than ordered maps.
* If you require ordered maps you will need to explicitly create them rather than use ImmutableHelper.
* `margin-bottom` has been removed from the message component.

## CSS Changes

* `Navigation-Bar`: line-height has been applied to parent content div rather than children.
* Updated base font CSS to better reflect the Lato font.
* Updated Menu Item CSS to better reflect the Lato font.
* Updated input help text color for accessibility standards.
* Animated Menu Button has been updated with latest font changes.
* Links inside of input warnings are now coloured white.

## Bug Fixes

* `Tabs` now correctly tracks warning state of a tab.
* `Tabs` no longer jumps when changing tab.

## Package Upgrades

* Datepicker has been upgraded the latest version.
* Bowser has been upgraded to the latest version.

## Component Enhancements

* `Message`: Two new props have been added, `border` and `roundedCorners`.
* `Dropdown`: One new prop has been added, `cacheVisibleValue`.
* `Tabs` now can take a prop of 'position' which supports floating to the left and being positioned in a vertical stack.

## Helpers

* A new `humanizeFilesize` helper for converting bytes to a human readable representation.
* `roundForAbbreviation` is added to handle the number element of `abbreviateNumber` as well as forcing any abbreviated number to one decimal place
* `abbreviateCurrency` takes unit value

## Minor Improvements

* Cookie functions added to browser helper
* Fixes vertical alignment of minus icon.

# 0.28.3

* `Tabs`: Tab Heading hover, focus and active states corrected

## Components

* `Icon`: removes SVGs to fallback to icon font until new SVGs designed
* `Flash`, `Message` and `Toast`: all use `flex` for positioning

# 0.28.2

* `Pod`: now accepts a `displayEditButtonOnHover` prop which will hide the edit button until the mouse is hovering over it.
* `Pod`: now accepts a `triggerEditOnContent` prop will trigger the `onEdit` function when clicking the content.
* `Pod`: the colours of an editable pod have been updated to be more consistent.

# 0.28.1

## Bug Fixes

* Fixes reference to utils from the link component.

# 0.28.0

## :warning: Breaking Changes - Visual Styles

Visual improvements to the design of components, which may impact the colors and font styles used.

* Lato font added
* Colors updated
* Table row active and hover styles
* Font sizes for text

## :warning: Breaking Change - Button colors

* Button color is now determined by a `theme` prop.
* If you are using a red or green button, you must pass props of `as` and `theme`.
* i.e. for a red button

```js
<Button theme='red'>
  Foo
</Button>
```

* For a green button

```js
<Button theme='green' as='secondary'>
  Foo
</Button>
```


## I18n Component

We have added a component to handle I18n translations. The component also supports markdown, allowing developers to safely add HTML markup to translations such as bold tags or hyperlinks.

```
<I18n scope="my.translation" options={{ myVar: "foobar" }} markdown={ true } />
```

## Helpers

* `abbreviateNumber` function is provided for adding 'k' and 'm' style abbreviations for large numbers

## Component Enhancements

* `Button`: now accepts a size and theme prop to determine size and color respectively.
* `Decimal` now emits value of 0 on blur if cleared.
* `Icon`: new Icons added - Draft, Github, Twitter, Dribble and Remove
* `Link`: tabindex default and switch control via a prop
* `MenuList`: autofocuses on filter when a menu is opened
* `Link`: pressing `enter` triggers any `onClick` event
* `Rainbow`: Added the config prop to to be able to control the way
the chart is displayed.
* `TableAjax` now accepts `pageSize` prop.

## Poller Helper

* Added callback to poller helper which is called when the terminating condition is not met

## CSS Changes

* Input prefix is now positioned correctly when using inline labels

# 0.27.2

* `Decimal` component can validate properly with alternative i18n settings

## New Components

* `MenuList`: handles simple `ul` based menus

# 0.27.1

* Heading component can now configure it's divider on/off using the prop 'divider'.

# 0.27.0

## :warning: Breaking Change - Default colour for Pill component has changed. :warning:

* The default behaviour for the Pill component was to previously set as `info`. This is now set as `default` which is a grey colour.
* Ensure you check for any implementations of the Pill component where the `as` prop is not defined and set this to `as='info'`.

## :warning: Breaking Change - Date Component requires importing of locales

* The Date component now uses Strict mode and a I18n locale for parsing date.
* If you require multiple locales for your Date component you will need to import them from moment js
* Please see the [moment js docs](http://momentjs.com/docs/#/use-it/browserify/) for more information

## :warning: Breaking Change :warning:

* `Rainbow` expects the Highcharts library to be already loaded. If your project does not include Highcharts, you need to import it before Rainbow.
```js
import 'react-highcharts/dist/bundle/highcharts';
```

## New Components

* Subheader component created to be used with the Table and TableAjax components

## Component Enhancements

* `ShowEditPod` now closes and cancels editing on Escape keydown.
* `ShowEditPod` puts focus on pod if mounted in editing state.
* `Sidebar` no longer renders a close icon if there is no `onCancel` prop.
* `Date` field uses I18n for formats and sanitizes inputs for passing
* `Content` component can take props of `bodyFullWidth` to set component width to 100%;
* `Date` field uses I18n for formats and sanitizes inputs for passing
* `Step` wizard sub-component now accepts a prop of `enabled`.
* `Table` components now accept an `onPageSizeChange` callback function as a prop.
* `InputValidation` uses `Form` and `Input` in order to ensure messages stay on screen for a short while unless the user hovers on another field
* `Pod` enter triggers edit function and edit element is keyboard accessible
* `Tabs` enter triggers tab load and navigation tabs are keyboard accessible
* `Tabs` focus state is given the same styles as hover state
* `Pager` component now emits which element has changed.
* `Sidebar` now takes a size prop (e.g. `extra-small`, `small`, ...`extra-large`)

## Dependencies

* Moment JS bumped to version 2.15.1

# 0.26.1

## Component Enhancements

* `Decimal` component can prevent decimal value from exceeding the precision setting

# 0.26.0

## New Components

* `Create` component: supplies a button for creating new artefacts.
* Detail component

## Component Enhancements

* `Content` now has additional display options to customise the alignment, to render inline with it's title and to customise the title's width.
* `Link` component now has a prop of `iconAlign` to align icons to the right of the link's text.
* `Row` component can now be given a size to control the size of the gutter using the prop `gutter` (eg. `extra-small`, `small`, `medium`, `large` or `extra-large`).
* `Row` can enable `columnDivide` to add dividing lines between columns.
* `ShowEditPod` requires a tab press to focus on the first field of the contained form rather than automatically focusing on the first field

## Minor Improvements

* Inputs now reset parent tabs error state when unmounted
* Valid Date entry formats can be overridden via I18n
* add helper to focus on input field
* Table Header - sort column no longer overlaps text when right aligned
* Add a currencyFormatter helper to the i18n helpers
* Editable Pod width can be set to full width by setting the prop `editContentFullWidth` to true.
* Refactor Icon component into separate file SVGs
* Ensure portrait component uses https for gravatar images.

## CSS Changes

* Have increased pill font size and weight
* Carbon Components CSS now imports from relative paths
* removes uneccessary space from clearfix in `Row` component
* Aligned MultiActionButton icon to center
* `Content` components now handles wrapping more robustly with single words longer than the content width wrapping correctly
* `Filter` handles it's child inputs more robustly by over-riding widths and margins when children are displayed inline
* Darken colour of text--secondary
* Fieldset - readonly fields maintain border
* Remove italics from text--inactive
* Have increased pill font size and weight
* Carbon Components CSS now imports from relative paths

## Bug Fixes

* Allow carbon to be incorporated into webpack project
* Removed footer from datepicker. This will be reverted in the React 15 Upgrade
* The CSS for applying clears to Row columns has been fixed.
* Tooltips now close when component receives new props.
* Text Area now scrollable except when expandable.
* Pod lifecycle methods are no longer defined as class properties.
* Input validation decorator was not re-checking validity for warnings
* Table sort arrows now point in the correct direction.
* `Pod` applies props to it's container rather than the first child of that container keeping things consistent
* `Pod` filters out any `title` that is not a string before it is applied as an HTML attribute to the underlying element stopping `Object` being output as a browser generated tooltip

# 0.25.4

## Bug Fixes

* Form now tracks error and warning count on instance as well as in state.

# 0.25.3

# Bug Fixes

* Tabs component - added check to ensure that onTabChange is not called if the selectedTabId prop is changed to the existing state of the tabs component

# 0.25.2

## Bug Fix

* Row now supports immutable children.
* Row columns now clear when there are more columns than the defined number.
* Editable Pod is now aligned properly with title.

# 0.25.1

## Bug Fix

* Additional classes were not being applied to the Pod element, this has now been fixed.
* Added missing icon for "entry".

# 0.25.0

## MAJOR VISUAL/LAYOUT CHANGES:

### Updated Carbon Icons Font

New pixel perfect icon font has been added.

### Added Lato as base text font

Lato has now been added as the base font for applications, there are 4 weights introduced, 300(light), 400(regular), 600(semi-bold) and 700(bold). For performance, 3 of the 4 new weights used the Google Font CDN network and the 4th is added via assets.

### CSS and Structural Changes to Pod

The markup structure for pods has been modified, including some adjustments to Pod padding.

The edit action for a Pod has been modified to sit outside of the Pod.

# 0.24.2

## Bug Fix

* Tabs component - added check to ensure that onTabChange is not called if the selectedTabId prop is changed to the existing state of the tabs component

# 0.24.1

* Improves Flash component timeout behaviour.

# 0.24.0

## Carbon Factory Upgrade v0.1.0
* [Carbon Factory Release Notes](https://github.com/Sage/carbon-factory/releases/tag/v0.1.0)

## Updated Flash component API

As well as just a string, the Flash component will now receive a message value with the following:

 * A string: `"Alert"`
 * An array: `["Message One", "Message Two"]`
 * An object with description: `{ description: "My description" }`
 * An object of key/value pairs: `{ first_name: "is required", last_name: "is required" }`
 * An object with description with nested key/value pairs:
   `{ description: { first_name: "is required", last_name: "is required" } }`

# 0.23.1

## Bug Fix

* Tabs component - added check to ensure that onTabChange is not called if the selectedTabId prop is changed to the existing state of the tabs component

# 0.23.0

## Breaking Change - Additional functionality for initialSelectedTabId prop in Tabs component

* Renamed initialSelectedTabId to selectedTabId and onTabClick to onTabChange in the Tabs component
* If selectedTabId is updated the visible tab will change to the value of selectedTabId, this will call the onTabChange function if set.

## Minor Improvements

* Pod component now accepts a alignTitle prop.
* Checkbox input now has `important` set on position.
* Tooltip Decorator now protects against no target or tooltip rendered in the DOM

# 0.22.1

## Bug Fix

* ShowEditPod shows edit content when controlled externally

# 0.22.0

## Breaking Change - CSS Naming

* We have renamed all of our styles to be prefixed with `carbon-` rather than `ui-`. This is to avoid conflicts with existing open source libraries like jQuery UI.

### Example of the CSS Name Change
```
// Before:
.ui-button-toggle__icon--large

// After:
.carbon-button-toggle__icon--large
```

Please ensure you check your application carefully to update any references to these styles when upgrading.

## Minor Improvements

* Show edit pod can now be controlled via props
* Make heading font styles more flexible, providing `h*`, `.h*` and `@include h*()`
* Allow ShowEditPod to receive `false` in its `onEdit` prop to skip rendering of the default edit icon
* Added a 'Payment' icon and a 'Key' icon.
* ShowEditPod now animates between the two states

# 0.21.2

## Minor Improvements

* Help component now opens links in a new tab.

# 0.21.1

## Minor Improvements

* PresenceValidator now returns false for strings that consist only of spaces

# 0.21.0

## New Icons

* Print
* Pdf
* Csv
* Message

## Minor Improvements
* Link now accepts tooltip props to apply a tooltip to the link. This can be used with the Action Toolbar to apply tooltips to the icon links.
* Input components now accept an onPaste prop.
* Add character count to textarea
* Form now accepts a `onSubmit` prop which is only called when the form is valid.
* AppWrapper now has a minimum width of 958px.
* SUG-19: Change padding for the MessageComponent when transparent and non dismissable. When transparent is applied the padding reduces to 2px, but if it's dismissable it enlarges to it's original to prevent overlap.
* Allows `Link` component to handle `mailto:` as an href prefix, previously the `to:` would have been stripped from the string
* Fix error count, when input gets disabled

# 0.20.0

## Breaking Changes

* The CSS for inputs and icons associated with inputs has changed. If you have overridden this CSS in you code, this may break your input CSS.

## New Components

* Heading - useful for page titles.
* ShowEditPod - Inline editing of fields
* Date Range - Allows start and end date setting with validation for invalid date combinations.

## History and Browser Status

The router's history object is now accessible:

```js
import { history } from 'carbon/lib/utils/router';
```

With the history object you can control the DOM for any UI that uses React Router. For more information see the guides https://github.com/ReactJSTraining/history/tree/master/docs

## Link Prefixes

The `Link` component can now have its `href` or `to` props prefixed to customise the type of link it is (regular or react router).

For example:

```js
<Link href="to:/foobar">My React Router Link</Link>
```

## Router transitions

* The window will automatically scroll to the top when the route is transitioned

## Red and Green Buttons

The `Button` component can now have red and green themes, set using the `as` prop.

## New Icons

* Information
* Sync
* Progress
* Submitted
* Completed

## Minor Changes

* A Sass variable has been introduced to define the path where fonts are located.
* Pod title size has been reduced to more accurately match the demo.
* Secondary Content components font weight has been standardised.
* The `children` prop for the Help component is no longer required.
* Sibling Content components now have a top margin for spacing.
* Button height has been fixed for buttons that behave like links.
* Adds inline help for radio button.
* Fixes inline help for checkboxes.
* Radio Button sprite has been given a fixed size.
* Increase textTag font-spacing from 0.5 to 0.8.
* Button can receive a prop of `to`.
* Fixes fieldset and input margin when rendered on top of one another.
* Fixes position of icon in dropdown button.
* Fixes error icon position for inputs with field help.
* AppWrapper has been increased to 1600px and some padding has been added.
* Form now accepts a prop of `save` which can be used to hide the save button.

# 0.19.0

## Major Changes

!! Babel upgraded to Version 6
* When updating the latest version it is recommend to remove node modules `rm -rf node_modules` and reinstall `npm install`

!! Phantom JS Upgraded to version 2
* This may cause a few tests that were giving false positives to fail

## New Components

* Profile - User to show portrait with name and email.
* AppWrapper - confines your content to the width of your application.
* Menu
* NavigationBar

## Input Label Padding

* All input label padding has been slightly increased.

## Help Updates

* Help component has been updated with a new icon.
* Input Label decorator has been fixed to render the help class for labelHelp.

## Acronymize Function

* We have added an `acronymize` function to the Ether util, which will create an acronym from a given string.

## Dropdown component updates

* All dropdowns now allow keying up and down through the list

## Polling helper

* A polling helper has been added that performs customizable ajax polling.

## New Icons

* Help
* Chevron

# 0.18.1

## Minor Changes

* Portrait extra small size has been changed from `20px` to `25px`.
* Portrait can have a dark background.
* Fixes issue with Portrait size when image would not render.
* Disabled Pill's colours have been updated.
* Individual and Business SVGs have been updated in Icon.

# 0.18.0

## !! BREAKING CHANGE !!

* Renamed Browser `redirectUrl` method to `redirectTo`

## New Components

* Fieldset - stacks inputs rendered as children to the `Fieldset` component.
* Carousel - can be used to display a gallery of slides.

## CSS Module Update

Added margin and padding `0` to the base CSS.

## Uniform Sizing

All components that take a Size Prop have been unified to accept the following

```
extra-small
small
medium-small
medium
medium-large
large
extra-large
```

If you are using the default size of a component there is no change needed except for the `Spinner`

### Component Breakdown

#### Animated Menu Button
  * Added `extra-small`
  * !! CHANGED - `smed to `medium-small`
  * !! CHANGED - `mlarge` to `medium-large`
  * Added `xlarge`

#### Portrait
  * Added `extra-small`
  * !! CHANGED - `smed to `medium-small`
  * Added `medium`
  * !! CHANGED - `mlarge` to `medium-large`
  * Added `xlarge`

#### Spinner
  * !! CHANGED - default is now `medium`

  * Added `extra-small`
  * !! CHANGED - `smed to `medium-small`
  * Added `medium`
  * !! CHANGED - `mlarge` to `medium-large`
  * Added `xlarge`

#### Dialog
  * !! CHANGED - `xsmall` to `extra-small`
  * !! CHANGED - `smed to `medium-small`
  * !! CHANGED - `med` to `medium`
  * !! CHANGED - `mlarge` to `medium-large`
  * Added `xlarge`

## Link (React Router)

Our Link component now supports the React Router. Instead of passing a `href` prop, pass a `to` prop and it will use React Router to navigate.

## Pod Updates

* Pod can now receive a prop of `onEdit` - if this is a String it will use it as a `to` prop on a Link component, if it is a Function it will apply it as an `onClick` handler, if it is an object it will apply it's props to the Link.
* Pod has an additional padding size added of `extra-large`.
* Pod now applies any additional props to it's top most child element.
* We have added a tertiary pod theme.

## Content Updates

Content now has a `secondary` theme which can be applied using the `as` prop.

## Label Updates

* You can supply a `input-width` prop to any input to define its width.

## Modal Updates

### Change in functionality!

Modal

  * Modal no longer closes on background click
  * New prop `disableEscKey` is defaulted to false
  * Changes will also effect Dialog, Sidebar etc...

Dialog

  * New props `showCloseIcon` (defaulted to true) which show and hides the close icon

## Promises

Promises Polyfill. Carbon now contains a ES6 Promises helper which can be imported by

```javascript
  import from 'carbon/lib/utils/promises';
```

## Notifications Updates

Message

  * New props `transparent` (defaulted to false) which if set to true sets the background to transparent

## Decimal

* Decimal can now receive a prop of precision

## Split Button

 * Small CSS change to remove gap in Safari

## Input Validation

* Validation icons now position themselves relative to width of input field when label is inline.

# 0.17.1

## Minor Improvements

* Add paperclip SVG to Icon

# 0.17.0

## New Components

* Multi Step Wizard

## Minor Improvements

* Add edit SVG to Icon
* Supports Ajax call for error validation

# 0.16.1

* Add reload function to browser helper

# 0.16.0

## Minor Improvements

* Adding user class names to tabs.
* Authorize Objects in dialog title

## Browser Helper

Added a redirect action made by the browser. It is now easier to redirect to url

```
import Browser from 'carbon/lib/utils/helpers/browser';

Browser.redirectUrl(url)
```

# 0.15.0

## New Components

* ButtonToggle.

## New Features

* Warnings are now ready to use on form inputs, using the same API as validations you can supply an array as a prop to an input:

```
<Textbox warnings={[ new MyWarning ]} />
```

## Bug Fixes

* CSS fixes to input error icon and error message.
* CSS fixes to input placeholder text for IE11.

# 0.14.4

## Bug Fixes

* Fixes no results row in Table to span all columns.
* Fixes issue in Tabs where initialSelectedTabId was ignored

# 0.14.3

## Bug Fixes

* Fixes a loading row in Table to span all columns.

# 0.14.2

## Minor Changes

* Disable multi select for single row in a table

# 0.14.1

## Minor Changes

* Add ability to set custom labels on Confirm dialog.
* Fixes scrollbar fixed height.
* Fixes word break on tooltips.

# 0.14.0

## !! BREAKING CHANGE !!

* Selectable table rows now emit an object instead of an array, containing more information about the selected rows.

## Minor Changes

* Sidebar now scrolls on overflow
* Adds `$app-light-font-family` Sass variable.
* Adds `$app-medium-font-family` Sass variable.
* Icons - plus, minus, processing. Update contact icons
* Improve tile footer style

# 0.13.0

* A developer can choose for a Table to not automatically render with a `tbody`, allowing them to manually render it `<Table tbody={ false }>`.
* Performance improvements for validation messages.
* Inputs can be rendered with fake inputs, useful for pages with lots of inputs where performance can be an issue.
* Number does not show undefined when value props is not provided and user enter alphabets
* Adds external link icon.
* Adds new colors: `$grey-dark-blue-5`, `$grey-header`.

# 0.12.2

* Stores will now throw an error if an invalid action is dispatched.
* Fixes translation issues with Save and Cancel buttons in Form component.
* Fixes error with refresh method on Table, when Table does not have an ActionToolbar.
* Adds `business` and `individual` icons.

### Modal Updates

* Alert and Confirm have been updated to accept the dialog size prop. Default sizes remain unchanged.

# 0.12.1

* Fixes overflow bug on Table component.
* Fixes colors for recently added icons.

# 0.12.0

## Minor Improvements

* Tabs emits a onTabClick event when on the headers is clicked
* Add phone, email, location and mobile icons
* Table now has a `refresh` method to force retrieve data.

## Bug Fixes

* CSS prevent multi action siblings overlapping
* First columns in tables have additional left padding.
* Page size sets 1 of 1 when there are no records.

# 0.11.0

* Tabs remember the last one they were on when going back in the browser.

## Bug Fixes

* Selectable Tables stopPropagation when selecting checkboxes.

# 0.10.0

* Adds loading and empty data states to Table component.

## Bug Fixes

* CSS fixes to Portrait.
* CSS fixes to Spinner.
* CSS fixes to Pill.

# 0.9.2

* MulitActionButton Classes more specific

# 0.9.1

## Bug Fixes

* Various UI Fixes:
  * MultiActionButton toggle placement.
  * Removed Tab padding.
  * Fixed Button height to 31px.

# 0.9.0

## New Components

* Multi Action Button

## Selectable Table Rows

* Table and TableAjax now have props of `selectable` and `highlightable`, enabling selectable or highlightable rows. Each event also emits events which can be used by developers with props of `onSelect` or `onHighlight`. Developers can also manually control the highlighting or selecting of rows using the same props on TableRow components.
* Selectable rows also enables an action toolbar for the table, for which actions can be defined using the `actions` prop.

## CSS

* Created CSS utility to handle generic CSS.

## Misc

* Inline labels can now be aligned right.
* Added 'small' button option - renders pill-like secondary button.
* Made portrait inline-block to allow label to sit inline.
* Added a 'refresh' svg icon to the icon component.
* Form component can now set custom `saveText` as a prop.
* Pill styling tweaked slightly.
* Made portrait inline-block to allow label to sit inline.
* Updated portrait colour for when no image is loaded.
* Update Radio Button and Checkbox colour when disabled and checked.

## Bug Fixes
* Allow tooltip to decorate class that lacks componentProps method.
* Records value typecast to number for i18n in Pager

# 0.8.1

## Bug Fixes

* Fixed CSS load order issue which caused icons to break their positioning.

# 0.8.0

## Improvements

* Improved store reset. `store.reset()` will now reset the store to its initial data, whether or not history is enabled.
* Inputs can now have field help. Pass `fieldHelp='help message'` to any input.
* Inputs can now have label help. Pass `labelHelp='help message'` to any input.
* Add `thead` prop to `Table` component that allows you to set a row wrapped in a `thead` tag.

## New Components

* Sidebar - with sidebar header
* Portrait
* Content
* Help - An info icon with a tooltip.
* Tooltip

## Layout Updates

* Row margin has been reduced to `15px`.
* Pod component now receives two additional props:

  * `border` - allows developers to disable border.
  * `padding` - allows developers to have control over padding size.

* Message style has changed to follow toast style
* Pill style has changed

## Improved Dialog

* Dialog now takes a prop of `disableBackground` which is true by default.

## Improved Form

* `validate()` can now be called via `this.context.form`

## New Validators

* Inclusion
* Exclusion

## Misc

* Added utility classes for styling text.
* Format i18n error number for numeric validation.
* Allow Tables to shrink in size using the `shrink` prop.
* Link component can now display with an icon.
* Child components of Row can now use a `columnAlign` prop.
* Toast onDismiss is now optional

## New Decorators

* Tooltip Decorator - currently available on Icon and Textbox.

## Bug Fixes

* Fixes alignment issue with SplitButton when using anchors.
* Row component will not break with zero children or children of `null` or `undefined`.

# 0.7.1

## Updates

* Moves the validation logic in Form component to its own method.
* Adds `validateOnMount` prop to Forms.
* Help Components on inputs with labels.

# 0.7.0

## New Components

* Pager
* Filter
* Table Ajax

## Bug Fixes

* TableCell and TableHeader can receive additional props.
* Inputs no longer render a label if the input has no name or label props.

## New functionality

* Table and TableHeader have been updated to allow sorting.
* Tabs - Passing a prop of align='right' will align tab headers to the right

# 0.6.0

## Improve Date widget

Improve the existing Date widget to allow passing in `minDate` and `maxDate`.

## I18nHelper

An I18nHelper has been created to help with formatting decimal numbers.

## Should Component Update Decorator

Supplies base shouldComponentUpdate

## toArray

We have added a helper method to convert strings into arrays, for example:

`"foo[bar][baz]"` into `["foo", "bar", "baz"]`.

## ImmutableHelper parseJSON

The parseJSON method now converts all integers to strings for consistency

## Bug Fixes

* We have inserted an engine dependency for npm version 3. This is to help mitigate any issues of users reporting issues when installing with npm version 2.

## New Components

* Spinner
* RadioButton

# 0.5.3

## Bug Fixes

* Fixed numeral validator so it returns the correct type of validator.

# 0.5.2

## Bug Fixes

* Fixed I18n translation for integer validation.

# 0.5.1

## Bug Fixes

* `autoFocus` no longer automatically opens lists or datepickers on Dropdown and Date components.
* Update validations i18n to use `errors.messages` instead of `validations`
* Bluring of DropdownFilter/DropdownFilterAjax does not throw a js error when no items exist

# 0.5.0

## !BREAKING CHANGE! Validations have been converted into classes

We have converted Validations provided by Carbon into classes. This means that you need to create an instance when you want to use them.

For example, you would need to change:

```js
<Textbox validations={ [PresenceValidator()] } />
```

To this:

```js
<Textbox validations={ [new PresenceValidator()] } />
```

This allows better inspection of the validator, and the ability to modify params on the class.

## Disabled class for inputs

We now add a `common-input--disabled` class to the component when its input is disabled

## Bug Fixes

* Inputs with multiple validations now validate correctly.
* DropdownFilter now parses its filter before creating a Regular Expression.
* Split Button has been given a fixed height to resolve UI issues.
* Dropdown up and down arrows now work with options that use strings for IDs.
* We now use the `$grey-dark-blue-40` color for placeholders in inputs

# 0.4.0

## New Components

* SplitButton.

## New Validations

### Numeral Validation

Checks numeral type (Integer of Decimal)
Checks if value is equal, greater than, less than

```javascript
// Integer with a min value of 8
<Number validations={ [NumeralValidator({ integer: true, min: 8 })] }/>

// Decimal with a between 8 and 20
<Number validations={ [NumeralValidator({ integer: true, min: 8, max: 20 })] }/>

// Decimal exactly 3.142
<Number validations={ [NumeralValidator({ is: 3.142 })] }/>
```

### Length Validation

Checks the length of a number of a string

```javascript
// length is greater than or equal to 8:
<Textbox validations={ [ LengthValidator({ min: 8 }) ] });

// length is less than or equal to 8:
<Textbox validations={ [ LengthValidator({ max: 8 }) ] });

// length is between 5 and 10 characters:
<Number validations={ [ LengthValidator({ min: 5, max: 10 }) ] });

// length is 10 characters:
<Number validations={ [ LengthValidator({ is: 10 }) ] });
```

### Regex Validation

Applies a regex validation to the input

```javascript
<Textbox validations={ [RegexValidator({ format: (/[A-Z]{5}/) }) ] }/>
```

### Email Validation

Applies a email validation to the input

```javascript
<Textbox validations={ [ EmailValidator() ] }/>
```

## Prefix for inputs

We have added a new feature for input components which allows developers to output a prefix to the input.

```js
<Textbox prefix="foo" />
```

## Updated visuals for Toast Notifications and Tabs

* Toast notifications have had updated styling applied to them, based on new designs.
* Colour updates to Tabs, to align with design updates
* New colour variables added

## Misc

* Button component will now render a stylised `anchor` instead of a `button` if passed a `href` prop.

## Bug Fixes

* Add i18n to form buttons

# 0.3.3

* Performance updates to inputs. We also now provide a `shouldComponentUpdate` method which can be reused in custom components.
* Inputs that are detached from a form no longer update error count.

# 0.3.2

## Bug Fixes

* Form no longer validates disabled fields on submit.
* Form inputs are tracked by a guid now, rather than input name.
* Autocomplete is disabled for all inputs by default.
* Locks version numbers to try and mitigate incompatabilities with third party modules.

# 0.3.1

## Bug Fixes

* SVG icons inside toast component now re-render properly.

# 0.3.0

## Handler Pattern

Carbon now has a simple handler pattern implementation. For more information, see [the guide](https://github.com/Sage/carbon/blob/master/docs/guides/handlers.md).

## New Components

* Toast
* Message

## Standardised Color/Icon Sets on Components

Several components allow the ability to define a particular `type` or `status`, such as `warning`, `error` or `success`. We have standardised the way this is implemented in components, each of which should use a prop name of `as`.

Similarly, each supported type comes as part of a Sass list variable called `$colorIconSets`. This list can be used in component `scss` files to iterate through the types available and automatically generate the code required for each type. This means each component will automatically update with any new types added to this list.

You can see examples of how this is implemented in the `scss` files for `Pill`, `Flash`, `Banner` or `Toast`.

### Breaking Changes

* Due to the standardisation of using the prop `as`, some components will have breaking changes to accomodate this:
  * Flash
  * Pill
* The `cancelHandler` method on `Dialog` based components has been renamed to `onCancel` to bring in line with the convention we would like to progress with for this kind of action name.
* The `confirmHandler` method on `Confirm` has also been renamed to `onConfirm` to align with the naming convention.

## Bug Fixes

* Dialog now centers itself if open on initialize.

# 0.2.0

## New Components

* Table, TableRow, TableCell, TableHeader
* Confirm
* Animated Menu Button
* Notification
* Pill
* Banner
* Flash

## Tables and Grids - Breaking Change

The previous iteration of grid (InputGrid) was too restrictive, not allowing much flexibility and being too rigid in its implementation. We have now refactored grids creating a Table component with full control and flexibility for the developer. The new way of doing grids also means we no longer need to use complicated immutable helpers we had set up for line items as well as injecting row_id into the store.

The following is an example of how to use the Table component:

```js
import React from 'react';
import { Table, TableRow, TableCell, TableHeader } from 'carbon/lib/components/table';
import Textbox from 'carbon/lib/components/textbox';
import Button from 'carbon/lib/components/button';

class MyView extends React.Component {
  render() {
    // We map the data from the store, to define what a row should look like.
    // Using map allows the developer to define any content they want - this could
    // render text, an input, a button or anything else.
    let tableRows = this.props.data.map((row, index) => {
      <TableRow>
        // This cell renders just text for 'description'.
        <TableCell>
          { row.get('description') }
        </TableCell>

        // This cell renders a textbox for 'name'. We also give it an onChange function. It is
        // important to notice that we bind additional values to this function - 'this' and 'index'.
        // This means that when the function is called it will receive the index as an argument.
        // The store then knows which index in the array of data has been modified and needs to update,
        // the mutation would look something like:
        // `this.data = this.data.setIn(['line_items', action.index, action.name], action.value);`.
        <TableCell>
          <Textbox value={ row.get('name') } onChange={ Actions.nameUpdated.bind(this, index) } />
        </TableCell>

        // This cell renders a button component.
        <TableCell>
          <Button>An Action!</Button>
        </TableCell>
      </TableRow>
    });

    // tableRows is now an array mapped from the data we provided. We also need a table header so
    // lets add that as an additional row in the array (unshift prepends to an array):
    tableRows.unshift(
      <TableRow>
        <TableHeader>Description</TableHeader>
        <TableHeader>Name</TableHeader>
        <TableHeader>Actions</TableHeader>
      </TableRow>
    );

    // We can now render the array of rows as a child of Table.
    return (
      <Table>
        { tableRows }
      </Table>
    );
  }
}

export default MyView
```

The example above should highlight the flexibility available with grids. You can mix input with plain text or any other component, all in the same table. Adding a placeholder row is simple as well:

```js
import React from 'react';
import { Table, TableRow, TableCell, TableHeader } from 'carbon/lib/components/table';
import Textbox from 'carbon/lib/components/textbox';

class MyView extends React.Component {
  render() {
    // Define tableRows.
    let tableRows = this.props.data.map((row, index) => {
      <TableRow>
        <TableCell>
          <Textbox name="description" value={ row.get('description') } onChange={ Actions.valueUpdated.bind(this, index) } />
        </TableCell>

        <TableCell>
          <Textbox name="name" value={ row.get('name') } onChange={ Actions.valueUpdated.bind(this, index) } />
        </TableCell>
      </TableRow>
    });

    // Add header.
    tableRows.unshift(
      <TableRow>
        <TableHeader>Description</TableHeader>
        <TableHeader>Name</TableHeader>
      </TableRow>
    );

    // Add placeholder row. The main difference between a regular row is we are not mapping any data to
    // this row (as it has none). Also, instead of an index, we are passing the data count to the bound
    // action. This means on valueUpdated that it will update the value in the array to an index which
    // does not yet exist - effectively creating the new row.
    tableRows.push(
      <TableRow>
        <TableCell>
          <Textbox name="description" onChange={ Actions.valueUpdated.bind(this, this.data.count()) } />
        </TableCell>

        <TableCell>
          <Textbox name="name" onChange={ Actions.valueUpdated.bind(this, this.data.count()) } />
        </TableCell>
      </TableRow>
    );

    // We can now render the array of rows as a child of Table.
    return (
      <Table>
        { tableRows }
      </Table>
    );
  }
}

export default MyView
```

## Minor

* Decrease width of dropdown icon to 20px

# 0.1.8

## Bug Fixes

* Backported dropdown validation fix.

# 0.1.7

## Bug Fixes

* Fixes bug - 'item is undefined triggered when clicking away from dropdown with option highlighted'.

# 0.1.6

## Bug Fixes

* `startRouter` no longer throws an error if it cannot find an element to render the component to.

# 0.1.5

## Bug Fixes

* Dropdown will always return a string value to any callbacks.

# 0.1.4

## Bug Fixes

* Dropdown components auto select highlighted values on blur.
* Carbon now compiles code to `lib`, allowing developers to no longer require installing babel on their computer.

# 0.1.3

## Bug Fixes

* Fixes validation message width in Firefox.

# 0.1.2

## Bug Fixes

* Tabs can now render a single child

# 0.1.1

* Form submitting state is now controlled by the developer using the `saving` prop.

## Bug Fixes

* Developers can now set the alignment on an input's value using the `align` prop.
* Tab allows null children.

# 0.1.0

## New Components

* Alert
* Link
* Tabs

## Dialog Type Components

  Breaking Change! :warning: Both components now require a `cancelHandler` prop (rather than the `cancelDialogHandler`). :warning:

## Dropdowns

Dropdown components have been refactored. We now have three different kinds:

* Dropdown
* Dropdown Filter
* Dropdown Filter Ajax

## Inputs and Forms No Longer Rely on Name Property

In previous versions of Carbon, all inputs required a `name` property. Some Carbon components would manipulate what this name was, depending on where the input was used.

To keep things simple, and to remove some of the logic behind the scenes, we no longer do any manipulation on input names and the property is no longer a requirement when using a form input.

It is still recommended that you use names on inputs, as they are useful to identify your which input is which. They are also required if you are performing standing HTML form submissions.

## Minor

* Pod has an option to make it collapsible.

## Bug Fixes

* Fixes position and width or validation messages on inputs.
* Fixes re-validating fields when content is pasted into an input.

# 0.0.3

## Bug Fixes

* On successful submit, form components will disable their save buttons to prevent multiple form submissions.

# 0.0.2

## Decimal Component

 An extra validation has been added to decimal to prevent multiple separators from being entered in the input field.

## Dropdown and DropdownSuggest components

Dropdown and dropdown-suggest have been updated. As they share common functionality, dropdown and dropdown-suggest now use a List decorator. This should not affect how you use either component.
* Dropdown now filters results as you type.

## Dialog Cancel button

Dialogs have been updated to pass context to any children components. We have used this to switch the Form Cancel button to use the Dialog's cancel handler when the form is nested in a dialog. This overrides the default history.back method.

## Store, View and Route Utils

We have standardised the utilities we provide to easily set up Flux based applications. This involved a few breaking changes:

### Store

The base Store class is now available from:

```js
import Store from 'carbon/lib/utils/flux/store';
```

When creating your store, initialize it with your application's dispatcher. You must also define the store's data and unique name within its constructor. The following shows the minimum required to set up a store:

```js
import Store from 'carbon/lib/utils/flux/store';
import Dispatcher from 'dispatcher';
import ImmutableHelper from 'carbon/lib/utils/helpers/immutable';

class MyStore extends Store {
  ...
}

let data = ImmutableHelper.parseJSON({});

// init the store with a name, some data, and your dispatcher
export default new MyStore('myStore', data, Dispatcher);
```

### View

The view helper is now available as a flux utility from Carbon. This was done to clarify its intentions. You can import it with:


```js
import { connect } from 'carbon/lib/utils/flux';
```

You can then use the `connect` function to connect a React component to a store:

```js
import React from 'react';
import MyStore from 'stores/my-store';
import { connect } from 'carbon/lib/utils/flux';

class MyComponent extends React.Component {
  render() {
    // the connected store data is available on the state as the store's unique name defined in its constructor
    let val = this.state.myStore.get('myValue');

    return (
      <div>My Component.</div>
    );
  }
}

export default connect(MyComponent, MyStore);
```

This sets up the listeners and data synchronising between the component and the store.

The connect function can connect multiple stores to the component - simply provide them as an array:

```js
connect(MyComponent, [MyStore, MyOtherStore]);
```

### Route

The route helper now returns a specific function:

```js
import React from 'react';
import { Route } from 'react-router';
import { startRouter } from 'carbon/lib/utils/router';

let routes = (
  <Route />
);

startRouter(routes);
```

The `startRouter` function initializes the React router with the given routes. It can also take a second parameter for the HTML target in which to render the React components (by default this uses `document.getElementById('app')`).

## Higher Order Components and Decorators

We now use decorators instead of Higher Order Components in our component library as they are easier to test and result in a tidier and more logical codebase.

Decorators can be found in the `/utils/decorators` directory. So far we have decorators for:

* Input
* Input Icon
* Input Label
* Input Validation

Note: although there is an ES7 Babel transform for decorators, we have opted not to use it for now due to the way in which it compiles and produces missing coverage reports.

## TableFieldsForMany renamed

`TableFieldsForMany` is now called `InputGrid`.

We have renamed this because its original name was based on a Rails convention and was fairly obscure and confusing.

## New Brand
A new style and colour scheme has been applied to the carbon components library. This change will affect all of the components.

## Validations
Validations have changed to a function so that different parameters can be passed to them.

You can now define Validations on a component using the following syntax:

```javascript
<Textbox validations={ [Validation()] } name='valid' />
```

## Misc

* Ran ESLint task and fixed any errors.
* Form provides a serialization method to parse its inputs into data usable for Ajax.
* Forms no longer needs a model name defined.
* Updated Form Cancel Button to use History object.
* Textarea is no longer draggable. Add a expandable={true} prop to make the area height change to fit content
* Input components can now use custom classes.
* Checkbox label now sits inline, and is reversable.
* Added props on inputs for inline labels.
* Added Rainbow chart component.
* Added Tabs component.
* Added Number component.
* Decimal now allows tabbing in and out of the field.
* Date now closes on tab out.


# 0.0.1

Initial prototype release.

Components included:

* Button
* Checkbox
* Date
* Decimal
* Dialog
* Dropdown Suggest
* Dropdown
* Form
* Pod
* Row
* Table Fields for Many
* Table Row
* Textarea
* Textbox

Utils included:

* Events Helper (to help determine keyboard events)
* Immutable Helper (to perform generic tasks with Immutable.js)
* Icons (to include icons from the web font)
* Inputs & Input Validation (generic functionality for inputs)
* Validations (reusable functionality for validations)
* Route Helper (component to provide base route functionality)
* Store Helper (base class for base store functionality)
* View Helper (component to provide base view functionality)<|MERGE_RESOLUTION|>--- conflicted
+++ resolved
@@ -1,4 +1,3 @@
-<<<<<<< HEAD
 # 2.0.0
 
 ## Breaking Change
@@ -39,14 +38,6 @@
 </Row>
 ```
 
-# 1.5.0
-
-## Component Enhancements
-
-* `TableAjax` now accepts an `onAjaxError` function as a prop, to handle Ajax requests that return a HTTP error
-
-=======
->>>>>>> 332dfaa9
 # 1.4.0
 
 ## Dispatcher
