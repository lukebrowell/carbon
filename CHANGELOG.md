--- conflicted
+++ resolved
@@ -1,4 +1,9 @@
-<<<<<<< HEAD
+# 1.5.0
+
+## Component Enhancements
+
+* `TableAjax` now accepts an `onAjaxError` function as a prop, to handle Ajax requests that return a HTTP error
+
 # 1.4.0
 
 ## Component Improvements
@@ -13,18 +18,6 @@
 
 The 300 weight (Thin) has been replaced by the 900 weight (Black) in Lato.
 
-
-
-# 1.3.0
-=======
-# 1.5.0
-
-## Component Enhancements
-
-* `TableAjax` now accepts an `onAjaxError` function as a prop, to handle Ajax requests that return a HTTP error
-
-# 1.4.0
-
 ## Dispatcher
 
 We now provide the Flux Dispatcher as a singleton within the Carbon library.
@@ -38,7 +31,6 @@
 ## Logger
 
 Logger can now supply a option of `group` - this will group any logged messages together that share the same group name and that are triggered within 500ms of one another.
->>>>>>> 2daec417
 
 ## Dependency Update
 
