# 0.8.0

<<<<<<< HEAD
## Improvements

* Improved store reset. `store.reset()` will now reset the store to its initial data, whether or not history is enabled.
=======
## New Components

* Portrait
* Tile - an alternative to Pod, with a drop shadow.

## Layout Updates

* Pod component now receives two additional props:
  * `border` - allows developers to disable border.
  * `padding` - allows developers to have control over padding size.

## Improve Dialog

* Dialog now takes a prop of diableBackground which is true by default

## Bug Fixes

* Fixes alignment issue with SplitButton when using anchors.

# 0.7.1

## Updates

* Moves the validation logic in Form component to its own method.
* Adds `validateOnMount` prop to Forms.
>>>>>>> 490609ab

# 0.7.0

## New Components

* Pager
* Filter
* Table Ajax

## Bug Fixes

* TableCell and TableHeader can receive additional props.
* Inputs no longer render a label if the input has no name or label props.

## New functionality

* Table and TableHeader have been updated to allow sorting.
* Tabs - Passing a prop of align='right' will align tab headers to the right

# 0.6.0

## Improve Date widget

Improve the existing Date widget to allow passing in `minDate` and `maxDate`.

## I18nHelper

An I18nHelper has been created to help with formatting decimal numbers.

## Should Component Update Decorator

Supplies base shouldComponentUpdate

## toArray

We have added a helper method to convert strings into arrays, for example:

`"foo[bar][baz]"` into `["foo", "bar", "baz"]`.

## ImmutableHelper parseJSON

The parseJSON method now converts all integers to strings for consistency

## Bug Fixes

* We have inserted an engine dependency for npm version 3. This is to help mitigate any issues of users reporting issues when installing with npm version 2.

## New Components

* Spinner
* RadioButton

# 0.5.3

## Bug Fixes

* Fixed numeral validator so it returns the correct type of validator.

# 0.5.2

## Bug Fixes

* Fixed I18n translation for integer validation.

# 0.5.1

## Bug Fixes

* `autoFocus` no longer automatically opens lists or datepickers on Dropdown and Date components.
* Update validations i18n to use `errors.messages` instead of `validations`
* Bluring of DropdownFilter/DropdownFilterAjax does not throw a js error when no items exist

# 0.5.0

## !BREAKING CHANGE! Validations have been converted into classes

We have converted Validations provided by Carbon into classes. This means that you need to create an instance when you want to use them.

For example, you would need to change:

```js
<Textbox validations={ [PresenceValidator()] } />
```

To this:

```js
<Textbox validations={ [new PresenceValidator()] } />
```

This allows better inspection of the validator, and the ability to modify params on the class.

## Disabled class for inputs

We now add a `common-input--disabled` class to the component when its input is disabled

## Bug Fixes

* Inputs with multiple validations now validate correctly.
* DropdownFilter now parses its filter before creating a Regular Expression.
* Split Button has been given a fixed height to resolve UI issues.
* Dropdown up and down arrows now work with options that use strings for IDs.
* We now use the `$grey-dark-blue-40` color for placeholders in inputs

# 0.4.0

## New Components

* SplitButton.

## New Validations

### Numeral Validation

Checks numeral type (Integer of Decimal)
Checks if value is equal, greater than, less than

```javascript
// Integer with a min value of 8
<Number validations={ [NumeralValidator({ integer: true, min: 8 })] }/>

// Decimal with a between 8 and 20
<Number validations={ [NumeralValidator({ integer: true, min: 8, max: 20 })] }/>

// Decimal exactly 3.142
<Number validations={ [NumeralValidator({ is: 3.142 })] }/>
```

### Length Validation

Checks the length of a number of a string

```javascript
// length is greater than or equal to 8:
<Textbox validations={ [ LengthValidator({ min: 8 }) ] });

// length is less than or equal to 8:
<Textbox validations={ [ LengthValidator({ max: 8 }) ] });

// length is between 5 and 10 characters:
<Number validations={ [ LengthValidator({ min: 5, max: 10 }) ] });

// length is 10 characters:
<Number validations={ [ LengthValidator({ is: 10 }) ] });
```

### Regex Validation

Applies a regex validation to the input

```javascript
<Textbox validations={ [RegexValidator({ format: (/[A-Z]{5}/) }) ] }/>
```

### Email Validation

Applies a email validation to the input

```javascript
<Textbox validations={ [ EmailValidator() ] }/>
```

## Prefix for inputs

We have added a new feature for input components which allows developers to output a prefix to the input.

```js
<Textbox prefix="foo" />
```

## Updated visuals for Toast Notifications and Tabs

* Toast notifications have had updated styling applied to them, based on new designs.
* Colour updates to Tabs, to align with design updates
* New colour variables added

## Misc

* Button component will now render a stylised `anchor` instead of a `button` if passed a `href` prop.

## Bug Fixes

* Add i18n to form buttons

# 0.3.3

* Performance updates to inputs. We also now provide a `shouldComponentUpdate` method which can be reused in custom components.
* Inputs that are detached from a form no longer update error count.

# 0.3.2

## Bug Fixes

* Form no longer validates disabled fields on submit.
* Form inputs are tracked by a guid now, rather than input name.
* Autocomplete is disabled for all inputs by default.
* Locks version numbers to try and mitigate incompatabilities with third party modules.

# 0.3.1

## Bug Fixes

* SVG icons inside toast component now re-render properly.

# 0.3.0

## Handler Pattern

Carbon now has a simple handler pattern implementation. For more information, see [the guide](https://github.com/Sage/carbon/blob/master/docs/guides/handlers.md).

## New Components

* Toast
* Message

## Standardised Color/Icon Sets on Components

Several components allow the ability to define a particular `type` or `status`, such as `warning`, `error` or `success`. We have standardised the way this is implemented in components, each of which should use a prop name of `as`.

Similarly, each supported type comes as part of a Sass list variable called `$colorIconSets`. This list can be used in component `scss` files to iterate through the types available and automatically generate the code required for each type. This means each component will automatically update with any new types added to this list.

You can see examples of how this is implemented in the `scss` files for `Pill`, `Flash`, `Banner` or `Toast`.

### Breaking Changes

* Due to the standardisation of using the prop `as`, some components will have breaking changes to accomodate this:
  * Flash
  * Pill
* The `cancelHandler` method on `Dialog` based components has been renamed to `onCancel` to bring in line with the convention we would like to progress with for this kind of action name.
* The `confirmHandler` method on `Confirm` has also been renamed to `onConfirm` to align with the naming convention.

## Bug Fixes

* Dialog now centers itself if open on initialize.

# 0.2.0

## New Components

* Table, TableRow, TableCell, TableHeader
* Confirm
* Animated Menu Button
* Notification
* Pill
* Banner
* Flash

## Tables and Grids - Breaking Change

The previous iteration of grid (InputGrid) was too restrictive, not allowing much flexibility and being too rigid in its implementation. We have now refactored grids creating a Table component with full control and flexibility for the developer. The new way of doing grids also means we no longer need to use complicated immutable helpers we had set up for line items as well as injecting row_id into the store.

The following is an example of how to use the Table component:

```js
import React from 'react';
import { Table, TableRow, TableCell, TableHeader } from 'carbon/lib/components/table';
import Textbox from 'carbon/lib/components/textbox';
import Button from 'carbon/lib/components/button';

class MyView extends React.Component {
  render() {
    // We map the data from the store, to define what a row should look like.
    // Using map allows the developer to define any content they want - this could
    // render text, an input, a button or anything else.
    let tableRows = this.props.data.map((row, index) => {
      <TableRow>
        // This cell renders just text for 'description'.
        <TableCell>
          { row.get('description') }
        </TableCell>

        // This cell renders a textbox for 'name'. We also give it an onChange function. It is
        // important to notice that we bind additional values to this function - 'this' and 'index'.
        // This means that when the function is called it will receive the index as an argument.
        // The store then knows which index in the array of data has been modified and needs to update,
        // the mutation would look something like:
        // `this.data = this.data.setIn(['line_items', action.index, action.name], action.value);`.
        <TableCell>
          <Textbox value={ row.get('name') } onChange={ Actions.nameUpdated.bind(this, index) } />
        </TableCell>

        // This cell renders a button component.
        <TableCell>
          <Button>An Action!</Button>
        </TableCell>
      </TableRow>
    });

    // tableRows is now an array mapped from the data we provided. We also need a table header so
    // lets add that as an additional row in the array (unshift prepends to an array):
    tableRows.unshift(
      <TableRow>
        <TableHeader>Description</TableHeader>
        <TableHeader>Name</TableHeader>
        <TableHeader>Actions</TableHeader>
      </TableRow>
    );

    // We can now render the array of rows as a child of Table.
    return (
      <Table>
        { tableRows }
      </Table>
    );
  }
}

export default MyView
```

The example above should highlight the flexibility available with grids. You can mix input with plain text or any other component, all in the same table. Adding a placeholder row is simple as well:

```js
import React from 'react';
import { Table, TableRow, TableCell, TableHeader } from 'carbon/lib/components/table';
import Textbox from 'carbon/lib/components/textbox';

class MyView extends React.Component {
  render() {
    // Define tableRows.
    let tableRows = this.props.data.map((row, index) => {
      <TableRow>
        <TableCell>
          <Textbox name="description" value={ row.get('description') } onChange={ Actions.valueUpdated.bind(this, index) } />
        </TableCell>

        <TableCell>
          <Textbox name="name" value={ row.get('name') } onChange={ Actions.valueUpdated.bind(this, index) } />
        </TableCell>
      </TableRow>
    });

    // Add header.
    tableRows.unshift(
      <TableRow>
        <TableHeader>Description</TableHeader>
        <TableHeader>Name</TableHeader>
      </TableRow>
    );

    // Add placeholder row. The main difference between a regular row is we are not mapping any data to
    // this row (as it has none). Also, instead of an index, we are passing the data count to the bound
    // action. This means on valueUpdated that it will update the value in the array to an index which
    // does not yet exist - effectively creating the new row.
    tableRows.push(
      <TableRow>
        <TableCell>
          <Textbox name="description" onChange={ Actions.valueUpdated.bind(this, this.data.count()) } />
        </TableCell>

        <TableCell>
          <Textbox name="name" onChange={ Actions.valueUpdated.bind(this, this.data.count()) } />
        </TableCell>
      </TableRow>
    );

    // We can now render the array of rows as a child of Table.
    return (
      <Table>
        { tableRows }
      </Table>
    );
  }
}

export default MyView
```

## Minor

* Decrease width of dropdown icon to 20px

# 0.1.8

## Bug Fixes

* Backported dropdown validation fix.

# 0.1.7

## Bug Fixes

* [CARBON-102](https://sageone.atlassian.net/browse/CARBON-102) - Fixes bug - 'item is undefined triggered when clicking away from dropdown with option highlighted'.

# 0.1.6

## Bug Fixes

* `startRouter` no longer throws an error if it cannot find an element to render the component to.

# 0.1.5

## Bug Fixes

* Dropdown will always return a string value to any callbacks.

# 0.1.4

## Bug Fixes

* Dropdown components auto select highlighted values on blur.
* Carbon now compiles code to `lib`, allowing developers to no longer require installing babel on their computer.

# 0.1.3

## Bug Fixes

* Fixes validation message width in Firefox.

# 0.1.2

## Bug Fixes

* Tabs can now render a single child

# 0.1.1

* Form submitting state is now controlled by the developer using the `saving` prop.

## Bug Fixes

* Developers can now set the alignment on an input's value using the `align` prop.
* Tab allows null children.

# 0.1.0

## New Components

* Alert
* Link
* Tabs

## Dialog Type Components

  Breaking Change! :warning: Both components now require a `cancelHandler` prop (rather than the `cancelDialogHandler`). :warning:

## Dropdowns

Dropdown components have been refactored. We now have three different kinds:

* Dropdown
* Dropdown Filter
* Dropdown Filter Ajax

## Inputs and Forms No Longer Rely on Name Property

In previous versions of Carbon, all inputs required a `name` property. Some Carbon components would manipulate what this name was, depending on where the input was used.

To keep things simple, and to remove some of the logic behind the scenes, we no longer do any manipulation on input names and the property is no longer a requirement when using a form input.

It is still recommended that you use names on inputs, as they are useful to identify your which input is which. They are also required if you are performing standing HTML form submissions.

## Minor

* Pod has an option to make it collapsible.

## Bug Fixes

* Fixes position and width or validation messages on inputs.
* Fixes re-validating fields when content is pasted into an input.

# 0.0.3

## Bug Fixes

* On successful submit, form components will disable their save buttons to prevent multiple form submissions.

# 0.0.2

## Decimal Component

 An extra validation has been added to decimal to prevent multiple separators from being entered in the input field.

## Dropdown and DropdownSuggest components

Dropdown and dropdown-suggest have been updated. As they share common functionality, dropdown and dropdown-suggest now use a List decorator. This should not affect how you use either component.
* Dropdown now filters results as you type.

## Dialog Cancel button

Dialogs have been updated to pass context to any children components. We have used this to switch the Form Cancel button to use the Dialog's cancel handler when the form is nested in a dialog. This overrides the default history.back method.

## Store, View and Route Utils

We have standardised the utilities we provide to easily set up Flux based applications. This involved a few breaking changes:

### Store

The base Store class is now available from:

```js
import Store from 'carbon/lib/utils/flux/store';
```

When creating your store, initialize it with your application's dispatcher. You must also define the store's data and unique name within its constructor. The following shows the minimum required to set up a store:

```js
import Store from 'carbon/lib/utils/flux/store';
import Dispatcher from 'dispatcher';
import ImmutableHelper from 'carbon/lib/utils/helpers/immutable';

class MyStore extends Store {
  ...
}

let data = ImmutableHelper.parseJSON({});

// init the store with a name, some data, and your dispatcher
export default new MyStore('myStore', data, Dispatcher);
```

### View

The view helper is now available as a flux utility from Carbon. This was done to clarify its intentions. You can import it with:


```js
import { connect } from 'carbon/lib/utils/flux';
```

You can then use the `connect` function to connect a React component to a store:

```js
import React from 'react';
import MyStore from 'stores/my-store';
import { connect } from 'carbon/lib/utils/flux';

class MyComponent extends React.Component {
  render() {
    // the connected store data is available on the state as the store's unique name defined in its constructor
    let val = this.state.myStore.get('myValue');

    return (
      <div>My Component.</div>
    );
  }
}

export default connect(MyComponent, MyStore);
```

This sets up the listeners and data synchronising between the component and the store.

The connect function can connect multiple stores to the component - simply provide them as an array:

```js
connect(MyComponent, [MyStore, MyOtherStore]);
```

### Route

The route helper now returns a specific function:

```js
import React from 'react';
import { Route } from 'react-router';
import { startRouter } from 'carbon/lib/utils/router';

let routes = (
  <Route />
);

startRouter(routes);
```

The `startRouter` function initializes the React router with the given routes. It can also take a second parameter for the HTML target in which to render the React components (by default this uses `document.getElementById('app')`).

## Higher Order Components and Decorators

We now use decorators instead of Higher Order Components in our component library as they are easier to test and result in a tidier and more logical codebase.

Decorators can be found in the `/utils/decorators` directory. So far we have decorators for:

* Input
* Input Icon
* Input Label
* Input Validation

Note: although there is an ES7 Babel transform for decorators, we have opted not to use it for now due to the way in which it compiles and produces missing coverage reports.

## TableFieldsForMany renamed

`TableFieldsForMany` is now called `InputGrid`.

We have renamed this because its original name was based on a Rails convention and was fairly obscure and confusing.

## New Brand
A new style and colour scheme has been applied to the carbon components library. This change will affect all of the components.

## Validations
Validations have changed to a function so that different parameters can be passed to them.

You can now define Validations on a component using the following syntax:

```javascript
<Textbox validations={ [Validation()] } name='valid' />
```

## Misc

* Ran ESLint task and fixed any errors.
* Form provides a serialization method to parse its inputs into data usable for AJAX.
* Forms no longer needs a model name defined.
* Updated Form Cancel Button to use History object.
* Textarea is no longer draggable. Add a expandable={true} prop to make the area height change to fit content
* Input components can now use custom classes.
* Checkbox label now sits inline, and is reversable.
* Added props on inputs for inline labels.
* Added Rainbow chart component.
* Added Tabs component.
* Added Number component.
* Decimal now allows tabbing in and out of the field.
* Date now closes on tab out.


# 0.0.1

Initial prototype release.

Components included:

* Button
* Checkbox
* Date
* Decimal
* Dialog
* Dropdown Suggest
* Dropdown
* Form
* Pod
* Row
* Table Fields for Many
* Table Row
* Textarea
* Textbox

Utils included:

* Events Helper (to help determine keyboard events)
* Immutable Helper (to perform generic tasks with Immutable.js)
* Icons (to include icons from the web font)
* Inputs & Input Validation (generic functionality for inputs)
* Validations (reusable functionality for validations)
* Route Helper (component to provide base route functionality)
* Store Helper (base class for base store functionality)
* View Helper (component to provide base view functionality)<|MERGE_RESOLUTION|>--- conflicted
+++ resolved
@@ -1,10 +1,9 @@
 # 0.8.0
 
-<<<<<<< HEAD
 ## Improvements
 
 * Improved store reset. `store.reset()` will now reset the store to its initial data, whether or not history is enabled.
-=======
+
 ## New Components
 
 * Portrait
@@ -16,9 +15,9 @@
   * `border` - allows developers to disable border.
   * `padding` - allows developers to have control over padding size.
 
-## Improve Dialog
-
-* Dialog now takes a prop of diableBackground which is true by default
+## Improved Dialog
+
+* Dialog now takes a prop of `disableBackground` which is true by default.
 
 ## Bug Fixes
 
@@ -30,7 +29,6 @@
 
 * Moves the validation logic in Form component to its own method.
 * Adds `validateOnMount` prop to Forms.
->>>>>>> 490609ab
 
 # 0.7.0
 
