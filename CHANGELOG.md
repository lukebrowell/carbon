# 0.8.0

## Improvements

* Improved store reset. `store.reset()` will now reset the store to its initial data, whether or not history is enabled.
<<<<<<< HEAD
* Label can now have a subtitle. Pass labelHelp='help message' to any label enabled input
* Add `tableHeader` prop to `Table` component that allows you to set a row wrapped in a `thead` tag.
=======
* Add `thead` prop to `Table` component that allows you to set a row wrapped in a `thead` tag.
>>>>>>> 3c7ae569

## New Components

* Portrait
* Content
* Tile - an alternative to Pod, with a drop shadow.

## Layout Updates

* Row margin has been reduced to `15px`.
* Pod component now receives two additional props:

  * `border` - allows developers to disable border.
  * `padding` - allows developers to have control over padding size.

* Pill style has changed

## Improved Dialog

* Dialog now takes a prop of `disableBackground` which is true by default.

## Misc

* Allow Tables to shrink in size using the `shrink` prop.
* Link component can now display with an icon.
* Child components of Row can now use a `columnAlign` prop.

## Bug Fixes

* Fixes alignment issue with SplitButton when using anchors.
* Row component will not break with children of `null` or `undefined`.

# 0.7.1

## Updates

* Moves the validation logic in Form component to its own method.
* Adds `validateOnMount` prop to Forms.

# 0.7.0

## New Components

* Pager
* Filter
* Table Ajax

## Bug Fixes

* TableCell and TableHeader can receive additional props.
* Inputs no longer render a label if the input has no name or label props.

## New functionality

* Table and TableHeader have been updated to allow sorting.
* Tabs - Passing a prop of align='right' will align tab headers to the right

# 0.6.0

## Improve Date widget

Improve the existing Date widget to allow passing in `minDate` and `maxDate`.

## I18nHelper

An I18nHelper has been created to help with formatting decimal numbers.

## Should Component Update Decorator

Supplies base shouldComponentUpdate

## toArray

We have added a helper method to convert strings into arrays, for example:

`"foo[bar][baz]"` into `["foo", "bar", "baz"]`.

## ImmutableHelper parseJSON

The parseJSON method now converts all integers to strings for consistency

## Bug Fixes

* We have inserted an engine dependency for npm version 3. This is to help mitigate any issues of users reporting issues when installing with npm version 2.

## New Components

* Spinner
* RadioButton

# 0.5.3

## Bug Fixes

* Fixed numeral validator so it returns the correct type of validator.

# 0.5.2

## Bug Fixes

* Fixed I18n translation for integer validation.

# 0.5.1

## Bug Fixes

* `autoFocus` no longer automatically opens lists or datepickers on Dropdown and Date components.
* Update validations i18n to use `errors.messages` instead of `validations`
* Bluring of DropdownFilter/DropdownFilterAjax does not throw a js error when no items exist

# 0.5.0

## !BREAKING CHANGE! Validations have been converted into classes

We have converted Validations provided by Carbon into classes. This means that you need to create an instance when you want to use them.

For example, you would need to change:

```js
<Textbox validations={ [PresenceValidator()] } />
```

To this:

```js
<Textbox validations={ [new PresenceValidator()] } />
```

This allows better inspection of the validator, and the ability to modify params on the class.

## Disabled class for inputs

We now add a `common-input--disabled` class to the component when its input is disabled

## Bug Fixes

* Inputs with multiple validations now validate correctly.
* DropdownFilter now parses its filter before creating a Regular Expression.
* Split Button has been given a fixed height to resolve UI issues.
* Dropdown up and down arrows now work with options that use strings for IDs.
* We now use the `$grey-dark-blue-40` color for placeholders in inputs

# 0.4.0

## New Components

* SplitButton.

## New Validations

### Numeral Validation

Checks numeral type (Integer of Decimal)
Checks if value is equal, greater than, less than

```javascript
// Integer with a min value of 8
<Number validations={ [NumeralValidator({ integer: true, min: 8 })] }/>

// Decimal with a between 8 and 20
<Number validations={ [NumeralValidator({ integer: true, min: 8, max: 20 })] }/>

// Decimal exactly 3.142
<Number validations={ [NumeralValidator({ is: 3.142 })] }/>
```

### Length Validation

Checks the length of a number of a string

```javascript
// length is greater than or equal to 8:
<Textbox validations={ [ LengthValidator({ min: 8 }) ] });

// length is less than or equal to 8:
<Textbox validations={ [ LengthValidator({ max: 8 }) ] });

// length is between 5 and 10 characters:
<Number validations={ [ LengthValidator({ min: 5, max: 10 }) ] });

// length is 10 characters:
<Number validations={ [ LengthValidator({ is: 10 }) ] });
```

### Regex Validation

Applies a regex validation to the input

```javascript
<Textbox validations={ [RegexValidator({ format: (/[A-Z]{5}/) }) ] }/>
```

### Email Validation

Applies a email validation to the input

```javascript
<Textbox validations={ [ EmailValidator() ] }/>
```

## Prefix for inputs

We have added a new feature for input components which allows developers to output a prefix to the input.

```js
<Textbox prefix="foo" />
```

## Updated visuals for Toast Notifications and Tabs

* Toast notifications have had updated styling applied to them, based on new designs.
* Colour updates to Tabs, to align with design updates
* New colour variables added

## Misc

* Button component will now render a stylised `anchor` instead of a `button` if passed a `href` prop.

## Bug Fixes

* Add i18n to form buttons

# 0.3.3

* Performance updates to inputs. We also now provide a `shouldComponentUpdate` method which can be reused in custom components.
* Inputs that are detached from a form no longer update error count.

# 0.3.2

## Bug Fixes

* Form no longer validates disabled fields on submit.
* Form inputs are tracked by a guid now, rather than input name.
* Autocomplete is disabled for all inputs by default.
* Locks version numbers to try and mitigate incompatabilities with third party modules.

# 0.3.1

## Bug Fixes

* SVG icons inside toast component now re-render properly.

# 0.3.0

## Handler Pattern

Carbon now has a simple handler pattern implementation. For more information, see [the guide](https://github.com/Sage/carbon/blob/master/docs/guides/handlers.md).

## New Components

* Toast
* Message

## Standardised Color/Icon Sets on Components

Several components allow the ability to define a particular `type` or `status`, such as `warning`, `error` or `success`. We have standardised the way this is implemented in components, each of which should use a prop name of `as`.

Similarly, each supported type comes as part of a Sass list variable called `$colorIconSets`. This list can be used in component `scss` files to iterate through the types available and automatically generate the code required for each type. This means each component will automatically update with any new types added to this list.

You can see examples of how this is implemented in the `scss` files for `Pill`, `Flash`, `Banner` or `Toast`.

### Breaking Changes

* Due to the standardisation of using the prop `as`, some components will have breaking changes to accomodate this:
  * Flash
  * Pill
* The `cancelHandler` method on `Dialog` based components has been renamed to `onCancel` to bring in line with the convention we would like to progress with for this kind of action name.
* The `confirmHandler` method on `Confirm` has also been renamed to `onConfirm` to align with the naming convention.

## Bug Fixes

* Dialog now centers itself if open on initialize.

# 0.2.0

## New Components

* Table, TableRow, TableCell, TableHeader
* Confirm
* Animated Menu Button
* Notification
* Pill
* Banner
* Flash

## Tables and Grids - Breaking Change

The previous iteration of grid (InputGrid) was too restrictive, not allowing much flexibility and being too rigid in its implementation. We have now refactored grids creating a Table component with full control and flexibility for the developer. The new way of doing grids also means we no longer need to use complicated immutable helpers we had set up for line items as well as injecting row_id into the store.

The following is an example of how to use the Table component:

```js
import React from 'react';
import { Table, TableRow, TableCell, TableHeader } from 'carbon/lib/components/table';
import Textbox from 'carbon/lib/components/textbox';
import Button from 'carbon/lib/components/button';

class MyView extends React.Component {
  render() {
    // We map the data from the store, to define what a row should look like.
    // Using map allows the developer to define any content they want - this could
    // render text, an input, a button or anything else.
    let tableRows = this.props.data.map((row, index) => {
      <TableRow>
        // This cell renders just text for 'description'.
        <TableCell>
          { row.get('description') }
        </TableCell>

        // This cell renders a textbox for 'name'. We also give it an onChange function. It is
        // important to notice that we bind additional values to this function - 'this' and 'index'.
        // This means that when the function is called it will receive the index as an argument.
        // The store then knows which index in the array of data has been modified and needs to update,
        // the mutation would look something like:
        // `this.data = this.data.setIn(['line_items', action.index, action.name], action.value);`.
        <TableCell>
          <Textbox value={ row.get('name') } onChange={ Actions.nameUpdated.bind(this, index) } />
        </TableCell>

        // This cell renders a button component.
        <TableCell>
          <Button>An Action!</Button>
        </TableCell>
      </TableRow>
    });

    // tableRows is now an array mapped from the data we provided. We also need a table header so
    // lets add that as an additional row in the array (unshift prepends to an array):
    tableRows.unshift(
      <TableRow>
        <TableHeader>Description</TableHeader>
        <TableHeader>Name</TableHeader>
        <TableHeader>Actions</TableHeader>
      </TableRow>
    );

    // We can now render the array of rows as a child of Table.
    return (
      <Table>
        { tableRows }
      </Table>
    );
  }
}

export default MyView
```

The example above should highlight the flexibility available with grids. You can mix input with plain text or any other component, all in the same table. Adding a placeholder row is simple as well:

```js
import React from 'react';
import { Table, TableRow, TableCell, TableHeader } from 'carbon/lib/components/table';
import Textbox from 'carbon/lib/components/textbox';

class MyView extends React.Component {
  render() {
    // Define tableRows.
    let tableRows = this.props.data.map((row, index) => {
      <TableRow>
        <TableCell>
          <Textbox name="description" value={ row.get('description') } onChange={ Actions.valueUpdated.bind(this, index) } />
        </TableCell>

        <TableCell>
          <Textbox name="name" value={ row.get('name') } onChange={ Actions.valueUpdated.bind(this, index) } />
        </TableCell>
      </TableRow>
    });

    // Add header.
    tableRows.unshift(
      <TableRow>
        <TableHeader>Description</TableHeader>
        <TableHeader>Name</TableHeader>
      </TableRow>
    );

    // Add placeholder row. The main difference between a regular row is we are not mapping any data to
    // this row (as it has none). Also, instead of an index, we are passing the data count to the bound
    // action. This means on valueUpdated that it will update the value in the array to an index which
    // does not yet exist - effectively creating the new row.
    tableRows.push(
      <TableRow>
        <TableCell>
          <Textbox name="description" onChange={ Actions.valueUpdated.bind(this, this.data.count()) } />
        </TableCell>

        <TableCell>
          <Textbox name="name" onChange={ Actions.valueUpdated.bind(this, this.data.count()) } />
        </TableCell>
      </TableRow>
    );

    // We can now render the array of rows as a child of Table.
    return (
      <Table>
        { tableRows }
      </Table>
    );
  }
}

export default MyView
```

## Minor

* Decrease width of dropdown icon to 20px

# 0.1.8

## Bug Fixes

* Backported dropdown validation fix.

# 0.1.7

## Bug Fixes

* [CARBON-102](https://sageone.atlassian.net/browse/CARBON-102) - Fixes bug - 'item is undefined triggered when clicking away from dropdown with option highlighted'.

# 0.1.6

## Bug Fixes

* `startRouter` no longer throws an error if it cannot find an element to render the component to.

# 0.1.5

## Bug Fixes

* Dropdown will always return a string value to any callbacks.

# 0.1.4

## Bug Fixes

* Dropdown components auto select highlighted values on blur.
* Carbon now compiles code to `lib`, allowing developers to no longer require installing babel on their computer.

# 0.1.3

## Bug Fixes

* Fixes validation message width in Firefox.

# 0.1.2

## Bug Fixes

* Tabs can now render a single child

# 0.1.1

* Form submitting state is now controlled by the developer using the `saving` prop.

## Bug Fixes

* Developers can now set the alignment on an input's value using the `align` prop.
* Tab allows null children.

# 0.1.0

## New Components

* Alert
* Link
* Tabs

## Dialog Type Components

  Breaking Change! :warning: Both components now require a `cancelHandler` prop (rather than the `cancelDialogHandler`). :warning:

## Dropdowns

Dropdown components have been refactored. We now have three different kinds:

* Dropdown
* Dropdown Filter
* Dropdown Filter Ajax

## Inputs and Forms No Longer Rely on Name Property

In previous versions of Carbon, all inputs required a `name` property. Some Carbon components would manipulate what this name was, depending on where the input was used.

To keep things simple, and to remove some of the logic behind the scenes, we no longer do any manipulation on input names and the property is no longer a requirement when using a form input.

It is still recommended that you use names on inputs, as they are useful to identify your which input is which. They are also required if you are performing standing HTML form submissions.

## Minor

* Pod has an option to make it collapsible.

## Bug Fixes

* Fixes position and width or validation messages on inputs.
* Fixes re-validating fields when content is pasted into an input.

# 0.0.3

## Bug Fixes

* On successful submit, form components will disable their save buttons to prevent multiple form submissions.

# 0.0.2

## Decimal Component

 An extra validation has been added to decimal to prevent multiple separators from being entered in the input field.

## Dropdown and DropdownSuggest components

Dropdown and dropdown-suggest have been updated. As they share common functionality, dropdown and dropdown-suggest now use a List decorator. This should not affect how you use either component.
* Dropdown now filters results as you type.

## Dialog Cancel button

Dialogs have been updated to pass context to any children components. We have used this to switch the Form Cancel button to use the Dialog's cancel handler when the form is nested in a dialog. This overrides the default history.back method.

## Store, View and Route Utils

We have standardised the utilities we provide to easily set up Flux based applications. This involved a few breaking changes:

### Store

The base Store class is now available from:

```js
import Store from 'carbon/lib/utils/flux/store';
```

When creating your store, initialize it with your application's dispatcher. You must also define the store's data and unique name within its constructor. The following shows the minimum required to set up a store:

```js
import Store from 'carbon/lib/utils/flux/store';
import Dispatcher from 'dispatcher';
import ImmutableHelper from 'carbon/lib/utils/helpers/immutable';

class MyStore extends Store {
  ...
}

let data = ImmutableHelper.parseJSON({});

// init the store with a name, some data, and your dispatcher
export default new MyStore('myStore', data, Dispatcher);
```

### View

The view helper is now available as a flux utility from Carbon. This was done to clarify its intentions. You can import it with:


```js
import { connect } from 'carbon/lib/utils/flux';
```

You can then use the `connect` function to connect a React component to a store:

```js
import React from 'react';
import MyStore from 'stores/my-store';
import { connect } from 'carbon/lib/utils/flux';

class MyComponent extends React.Component {
  render() {
    // the connected store data is available on the state as the store's unique name defined in its constructor
    let val = this.state.myStore.get('myValue');

    return (
      <div>My Component.</div>
    );
  }
}

export default connect(MyComponent, MyStore);
```

This sets up the listeners and data synchronising between the component and the store.

The connect function can connect multiple stores to the component - simply provide them as an array:

```js
connect(MyComponent, [MyStore, MyOtherStore]);
```

### Route

The route helper now returns a specific function:

```js
import React from 'react';
import { Route } from 'react-router';
import { startRouter } from 'carbon/lib/utils/router';

let routes = (
  <Route />
);

startRouter(routes);
```

The `startRouter` function initializes the React router with the given routes. It can also take a second parameter for the HTML target in which to render the React components (by default this uses `document.getElementById('app')`).

## Higher Order Components and Decorators

We now use decorators instead of Higher Order Components in our component library as they are easier to test and result in a tidier and more logical codebase.

Decorators can be found in the `/utils/decorators` directory. So far we have decorators for:

* Input
* Input Icon
* Input Label
* Input Validation

Note: although there is an ES7 Babel transform for decorators, we have opted not to use it for now due to the way in which it compiles and produces missing coverage reports.

## TableFieldsForMany renamed

`TableFieldsForMany` is now called `InputGrid`.

We have renamed this because its original name was based on a Rails convention and was fairly obscure and confusing.

## New Brand
A new style and colour scheme has been applied to the carbon components library. This change will affect all of the components.

## Validations
Validations have changed to a function so that different parameters can be passed to them.

You can now define Validations on a component using the following syntax:

```javascript
<Textbox validations={ [Validation()] } name='valid' />
```

## Misc

* Ran ESLint task and fixed any errors.
* Form provides a serialization method to parse its inputs into data usable for AJAX.
* Forms no longer needs a model name defined.
* Updated Form Cancel Button to use History object.
* Textarea is no longer draggable. Add a expandable={true} prop to make the area height change to fit content
* Input components can now use custom classes.
* Checkbox label now sits inline, and is reversable.
* Added props on inputs for inline labels.
* Added Rainbow chart component.
* Added Tabs component.
* Added Number component.
* Decimal now allows tabbing in and out of the field.
* Date now closes on tab out.


# 0.0.1

Initial prototype release.

Components included:

* Button
* Checkbox
* Date
* Decimal
* Dialog
* Dropdown Suggest
* Dropdown
* Form
* Pod
* Row
* Table Fields for Many
* Table Row
* Textarea
* Textbox

Utils included:

* Events Helper (to help determine keyboard events)
* Immutable Helper (to perform generic tasks with Immutable.js)
* Icons (to include icons from the web font)
* Inputs & Input Validation (generic functionality for inputs)
* Validations (reusable functionality for validations)
* Route Helper (component to provide base route functionality)
* Store Helper (base class for base store functionality)
* View Helper (component to provide base view functionality)<|MERGE_RESOLUTION|>--- conflicted
+++ resolved
@@ -3,12 +3,9 @@
 ## Improvements
 
 * Improved store reset. `store.reset()` will now reset the store to its initial data, whether or not history is enabled.
-<<<<<<< HEAD
 * Label can now have a subtitle. Pass labelHelp='help message' to any label enabled input
 * Add `tableHeader` prop to `Table` component that allows you to set a row wrapped in a `thead` tag.
-=======
 * Add `thead` prop to `Table` component that allows you to set a row wrapped in a `thead` tag.
->>>>>>> 3c7ae569
 
 ## New Components
 
