# 0.20.0

## New Components

* Heading - useful for page titles.

## Minor Changes

<<<<<<< HEAD
* Pod title size has been reduced to more accurately match the demo.
* Secondary Content components font weight has been normalised.
=======
* Sibling Content components now have a top margin for spacing.
>>>>>>> 2797f862

# 0.19.0

## Major Changes

!! Babel upgraded to Version 6
* When updating the latest version it is recommend to remove node modules `rm -rf node_modules` and reinstall `npm install`

!! Phantom JS Upgraded to version 2
* This may cause a few tests that were giving false positives to fail

## New Components

* Profile - User to show portrait with name and email.
* AppWrapper - confines your content to the width of your application.
* Menu
* NavigationBar

## Input Label Padding

* All input label padding has been slightly increased.

## Help Updates

* Help component has been updated with a new icon.
* Input Label decorator has been fixed to render the help class for labelHelp.

## Acronymize Function

* We have added an `acronymize` function to the Ether util, which will create an acronym from a given string.

## Dropdown component updates

* All dropdowns now allow keying up and down through the list

## Polling helper

* A polling helper has been added that performs customizable ajax polling.

## New Icons

* Help
* Chevron

# 0.18.1

## Minor Changes

* Portrait extra small size has been changed from `20px` to `25px`.
* Portrait can have a dark background.
* Fixes issue with Portrait size when image would not render.
* Disabled Pill's colours have been updated.
* Individual and Business SVGs have been updated in Icon.

# 0.18.0

## !! BREAKING CHANGE !!

* Renamed Browser `redirectUrl` method to `redirectTo`

## New Components

* Fieldset - stacks inputs rendered as children to the `Fieldset` component.
* Carousel - can be used to display a gallery of slides.

## CSS Module Update

Added margin and padding `0` to the base CSS.

## Uniform Sizing

All components that take a Size Prop have been unified to accept the following

```
extra-small
small
medium-small
medium
medium-large
large
extra-large
```

If you are using the default size of a component there is no change needed except for the `Spinner`

### Component Breakdown

#### Animated Menu Button
  * Added `extra-small`
  * !! CHANGED - `smed to `medium-small`
  * !! CHANGED - `mlarge` to `medium-large`
  * Added `xlarge`

#### Portrait
  * Added `extra-small`
  * !! CHANGED - `smed to `medium-small`
  * Added `medium`
  * !! CHANGED - `mlarge` to `medium-large`
  * Added `xlarge`

#### Spinner
  * !! CHANGED - default is now `medium`

  * Added `extra-small`
  * !! CHANGED - `smed to `medium-small`
  * Added `medium`
  * !! CHANGED - `mlarge` to `medium-large`
  * Added `xlarge`

#### Dialog
  * !! CHANGED - `xsmall` to `extra-small`
  * !! CHANGED - `smed to `medium-small`
  * !! CHANGED - `med` to `medium`
  * !! CHANGED - `mlarge` to `medium-large`
  * Added `xlarge`

## Link (React Router)

Our Link component now supports the React Router. Instead of passing a `href` prop, pass a `to` prop and it will use React Router to navigate.

## Pod Updates

* Pod can now receive a prop of `onEdit` - if this is a String it will use it as a `to` prop on a Link component, if it is a Function it will apply it as an `onClick` handler, if it is an object it will apply it's props to the Link.
* Pod has an additional padding size added of `extra-large`.
* Pod now applies any additional props to it's top most child element.
* We have added a tertiary pod theme.

## Content Updates

Content now has a `secondary` theme which can be applied using the `as` prop.

## Label Updates

* You can supply a `input-width` prop to any input to define its width.

## Modal Updates

### Change in functionality!

Modal

  * Modal no longer closes on background click
  * New prop `disableEscKey` is defaulted to false
  * Changes will also effect Dialog, Sidebar etc...

Dialog

  * New props `showCloseIcon` (defaulted to true) which show and hides the close icon

## Promises

Promises Polyfill. Carbon now contains a ES6 Promises helper which can be imported by

```javascript
  import from 'carbon/lib/utils/promises';
```

## Notifications Updates

Message

  * New props `transparent` (defaulted to false) which if set to true sets the background to transparent

## Decimal

* Decimal can now receive a prop of precision

## Split Button

 * Small CSS change to remove gap in Safari

## Input Validation

* Validation icons now position themselves relative to width of input field when label is inline.

# 0.17.1

## Minor Improvements

* Add paperclip SVG to Icon

# 0.17.0

## New Components

* Multi Step Wizard

## Minor Improvements

* Add edit SVG to Icon
* Supports Ajax call for error validation

# 0.16.1

* Add reload function to browser helper

# 0.16.0

## Minor Improvements

* Adding user class names to tabs.
* Authorize Objects in dialog title

## Browser Helper

Added a redirect action made by the browser. It is now easier to redirect to url

```
import Browser from 'carbon/lib/utils/helpers/browser';

Browser.redirectUrl(url)
```

# 0.15.0

## New Components

* ButtonToggle.

## New Features

* Warnings are now ready to use on form inputs, using the same API as validations you can supply an array as a prop to an input:

```
<Textbox warnings={[ new MyWarning ]} />
```

## Bug Fixes

* CSS fixes to input error icon and error message.
* CSS fixes to input placeholder text for IE11.

# 0.14.4

## Bug Fixes

* Fixes no results row in Table to span all columns.
* Fixes issue in Tabs where initialSelectedTabId was ignored

# 0.14.3

## Bug Fixes

* Fixes a loading row in Table to span all columns.

# 0.14.2

## Minor Changes

* Disable multi select for single row in a table

# 0.14.1

## Minor Changes

* Add ability to set custom labels on Confirm dialog.
* Fixes scrollbar fixed height.
* Fixes word break on tooltips.

# 0.14.0

## !! BREAKING CHANGE !!

* Selectable table rows now emit an object instead of an array, containing more information about the selected rows.

## Minor Changes

* Sidebar now scrolls on overflow
* Adds `$app-light-font-family` Sass variable.
* Adds `$app-medium-font-family` Sass variable.
* Icons - plus, minus, processing. Update contact icons
* Improve tile footer style

# 0.13.0

* A developer can choose for a Table to not automatically render with a `tbody`, allowing them to manually render it `<Table tbody={ false }>`.
* Performance improvements for validation messages.
* Inputs can be rendered with fake inputs, useful for pages with lots of inputs where performance can be an issue.
* Number does not show undefined when value props is not provided and user enter alphabets
* Adds external link icon.
* Adds new colors: `$grey-dark-blue-5`, `$grey-header`.

# 0.12.2

* Stores will now throw an error if an invalid action is dispatched.
* Fixes translation issues with Save and Cancel buttons in Form component.
* Fixes error with refresh method on Table, when Table does not have an ActionToolbar.
* Adds `business` and `individual` icons.

### Modal Updates

* Alert and Confirm have been updated to accept the dialog size prop. Default sizes remain unchanged.

# 0.12.1

* Fixes overflow bug on Table component.
* Fixes colors for recently added icons.

# 0.12.0

## Minor Improvements

* Tabs emits a onTabClick event when on the headers is clicked
* Add phone, email, location and mobile icons
* Table now has a `refresh` method to force retrieve data.

## Bug Fixes

* CSS prevent multi action siblings overlapping
* First columns in tables have additional left padding.
* Page size sets 1 of 1 when there are no records.

# 0.11.0

* Tabs remember the last one they were on when going back in the browser.

## Bug Fixes

* Selectable Tables stopPropagation when selecting checkboxes.

# 0.10.0

* Adds loading and empty data states to Table component.

## Bug Fixes

* CSS fixes to Portrait.
* CSS fixes to Spinner.
* CSS fixes to Pill.

# 0.9.2

* MulitActionButton Classes more specific

# 0.9.1

## Bug Fixes

* Various UI Fixes:
  * MultiActionButton toggle placement.
  * Removed Tab padding.
  * Fixed Button height to 31px.

# 0.9.0

## New Components

* Multi Action Button

## Selectable Table Rows

* Table and TableAjax now have props of `selectable` and `highlightable`, enabling selectable or highlightable rows. Each event also emits events which can be used by developers with props of `onSelect` or `onHighlight`. Developers can also manually control the highlighting or selecting of rows using the same props on TableRow components.
* Selectable rows also enables an action toolbar for the table, for which actions can be defined using the `actions` prop.

## CSS

* Created CSS utility to handle generic CSS.

## Misc

* Inline labels can now be aligned right.
* Added 'small' button option - renders pill-like secondary button.
* Made portrait inline-block to allow label to sit inline.
* Added a 'refresh' svg icon to the icon component.
* Form component can now set custom `saveText` as a prop.
* Pill styling tweaked slightly.
* Made portrait inline-block to allow label to sit inline.
* Updated portrait colour for when no image is loaded.
* Update Radio Button and Checkbox colour when disabled and checked.

## Bug Fixes
* Allow tooltip to decorate class that lacks componentProps method.
* Records value typecast to number for i18n in Pager

# 0.8.1

## Bug Fixes

* Fixed CSS load order issue which caused icons to break their positioning.

# 0.8.0

## Improvements

* Improved store reset. `store.reset()` will now reset the store to its initial data, whether or not history is enabled.
* Inputs can now have field help. Pass `fieldHelp='help message'` to any input.
* Inputs can now have label help. Pass `labelHelp='help message'` to any input.
* Add `thead` prop to `Table` component that allows you to set a row wrapped in a `thead` tag.

## New Components

* Sidebar - with sidebar header
* Portrait
* Content
* Help - An info icon with a tooltip.
* Tooltip

## Layout Updates

* Row margin has been reduced to `15px`.
* Pod component now receives two additional props:

  * `border` - allows developers to disable border.
  * `padding` - allows developers to have control over padding size.

* Message style has changed to follow toast style
* Pill style has changed

## Improved Dialog

* Dialog now takes a prop of `disableBackground` which is true by default.

## Improved Form

* `validate()` can now be called via `this.context.form`

## New Validators

* Inclusion
* Exclusion

## Misc

* Added utility classes for styling text.
* Format i18n error number for numeric validation.
* Allow Tables to shrink in size using the `shrink` prop.
* Link component can now display with an icon.
* Child components of Row can now use a `columnAlign` prop.
* Toast onDismiss is now optional

## New Decorators

* Tooltip Decorator - currently available on Icon and Textbox.

## Bug Fixes

* Fixes alignment issue with SplitButton when using anchors.
* Row component will not break with zero children or children of `null` or `undefined`.

# 0.7.1

## Updates

* Moves the validation logic in Form component to its own method.
* Adds `validateOnMount` prop to Forms.
* Help Components on inputs with labels.

# 0.7.0

## New Components

* Pager
* Filter
* Table Ajax

## Bug Fixes

* TableCell and TableHeader can receive additional props.
* Inputs no longer render a label if the input has no name or label props.

## New functionality

* Table and TableHeader have been updated to allow sorting.
* Tabs - Passing a prop of align='right' will align tab headers to the right

# 0.6.0

## Improve Date widget

Improve the existing Date widget to allow passing in `minDate` and `maxDate`.

## I18nHelper

An I18nHelper has been created to help with formatting decimal numbers.

## Should Component Update Decorator

Supplies base shouldComponentUpdate

## toArray

We have added a helper method to convert strings into arrays, for example:

`"foo[bar][baz]"` into `["foo", "bar", "baz"]`.

## ImmutableHelper parseJSON

The parseJSON method now converts all integers to strings for consistency

## Bug Fixes

* We have inserted an engine dependency for npm version 3. This is to help mitigate any issues of users reporting issues when installing with npm version 2.

## New Components

* Spinner
* RadioButton

# 0.5.3

## Bug Fixes

* Fixed numeral validator so it returns the correct type of validator.

# 0.5.2

## Bug Fixes

* Fixed I18n translation for integer validation.

# 0.5.1

## Bug Fixes

* `autoFocus` no longer automatically opens lists or datepickers on Dropdown and Date components.
* Update validations i18n to use `errors.messages` instead of `validations`
* Bluring of DropdownFilter/DropdownFilterAjax does not throw a js error when no items exist

# 0.5.0

## !BREAKING CHANGE! Validations have been converted into classes

We have converted Validations provided by Carbon into classes. This means that you need to create an instance when you want to use them.

For example, you would need to change:

```js
<Textbox validations={ [PresenceValidator()] } />
```

To this:

```js
<Textbox validations={ [new PresenceValidator()] } />
```

This allows better inspection of the validator, and the ability to modify params on the class.

## Disabled class for inputs

We now add a `common-input--disabled` class to the component when its input is disabled

## Bug Fixes

* Inputs with multiple validations now validate correctly.
* DropdownFilter now parses its filter before creating a Regular Expression.
* Split Button has been given a fixed height to resolve UI issues.
* Dropdown up and down arrows now work with options that use strings for IDs.
* We now use the `$grey-dark-blue-40` color for placeholders in inputs

# 0.4.0

## New Components

* SplitButton.

## New Validations

### Numeral Validation

Checks numeral type (Integer of Decimal)
Checks if value is equal, greater than, less than

```javascript
// Integer with a min value of 8
<Number validations={ [NumeralValidator({ integer: true, min: 8 })] }/>

// Decimal with a between 8 and 20
<Number validations={ [NumeralValidator({ integer: true, min: 8, max: 20 })] }/>

// Decimal exactly 3.142
<Number validations={ [NumeralValidator({ is: 3.142 })] }/>
```

### Length Validation

Checks the length of a number of a string

```javascript
// length is greater than or equal to 8:
<Textbox validations={ [ LengthValidator({ min: 8 }) ] });

// length is less than or equal to 8:
<Textbox validations={ [ LengthValidator({ max: 8 }) ] });

// length is between 5 and 10 characters:
<Number validations={ [ LengthValidator({ min: 5, max: 10 }) ] });

// length is 10 characters:
<Number validations={ [ LengthValidator({ is: 10 }) ] });
```

### Regex Validation

Applies a regex validation to the input

```javascript
<Textbox validations={ [RegexValidator({ format: (/[A-Z]{5}/) }) ] }/>
```

### Email Validation

Applies a email validation to the input

```javascript
<Textbox validations={ [ EmailValidator() ] }/>
```

## Prefix for inputs

We have added a new feature for input components which allows developers to output a prefix to the input.

```js
<Textbox prefix="foo" />
```

## Updated visuals for Toast Notifications and Tabs

* Toast notifications have had updated styling applied to them, based on new designs.
* Colour updates to Tabs, to align with design updates
* New colour variables added

## Misc

* Button component will now render a stylised `anchor` instead of a `button` if passed a `href` prop.

## Bug Fixes

* Add i18n to form buttons

# 0.3.3

* Performance updates to inputs. We also now provide a `shouldComponentUpdate` method which can be reused in custom components.
* Inputs that are detached from a form no longer update error count.

# 0.3.2

## Bug Fixes

* Form no longer validates disabled fields on submit.
* Form inputs are tracked by a guid now, rather than input name.
* Autocomplete is disabled for all inputs by default.
* Locks version numbers to try and mitigate incompatabilities with third party modules.

# 0.3.1

## Bug Fixes

* SVG icons inside toast component now re-render properly.

# 0.3.0

## Handler Pattern

Carbon now has a simple handler pattern implementation. For more information, see [the guide](https://github.com/Sage/carbon/blob/master/docs/guides/handlers.md).

## New Components

* Toast
* Message

## Standardised Color/Icon Sets on Components

Several components allow the ability to define a particular `type` or `status`, such as `warning`, `error` or `success`. We have standardised the way this is implemented in components, each of which should use a prop name of `as`.

Similarly, each supported type comes as part of a Sass list variable called `$colorIconSets`. This list can be used in component `scss` files to iterate through the types available and automatically generate the code required for each type. This means each component will automatically update with any new types added to this list.

You can see examples of how this is implemented in the `scss` files for `Pill`, `Flash`, `Banner` or `Toast`.

### Breaking Changes

* Due to the standardisation of using the prop `as`, some components will have breaking changes to accomodate this:
  * Flash
  * Pill
* The `cancelHandler` method on `Dialog` based components has been renamed to `onCancel` to bring in line with the convention we would like to progress with for this kind of action name.
* The `confirmHandler` method on `Confirm` has also been renamed to `onConfirm` to align with the naming convention.

## Bug Fixes

* Dialog now centers itself if open on initialize.

# 0.2.0

## New Components

* Table, TableRow, TableCell, TableHeader
* Confirm
* Animated Menu Button
* Notification
* Pill
* Banner
* Flash

## Tables and Grids - Breaking Change

The previous iteration of grid (InputGrid) was too restrictive, not allowing much flexibility and being too rigid in its implementation. We have now refactored grids creating a Table component with full control and flexibility for the developer. The new way of doing grids also means we no longer need to use complicated immutable helpers we had set up for line items as well as injecting row_id into the store.

The following is an example of how to use the Table component:

```js
import React from 'react';
import { Table, TableRow, TableCell, TableHeader } from 'carbon/lib/components/table';
import Textbox from 'carbon/lib/components/textbox';
import Button from 'carbon/lib/components/button';

class MyView extends React.Component {
  render() {
    // We map the data from the store, to define what a row should look like.
    // Using map allows the developer to define any content they want - this could
    // render text, an input, a button or anything else.
    let tableRows = this.props.data.map((row, index) => {
      <TableRow>
        // This cell renders just text for 'description'.
        <TableCell>
          { row.get('description') }
        </TableCell>

        // This cell renders a textbox for 'name'. We also give it an onChange function. It is
        // important to notice that we bind additional values to this function - 'this' and 'index'.
        // This means that when the function is called it will receive the index as an argument.
        // The store then knows which index in the array of data has been modified and needs to update,
        // the mutation would look something like:
        // `this.data = this.data.setIn(['line_items', action.index, action.name], action.value);`.
        <TableCell>
          <Textbox value={ row.get('name') } onChange={ Actions.nameUpdated.bind(this, index) } />
        </TableCell>

        // This cell renders a button component.
        <TableCell>
          <Button>An Action!</Button>
        </TableCell>
      </TableRow>
    });

    // tableRows is now an array mapped from the data we provided. We also need a table header so
    // lets add that as an additional row in the array (unshift prepends to an array):
    tableRows.unshift(
      <TableRow>
        <TableHeader>Description</TableHeader>
        <TableHeader>Name</TableHeader>
        <TableHeader>Actions</TableHeader>
      </TableRow>
    );

    // We can now render the array of rows as a child of Table.
    return (
      <Table>
        { tableRows }
      </Table>
    );
  }
}

export default MyView
```

The example above should highlight the flexibility available with grids. You can mix input with plain text or any other component, all in the same table. Adding a placeholder row is simple as well:

```js
import React from 'react';
import { Table, TableRow, TableCell, TableHeader } from 'carbon/lib/components/table';
import Textbox from 'carbon/lib/components/textbox';

class MyView extends React.Component {
  render() {
    // Define tableRows.
    let tableRows = this.props.data.map((row, index) => {
      <TableRow>
        <TableCell>
          <Textbox name="description" value={ row.get('description') } onChange={ Actions.valueUpdated.bind(this, index) } />
        </TableCell>

        <TableCell>
          <Textbox name="name" value={ row.get('name') } onChange={ Actions.valueUpdated.bind(this, index) } />
        </TableCell>
      </TableRow>
    });

    // Add header.
    tableRows.unshift(
      <TableRow>
        <TableHeader>Description</TableHeader>
        <TableHeader>Name</TableHeader>
      </TableRow>
    );

    // Add placeholder row. The main difference between a regular row is we are not mapping any data to
    // this row (as it has none). Also, instead of an index, we are passing the data count to the bound
    // action. This means on valueUpdated that it will update the value in the array to an index which
    // does not yet exist - effectively creating the new row.
    tableRows.push(
      <TableRow>
        <TableCell>
          <Textbox name="description" onChange={ Actions.valueUpdated.bind(this, this.data.count()) } />
        </TableCell>

        <TableCell>
          <Textbox name="name" onChange={ Actions.valueUpdated.bind(this, this.data.count()) } />
        </TableCell>
      </TableRow>
    );

    // We can now render the array of rows as a child of Table.
    return (
      <Table>
        { tableRows }
      </Table>
    );
  }
}

export default MyView
```

## Minor

* Decrease width of dropdown icon to 20px

# 0.1.8

## Bug Fixes

* Backported dropdown validation fix.

# 0.1.7

## Bug Fixes

* [CARBON-102](https://sageone.atlassian.net/browse/CARBON-102) - Fixes bug - 'item is undefined triggered when clicking away from dropdown with option highlighted'.

# 0.1.6

## Bug Fixes

* `startRouter` no longer throws an error if it cannot find an element to render the component to.

# 0.1.5

## Bug Fixes

* Dropdown will always return a string value to any callbacks.

# 0.1.4

## Bug Fixes

* Dropdown components auto select highlighted values on blur.
* Carbon now compiles code to `lib`, allowing developers to no longer require installing babel on their computer.

# 0.1.3

## Bug Fixes

* Fixes validation message width in Firefox.

# 0.1.2

## Bug Fixes

* Tabs can now render a single child

# 0.1.1

* Form submitting state is now controlled by the developer using the `saving` prop.

## Bug Fixes

* Developers can now set the alignment on an input's value using the `align` prop.
* Tab allows null children.

# 0.1.0

## New Components

* Alert
* Link
* Tabs

## Dialog Type Components

  Breaking Change! :warning: Both components now require a `cancelHandler` prop (rather than the `cancelDialogHandler`). :warning:

## Dropdowns

Dropdown components have been refactored. We now have three different kinds:

* Dropdown
* Dropdown Filter
* Dropdown Filter Ajax

## Inputs and Forms No Longer Rely on Name Property

In previous versions of Carbon, all inputs required a `name` property. Some Carbon components would manipulate what this name was, depending on where the input was used.

To keep things simple, and to remove some of the logic behind the scenes, we no longer do any manipulation on input names and the property is no longer a requirement when using a form input.

It is still recommended that you use names on inputs, as they are useful to identify your which input is which. They are also required if you are performing standing HTML form submissions.

## Minor

* Pod has an option to make it collapsible.

## Bug Fixes

* Fixes position and width or validation messages on inputs.
* Fixes re-validating fields when content is pasted into an input.

# 0.0.3

## Bug Fixes

* On successful submit, form components will disable their save buttons to prevent multiple form submissions.

# 0.0.2

## Decimal Component

 An extra validation has been added to decimal to prevent multiple separators from being entered in the input field.

## Dropdown and DropdownSuggest components

Dropdown and dropdown-suggest have been updated. As they share common functionality, dropdown and dropdown-suggest now use a List decorator. This should not affect how you use either component.
* Dropdown now filters results as you type.

## Dialog Cancel button

Dialogs have been updated to pass context to any children components. We have used this to switch the Form Cancel button to use the Dialog's cancel handler when the form is nested in a dialog. This overrides the default history.back method.

## Store, View and Route Utils

We have standardised the utilities we provide to easily set up Flux based applications. This involved a few breaking changes:

### Store

The base Store class is now available from:

```js
import Store from 'carbon/lib/utils/flux/store';
```

When creating your store, initialize it with your application's dispatcher. You must also define the store's data and unique name within its constructor. The following shows the minimum required to set up a store:

```js
import Store from 'carbon/lib/utils/flux/store';
import Dispatcher from 'dispatcher';
import ImmutableHelper from 'carbon/lib/utils/helpers/immutable';

class MyStore extends Store {
  ...
}

let data = ImmutableHelper.parseJSON({});

// init the store with a name, some data, and your dispatcher
export default new MyStore('myStore', data, Dispatcher);
```

### View

The view helper is now available as a flux utility from Carbon. This was done to clarify its intentions. You can import it with:


```js
import { connect } from 'carbon/lib/utils/flux';
```

You can then use the `connect` function to connect a React component to a store:

```js
import React from 'react';
import MyStore from 'stores/my-store';
import { connect } from 'carbon/lib/utils/flux';

class MyComponent extends React.Component {
  render() {
    // the connected store data is available on the state as the store's unique name defined in its constructor
    let val = this.state.myStore.get('myValue');

    return (
      <div>My Component.</div>
    );
  }
}

export default connect(MyComponent, MyStore);
```

This sets up the listeners and data synchronising between the component and the store.

The connect function can connect multiple stores to the component - simply provide them as an array:

```js
connect(MyComponent, [MyStore, MyOtherStore]);
```

### Route

The route helper now returns a specific function:

```js
import React from 'react';
import { Route } from 'react-router';
import { startRouter } from 'carbon/lib/utils/router';

let routes = (
  <Route />
);

startRouter(routes);
```

The `startRouter` function initializes the React router with the given routes. It can also take a second parameter for the HTML target in which to render the React components (by default this uses `document.getElementById('app')`).

## Higher Order Components and Decorators

We now use decorators instead of Higher Order Components in our component library as they are easier to test and result in a tidier and more logical codebase.

Decorators can be found in the `/utils/decorators` directory. So far we have decorators for:

* Input
* Input Icon
* Input Label
* Input Validation

Note: although there is an ES7 Babel transform for decorators, we have opted not to use it for now due to the way in which it compiles and produces missing coverage reports.

## TableFieldsForMany renamed

`TableFieldsForMany` is now called `InputGrid`.

We have renamed this because its original name was based on a Rails convention and was fairly obscure and confusing.

## New Brand
A new style and colour scheme has been applied to the carbon components library. This change will affect all of the components.

## Validations
Validations have changed to a function so that different parameters can be passed to them.

You can now define Validations on a component using the following syntax:

```javascript
<Textbox validations={ [Validation()] } name='valid' />
```

## Misc

* Ran ESLint task and fixed any errors.
* Form provides a serialization method to parse its inputs into data usable for AJAX.
* Forms no longer needs a model name defined.
* Updated Form Cancel Button to use History object.
* Textarea is no longer draggable. Add a expandable={true} prop to make the area height change to fit content
* Input components can now use custom classes.
* Checkbox label now sits inline, and is reversable.
* Added props on inputs for inline labels.
* Added Rainbow chart component.
* Added Tabs component.
* Added Number component.
* Decimal now allows tabbing in and out of the field.
* Date now closes on tab out.


# 0.0.1

Initial prototype release.

Components included:

* Button
* Checkbox
* Date
* Decimal
* Dialog
* Dropdown Suggest
* Dropdown
* Form
* Pod
* Row
* Table Fields for Many
* Table Row
* Textarea
* Textbox

Utils included:

* Events Helper (to help determine keyboard events)
* Immutable Helper (to perform generic tasks with Immutable.js)
* Icons (to include icons from the web font)
* Inputs & Input Validation (generic functionality for inputs)
* Validations (reusable functionality for validations)
* Route Helper (component to provide base route functionality)
* Store Helper (base class for base store functionality)
* View Helper (component to provide base view functionality)<|MERGE_RESOLUTION|>--- conflicted
+++ resolved
@@ -6,12 +6,9 @@
 
 ## Minor Changes
 
-<<<<<<< HEAD
 * Pod title size has been reduced to more accurately match the demo.
 * Secondary Content components font weight has been normalised.
-=======
 * Sibling Content components now have a top margin for spacing.
->>>>>>> 2797f862
 
 # 0.19.0
 
