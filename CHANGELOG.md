# 1.4.0

## Dependency Update

* React has been upgraded to 15.6.1 - https://facebook.github.io/react/blog/2017/06/13/react-v15.6.0.html

<<<<<<< HEAD
## Component Enhancements

* `TableAjax` now accepts an `onAjaxError` function as a prop, to handle Ajax requests that return a HTTP error
=======
## Component Improvements

* The `Poller` helper has been refactored to no longer use promises

# 1.3.0

## Component Ehancements

* Dialog
  * Screen is no longer scrollable when a dialog is open.
  * Dialog will attach to the bottom of the browser if it gets too tall, and it's content will become scrollable.
  * If a dialog has a form, the form buttons will become sticky to the bottom of the dialog while the dialog is attached to the bottom of the browser (this is only enabled if the prop `stickyFormFooter` is applied to the dialog).
  * Dialog can now use a prop called `height`, allowing developers to specify a set height for the dialog (the dialog will still attach to the bottom of the browser if it is taller than the browser's height).
* Form
  * Now has a prop of `stickyFooter` which when `true` will enable a sticky footer when it is off the screen.
  * Now has a prop of `stickyFooterPadding` which will add additional padding to the form buttons when they are sticky (useful for aligning the form buttons between sticky and non-sticky states).

# 1.2.2

## Bug Fixes

* Selected table rows no longer have highlights applied on hover.
* Revert I18nhelper to use global locale for delimiter and separator
>>>>>>> b2a967c2

# 1.2.1

## Linting Updates

The following have had minor internal changes to satisfy the introduction of stricter linting rules:

### Components

* DraggableContext
* DraggableTableCell
* TableRow
* WithDrag
* WithDrop

### Helpers

* ItemTarget
* Text

## Bug Fixes
* `Dialog` now has a `autoFocus` boolean property. You can set this to `false` if you don't want the dialog to receive keyboard focus when it opens e.g. if your dialog contains form fields that you want to set the focus on instead.
* `Dialog Full screen`: The `carbon-dialog-full-screen--open` class is now applied to the `html` element instead of the `body`.
* `Input`: the prefix was hidden when an error was present on the input element.

# 1.2.0

## Dependency Upgrade

* Carbon Factory has been upgraded to Version v1.1.7

## Linting Updates

The following have had minor internal changes to satisfy the introduction of stricter linting rules:

### Components

* AppWrapper
* Carousel
* Checkbox
* Column
* Content
* Create
* Date
* DateRange
* Decimal
* Detail
* Dropdown
* DropdownFilter
* DropdownFilterAjax
* Fieldset
* GroupedCharacter
* Heading
* Help
* I18n
* Icon
* Link
* Menu
* MenuItem
* MenuList
* MenuListItem
* MultiStepWizard
* Message
* Modal
* MountInApp
* NavigationBar
* NumberInput
* Pager
* Pill
* Pod
* Portrait
* Profile
* RadioButton
* Rainbow :warning: The ref for the highchart instance is now `_chart`. This will need updating where Rainbow is used.
* Row
* SettingsRow
* ShowEditPod
* Sidebar
* Sidebar Header
* SimpleColorPicker
* Spinner
* SubmenuBlock
* Tabs
* Textarea
* Textbox
* Toast
* Tooltip

#### helpers

* Date
* Devices
* Events
* GUID
* i18n

### utils

The following utils have had minor internal changes to satisfy the introduction of stricter linting rules:

* Browser
* CSS
* Ether
* Flux
* Handlers
* Helpers
* Logger
* Promises
* Router
* Service
* Should Component Update decorator
* Tooltip Decorator
* Validators

## DraggableContext, WithDrag & WithDrop

We now provide a series of components to enable drag and drop functionality. For example:

```
<DraggableContext onDrag={ onItemMoved }>
  <ol>
    {
      items.map((item, index) => {
        return (
          <WithDrop key={ index } index={ index }>
            <li>
              <WithDrag><span>{ item.content }</span></WithDrag>
            </li>
          </WithDrop>
        );
      });
    }
  </ol>
</DraggableContext>
```

The `onDrag` prop can manipulate the order of items as they are dragged. It is a function that receives two arguments: `dragIndex`, which is the original position of the item, and `hoverIndex`, which is the position of the item if dropped.

An example function signature: `onItemMoved = (dragIndex, hoverIndex) => { }`

## Draggable Table Rows

The `TableRow` component now supports drag and drop. To enable it you need to add a `DraggableContext` component, apply an index to each `TableRow`, and define the `onDrag` prop to manipulate the order as it changes:

```
<Table tbody={ false }>
  <DraggableContext onDrag={ onRowMoved }>
    <tbody>
      {
        rows.map((row, index) => {
          return (
            <TableRow key={ index } index={ index }>
              { row.content }
            </TableRow>
          );
        });
      }
    </tbody>
  </DraggableContext>
</Table>
```

## Text Helpers

A new helper object is available in `utils/helpers/text`. Currently it only contains one method `clearSelection`, which clears any selected text on the page.

## Pages and page

Pages and Page are new components to enable paginated content for full screen views.
See an example with a full screen dialog:
```
const headingOne = (
  <Heading title="My First Page" />
);

const headingTwo = (
  <Heading title="My Second Page" />
);

return (
  <DialogFullScreen>
    <Pages slideIndex={ 0 }>
      <Page title={ headingOne }>
        Content for the first page.
      </Page>

      <Page title={ headingTwo }>
        Content for the second page.
      </Page>
    </Pages>
  </DialogFullScreen>
);
```

## Component Improvements

* `Alert` now alerts itself to screen readers.
* `Browser`: add a new method `setInputFocus` to focus on the input field of passed in ref but does not select text
* `Carousel`
  * has a new prop `enableSlideSelector` defaulted to `true`. Setting it to `false` will hide the slide selector.
  * has a new prop `enablePreviousButton` defaulted to `true`. Setting it to `false` will hide the previous button.
  * has a new prop `enableNextButton` defaulted to `true`. Setting it to `false` will hide the next button.
  * has a new prop `slideIndex`. Changing this prop to an index will select the corresponding slide.
  * has a new prop `onSlideChange`, which is an action to be called on slide change. It will receive the slide index and the transition direction as params.
  * animation between slides enhanced.
* `Dialog` is now using the `Heading` component to render its title and subtitle.
* `DialogFullScreen` is now scrollable if the content goes beyond the height of the browser.
* `Form` now has default `SaveButton` and `CancelButton` functional stateless components. The former can be overridden with a new prop of `customSaveButton`.
* `Heading` backLink prop can now be a string or a function.
* `InlineInputs` children are now wrapped by Columns by the component.
* `Menu` has been updated to use a `<nav>` tag as its root element.
* `MenuItem`: focus outline is now fully visible when an item is focused.
* `Pager`: Negative values now set to absolute value, NaN values set to page 1.
* `Table` can now receive an `caption` prop which renders a `<caption>` element as a child of the table element. Note that the caption is hidden by default, but still accessible to screen readers and assistive technologies.
* `Table` has a new prop of onConfigure. Displays a configure icon to the left of the table header that triggers the callback onClick.
* `MultiActionButton`: Secondary button hover style has been updated to not change on hover.
* `TableHeader`: improve accessibility of sortable columns. They can now receive focus via the keyboard, and include `aria-sort` and `aria-label` attributes to indicate they are sortable, the current sort direction, and which direction the column will be sorted when sorting is next activated.
* `InputValidation`: now accepts a `info` prop to display info-styled icon and message attached to an input.

### Table

* `Table` can now receive an `caption` prop which renders a `<caption>` element as a child of the table element. Note that the caption is hidden by default, but still accessible to screen readers and assistive technologies.
* `Table` has a new prop of onConfigure. Displays a configure icon to the left of the table header that triggers the callback onClick.
* `Table` has a new prop of `theme` that allows primary (dark) or secondary (light) styling.

## Bug Fixes

* `DialogFullScreen` now scrolls vertically if it contains content taller than the dialog height.
* `TableHeader`: fix alignment of sort icon in IE11.

## Dependency Switch

* Facebook has deprecated `react-addons-transition-group` and `react-addons-css-transition-group` in favour of `react-transition-group/TransitionGroup` and `react-transition-group/CSSTransitionGroup` so we have switched to use the later.

## Deployment Changes

* You can now pass `--cdn` to the gulp task to bundle assets pointing towards the CDN.

## Other

* Minor changes to guides to reference `carbon-react` in imports.
* `grid` icon added to the `Icon` component.

# 1.1.4

* Update I18nhelper to respect the locale for the delimiter and separator.

# 1.1.3

* Fix bug with Date Range date pickers not closing correctly

# 1.1.2

## Component Enhancements

* `Dropdown` now accepts a new optional function prop `renderItem` which will be called to render each option in the list

# 1.1.1

## Component Enhancements

* `Content`: gets a `data-element` on its body wrapper

# 1.1.0

## Package Updates

* BigNumber has been updated to v4.0.2

## Component Enhancements

* `Dropdown`: Options list is always rendered to the DOM, but is hidden until selected
* `Textarea` now accepts a new prop `warnOverLimit` to display the character count message in red.
* Simplify character count in `Textarea`.

## Bug Fixes

* `Date`: fixed the warning about an uncontrolled input component
* Fix presence validator bug validating value as false if no props sent to validator.

## Linting Updates

The following component have had minor internal changes to satisfy the introduction of stricter linting rules:

* ActionToolbar
* AnimatedMenuButton
* Button
* ButtonToggle
* Confirm
* Dialog
* DialogFullScreen
* Flash
* MultiActionButton
* SplitButton
* Table
* TableAjax
* TableCell
* TableHeader
* TableRow

# 1.0.0

## Package Name Change

* The package name has been updated to `carbon-react`.

## Removed `/lib` directory

* You should now install the package via npm: `npm install carbon-react`.

## :warning: Major Change - React 15 Upgrade

* React has been upgraded to version 15.5.0 - https://github.com/facebook/react/releases

## !! BREAKING CHANGES!! :warning:

* `ActionToolbar`: 'total' field margin and width
* `Banner`: Component has been Deleted in favour of the Message Component
* `ButtonToggle`: `icon` and `iconSize` become `buttonIcon` and `buttonIconSize` to avoid clash with Input decorator
* `Heading`: paddings
* `MenuList`: Main Classes and `className` props have been moved from the `ul` to the top level `div`. To access the `ul` use `carbon-menu-list__list`
* `MultiActionButton`: Additional buttons are spaced differently
* `MultistepWizard`: Step has less padding-left
* `Pod`: Header has less margin-bottom

## Potentially breaking changes

* The following components have been refactored to meet best practice standards and pass linting. If you have overridden any internal methods of these components, you may need to update your code.
  - Action Toolbar
  - Alert
  - Animated Menu Button
  - App-Wrapper
  - Button
  - Content
  - Create
  - Carousel
* `ButtonToggle` no longer inherits from the label decorator as it was providing more functionality than required.
* `Rainbow` has been updated to no longer use the `react-highcharts` component. To use this component you need to ensure to make the `Highcharts` library available to your application globally.
* `ActionToolbar` incorrectly required actions as an `Array` - this has been changed to an `Object` to reflect its actual usage.

## Google Analytics

If you have Google Analytics enabled (`window.ga` is defined), and you are using the router supplied by Carbon, we will track subsequent page views. Please ensure that your Google Analytics tracking code is defined after you load the your application JavaScript.

## Component Enhancements

* `Decimal` now shows propType warning when precision is outside the range 0..20
* `Detail`: font size of footer increased
* `Dialog`: font wieght
* `DropdownFilter`: placeholder text is made more legible by removing italics and making the font color darker
* `DropdownFilterAjax`: `data-state` component tag is added to the `getData` Ajax request to mark the requesting state
* `Fieldset`: icon positioning
* `Heading`: Font size increased and weight
* `Input`: decorator has slight padding change
* `Menu` includes `alternate` prop for marking sub sections of the menu for styling (like tiger stripes for readability on tables, rather than actual submenus
* `MountInApp` now cleans up it's children when the component is unmounted.
* `Pod`: Font size increased
* `ShowEditPod`: z-index on input prefixes
* `TableHeader`: Font weight

## Service Class

Adds a `Service` class to make it easier and more clear to create reusable services to interact with a JSON API. The class supports:

* `GET`, `POST`, `PUT` and `DELETE` requests.
* Automatically configured request Headers (no longer need to set `Content-Type` etc for each request)
* CSRF support.
* Request and Response transforms.
* Global Success and Error actions for triggering automatic actions (such as flash notifications on error).

This should hopefully replace all uses of `Request` or `axios`.

## Helpers

* A new 'insertAt' Ether helper to insert a character in a string at a specified indices

## New components

* Grouped-character component - displays groups with of characters with separator.

## Bug Fixes

* `Alert`: default size has been fixed to `extra-small`.
* `ButtonToggle`: css typo corrected
* `Confirm`: default size has been fixed to `extra-small`.
* `Detail`: Footnote is allowed to expand vertically
* `Heading`: alignment is fixed in IE where `hr` was centring by default
* `Link`: CSS inheritance has been updated to better support buttons.
* `MenuList`: item filter search icon positioning is fixed
* Row clones children when mutating props rather than creating new element to retain refs
* Stop input value being removed from props (fixes Button Toggle issue)

## Deprecations Added

* `Row`: can longer render any immediate children. A Column component has been introduced to maintain the column span, offset and align behaviour.

```javascript
// BEFORE
import Row from 'carbon/lib/components/row';

...

<Row columns='10'>
  <div columnSpan='3' columnOffset='2' columnAlign='right'>
    Content 1
  </div>
  <Pod columnSpan='5'>
    Content 1
  </Pod>
</Row>

// AFTER
import { Row, Column } from 'carbon/lib/components/row';

...

<Row columns='10'>
  <Column columnSpan='3' columnOffset='2' columnAlign='right'>
    Content 1
  </Column>
  <Column columnSpan='5'>
    <Pod>
      Content 1
    </Pod>
  </Column>
</Row>
```

## data-attributes on components

We have added data-attributes to components to better identify them and their parts within the browser. We have added `data-component` tags on the top level of any component, and `data-element` tags to constituent parts. Developers can also add `data-role` tags to components to uniquely identify specific components within their UI.

## Dependency Update

* Carbon Factory has been upgraded to v0.3.6 - https://github.com/Sage/carbon-factory/releases/tag/v0.3.6

### Gulp updates

* Can pass command line arg to pecify port for demo server.
```bash
gulp --port 1234
```

# 0.36.3

## Component Enhancements

* `DialogFullScreen` now accepts a String for title or any other component.

# 0.36.2

* Hide SplitButton additional buttons instead of removing them.

# 0.36.1

* Removed the style node from `package.json` in table-ajax. This file doesn't exist.

# 0.36.0

* Add `additionalRequestParams` prop to `DropdownFilterAjax`

# 0.35.2

* Hide SplitButton additional buttons instead of removing them.

# 0.35.1

* Ensure that node modules can only upgrade patch versions

# 0.35.0

## Bug Fix

* `ShowEditPod`: `beforeFormValidation` and `buttonAlign` props are now passed to the `Form` as they should be

## InlineInputs Component
A simple `InlineInputs` wrapper component which allows multiple input fields to be displayed horizontally
with a label.

```js
<InlineInputs label='Test Label'>
  <Textbox />
  <Textbox />
</InlineInputs>
```

## Component Enhancements

* `Date` now shows error validation when an invalid date is entered.
* `Flash`: Change error icon to match other notifications (now shows error icon when `as` prop is `error`)
* `Form`: adds error and warning icons (and refactors the summary into its own sub-component)
* `Dialog`: Added `subtitle` prop
* `Input` can now receive an `inputHelp` prop which renders a tooltip after the input field.

## New Validations

* DateWithinRangeValidator checks that a date is within specified bounds.
e.g.
```javascript
  new DateWithinRangeValidator({ limit: 30, units: 'days' }
```

# 0.34.5

## Bug Fix

* `Dropdown`: adds a set of ontouch events to the list in order to stop blurring from happening until after the touch event which fixes a bug with the input update on finger tap on touch screens
* `TableHeader`: fix overflow issue so that tooltip / help components aren't cut off.
* `Decimal`: fix issue where `visibleValue` was not updated after a change to `precision`.

# 0.34.4

## Bug fix

* `Pod`: corrects misalignment caused by centering

# 0.34.3

## Component Enhancements

* `DropdownFilter`: Refactored 'freetext' mode to operate on `value` for an option id, or `visibleValue` for a write-in value.
* `PresenceValidator`: Added `props` and `requireAll` arguments to validate any/all of multiple input properties.

# 0.34.2

## Bug fix

* Fixes onBlur prop passed to `Date`, `Decimal`, `Dropdown`, `DropdownFilter`, and `DropdownFilterAjax` components so it is called instead of ignored
* `I18nHelper`: Number abbreviator allows negative numbers

# 0.34.1

## Component Enhancements

* `MenuItem`: Added `onClick` prop.

# 0.34.0

## Component Enhancements

* `DateRange`: Two new props have been added, `startDateProps` and `endDateProps`, to apply props to the child `Date` components.
* `MultiStepWizard` now allows adding callbacks when clicking on Next/Back button and allows adding validation callback before wizard submission when clicking on Submit button.

## DropdownFilter `freetext` mode

Adds a new mode to `DropdownFilter` which prompts the user with suggest-style filtered options, but also allows typed
entries that do not match any options. If the typed string exactly matches the name of an option, that option is
automatically selected on blur, and the `onChange` event target will specify the option id as `value` and name as
`visibleValue`, just as if it had been clicked. If the typed string does not match any options on blur, it remains as
the input value and `onChange` will carry an empty string `value` and the typed string as `visibleValue`.

Usage:

```
<DropdownFilter options={ options } freetext={ true } onChange={ this.onChange } />
```

# 0.33.2

## Bug fix

* `Portrait`: Fixes image stacking.
* Fixes decimal input displaying error with single negative sign `-`.
* Fixes numeral validation exception with single negative sign `-`.
* Currently active inputs no longer re-validate during `componentWillReceiveProps`, ensuring that duplicate re-validation no longer occurs triggering `-1` error counts.

# 0.33.1

## Bug fix

* Fixes alignment issue in inputs caused by the font size of prefixes differing from values.

# 0.33.0

## Helpers

* The I18n helper now uses the current locale for delimiter and separator.

# 0.32.1

## Bug Fixes

* Validation is now correctly reset when a value is changed externally from the input.

# 0.32.0

## New Validators

* IsBlankValidator

## MountInApp Component

Can be used to integrate React components into pre-existing user interfaces.

```
  <MountInApp targetId="put_carbon_component_here">
    // Children
  </MountInApp>
```

The code above will render all `//Children` components inside of the element with ID=`put_carbon_component_here` found on the page.

## SimpleColorPicker Component

A component that displays squares with color samples that you can choose from.

```javascript
  <SimpleColorPicker
    availableColors={ ['transparent', '#ff0102', '#34ff01'] }
    selectedColor="#34ff01"
    name="settings[color_of_something]"
    onChange={ customEventHandler }
  />
```

## Helpers

* A new 'insertAt' Ether helper to insert a character in a string.
*  It inserts a dash by default, or a custom `newChar`

```javascript
  insertAt('123456', 2);
  // => 12-3456
  insertAt('123456789', 3, { newChar:'/' });
  // => 123/456789
```
To repeat the character at the same interval, set `repeat` to `true`

```javascript
  insertAt('123456', 2, { repeat: true });
  // => 12-34-56
  insertAt('123456789', 3, { newChar:'/', repeat: true });
  // => 123/456/789
```

# 0.31.3

* `legacyEditStyles` prop name has changed to `internalEditButton`.

# 0.31.2

## Bug fix

* `Pod`: bug fixed with link and hover event props being mixed up

# 0.31.1

## Bug fix

* `I18nHelper.formatCurrency`: returns integer with option { precision: 0 }.

# 0.31.0

## MultiStepWizard Component

We have updated MultiStepWizard's default buttons as primary.

## Pod Component

Now takes a legacy style flag that switches the styles back

## Component Enhancements

* `Icon`: Three new props have been added:
  * `bgShape`: 'square', 'rounded-rect', or 'circle'.
  * `bgTheme`: 'warning', 'default', 'error', 'info', 'new', 'success', 'help', or 'maintenance'
  * `bgSize`: 'small' (default), 'medium', or 'large' - only modifies overall icon size if `bgShape` or `bgTheme` is passed.

* `Form`: Two new props have been added, `saveButtonProps` and `cancelButtonProps`, to apply props to Form buttons.

## Helper Enhancements

* `Browser`: A new `postToNewWindow` method has been added, for sending POST data to a new browser window/tab.

## CSS Changes

* Added `$beta` orange color variable

# 0.30.0

## SettingsRow Component

We have added a settings row component for settings pages. It employs the current UX standard for the appearance of settings pages. Title, description, and any details (accepts nodes) are formatted into the header, while children are rendered in the input cell. Renders nothing if no children present.

```
<SettingsRow
  className='mysetting-row'
  title='My Setting'
  description='Some descriptive text'
  description={ <span>Detailed description</span> }> }
>
  <Checkbox label='Enable my setting' />
  <div>Some other blurb about the setting</div>
</SettingsRow>
```

## CSS Changes

* Portrait initials are now dark grey on grey

## Component Enhancements

* `Heading`: One new prop has been added, `separator`, to show a 2x50px separator between title and subheader.
* All input components can now render an icon using the prop `icon`.
* `Portrait`: Now displays an icon in place of a blank box when the image has not been set and the initials are an empty string.

# 0.29.3

## Bug Fixes

* single quote(') is valid in email address now.

# 0.29.2

## Bug Fixes

* Readded the `carbon-tabs` class to the Tabs component.
* Clear any selected rows too in refresh()
* SelectedRows should be reset to the same object it is defined with

# 0.29.1

## CSS Update

* The `default` colour set now uses a lighter grey.

# 0.29.0

## !! BREAKING CHANGES!! :warning:

* error icon on `Date` component is now displayed in place of the calendar icon clicker

### Immutable Helper

* ImmutableHelper.parseJSON now converts javascript objects to regular Maps rather than ordered maps.
* If you require ordered maps you will need to explicitly create them rather than use ImmutableHelper.
* `margin-bottom` has been removed from the message component.

## CSS Changes

* `Navigation-Bar`: line-height has been applied to parent content div rather than children.
* Updated base font CSS to better reflect the Lato font.
* Updated Menu Item CSS to better reflect the Lato font.
* Updated input help text color for accessibility standards.
* Animated Menu Button has been updated with latest font changes.
* Links inside of input warnings are now coloured white.

## Bug Fixes

* `Tabs` now correctly tracks warning state of a tab.
* `Tabs` no longer jumps when changing tab.

## Package Upgrades

* Datepicker has been upgraded the latest version.
* Bowser has been upgraded to the latest version.

## Component Enhancements

* `Message`: Two new props have been added, `border` and `roundedCorners`.
* `Dropdown`: One new prop has been added, `cacheVisibleValue`.
* `Tabs` now can take a prop of 'position' which supports floating to the left and being positioned in a vertical stack.

## Helpers

* A new `humanizeFilesize` helper for converting bytes to a human readable representation.
* `roundForAbbreviation` is added to handle the number element of `abbreviateNumber` as well as forcing any abbreviated number to one decimal place
* `abbreviateCurrency` takes unit value

## Minor Improvements

* Cookie functions added to browser helper
* Fixes vertical alignment of minus icon.

# 0.28.3

* `Tabs`: Tab Heading hover, focus and active states corrected

## Components

* `Icon`: removes SVGs to fallback to icon font until new SVGs designed
* `Flash`, `Message` and `Toast`: all use `flex` for positioning

# 0.28.2

* `Pod`: now accepts a `displayEditButtonOnHover` prop which will hide the edit button until the mouse is hovering over it.
* `Pod`: now accepts a `triggerEditOnContent` prop will trigger the `onEdit` function when clicking the content.
* `Pod`: the colours of an editable pod have been updated to be more consistent.

# 0.28.1

## Bug Fixes

* Fixes reference to utils from the link component.

# 0.28.0

## :warning: Breaking Changes - Visual Styles

Visual improvements to the design of components, which may impact the colors and font styles used.

* Lato font added
* Colors updated
* Table row active and hover styles
* Font sizes for text

## :warning: Breaking Change - Button colors

* Button color is now determined by a `theme` prop.
* If you are using a red or green button, you must pass props of `as` and `theme`.
* i.e. for a red button

```js
<Button theme='red'>
  Foo
</Button>
```

* For a green button

```js
<Button theme='green' as='secondary'>
  Foo
</Button>
```


## I18n Component

We have added a component to handle I18n translations. The component also supports markdown, allowing developers to safely add HTML markup to translations such as bold tags or hyperlinks.

```
<I18n scope="my.translation" options={{ myVar: "foobar" }} markdown={ true } />
```

## Helpers

* `abbreviateNumber` function is provided for adding 'k' and 'm' style abbreviations for large numbers

## Component Enhancements

* `Button`: now accepts a size and theme prop to determine size and color respectively.
* `Decimal` now emits value of 0 on blur if cleared.
* `Icon`: new Icons added - Draft, Github, Twitter, Dribble and Remove
* `Link`: tabindex default and switch control via a prop
* `MenuList`: autofocuses on filter when a menu is opened
* `Link`: pressing `enter` triggers any `onClick` event
* `Rainbow`: Added the config prop to to be able to control the way
the chart is displayed.
* `TableAjax` now accepts `pageSize` prop.

## Poller Helper

* Added callback to poller helper which is called when the terminating condition is not met

## CSS Changes

* Input prefix is now positioned correctly when using inline labels

# 0.27.2

* `Decimal` component can validate properly with alternative i18n settings

## New Components

* `MenuList`: handles simple `ul` based menus

# 0.27.1

* Heading component can now configure it's divider on/off using the prop 'divider'.

# 0.27.0

## :warning: Breaking Change - Default colour for Pill component has changed. :warning:

* The default behaviour for the Pill component was to previously set as `info`. This is now set as `default` which is a grey colour.
* Ensure you check for any implementations of the Pill component where the `as` prop is not defined and set this to `as='info'`.

## :warning: Breaking Change - Date Component requires importing of locales

* The Date component now uses Strict mode and a I18n locale for parsing date.
* If you require multiple locales for your Date component you will need to import them from moment js
* Please see the [moment js docs](http://momentjs.com/docs/#/use-it/browserify/) for more information

## :warning: Breaking Change :warning:

* `Rainbow` expects the Highcharts library to be already loaded. If your project does not include Highcharts, you need to import it before Rainbow.
```js
import 'react-highcharts/dist/bundle/highcharts';
```

## New Components

* Subheader component created to be used with the Table and TableAjax components

## Component Enhancements

* `ShowEditPod` now closes and cancels editing on Escape keydown.
* `ShowEditPod` puts focus on pod if mounted in editing state.
* `Sidebar` no longer renders a close icon if there is no `onCancel` prop.
* `Date` field uses I18n for formats and sanitizes inputs for passing
* `Content` component can take props of `bodyFullWidth` to set component width to 100%;
* `Date` field uses I18n for formats and sanitizes inputs for passing
* `Step` wizard sub-component now accepts a prop of `enabled`.
* `Table` components now accept an `onPageSizeChange` callback function as a prop.
* `InputValidation` uses `Form` and `Input` in order to ensure messages stay on screen for a short while unless the user hovers on another field
* `Pod` enter triggers edit function and edit element is keyboard accessible
* `Tabs` enter triggers tab load and navigation tabs are keyboard accessible
* `Tabs` focus state is given the same styles as hover state
* `Pager` component now emits which element has changed.
* `Sidebar` now takes a size prop (e.g. `extra-small`, `small`, ...`extra-large`)

## Dependencies

* Moment JS bumped to version 2.15.1

# 0.26.1

## Component Enhancements

* `Decimal` component can prevent decimal value from exceeding the precision setting

# 0.26.0

## New Components

* `Create` component: supplies a button for creating new artefacts.
* Detail component

## Component Enhancements

* `Content` now has additional display options to customise the alignment, to render inline with it's title and to customise the title's width.
* `Link` component now has a prop of `iconAlign` to align icons to the right of the link's text.
* `Row` component can now be given a size to control the size of the gutter using the prop `gutter` (eg. `extra-small`, `small`, `medium`, `large` or `extra-large`).
* `Row` can enable `columnDivide` to add dividing lines between columns.
* `ShowEditPod` requires a tab press to focus on the first field of the contained form rather than automatically focusing on the first field

## Minor Improvements

* Inputs now reset parent tabs error state when unmounted
* Valid Date entry formats can be overridden via I18n
* add helper to focus on input field
* Table Header - sort column no longer overlaps text when right aligned
* Add a currencyFormatter helper to the i18n helpers
* Editable Pod width can be set to full width by setting the prop `editContentFullWidth` to true.
* Refactor Icon component into separate file SVGs
* Ensure portrait component uses https for gravatar images.

## CSS Changes

* Have increased pill font size and weight
* Carbon Components CSS now imports from relative paths
* removes uneccessary space from clearfix in `Row` component
* Aligned MultiActionButton icon to center
* `Content` components now handles wrapping more robustly with single words longer than the content width wrapping correctly
* `Filter` handles it's child inputs more robustly by over-riding widths and margins when children are displayed inline
* Darken colour of text--secondary
* Fieldset - readonly fields maintain border
* Remove italics from text--inactive
* Have increased pill font size and weight
* Carbon Components CSS now imports from relative paths

## Bug Fixes

* Allow carbon to be incorporated into webpack project
* Removed footer from datepicker. This will be reverted in the React 15 Upgrade
* The CSS for applying clears to Row columns has been fixed.
* Tooltips now close when component receives new props.
* Text Area now scrollable except when expandable.
* Pod lifecycle methods are no longer defined as class properties.
* Input validation decorator was not re-checking validity for warnings
* Table sort arrows now point in the correct direction.
* `Pod` applies props to it's container rather than the first child of that container keeping things consistent
* `Pod` filters out any `title` that is not a string before it is applied as an HTML attribute to the underlying element stopping `Object` being output as a browser generated tooltip

# 0.25.4

## Bug Fixes

* Form now tracks error and warning count on instance as well as in state.

# 0.25.3

# Bug Fixes

* Tabs component - added check to ensure that onTabChange is not called if the selectedTabId prop is changed to the existing state of the tabs component

# 0.25.2

## Bug Fix

* Row now supports immutable children.
* Row columns now clear when there are more columns than the defined number.
* Editable Pod is now aligned properly with title.

# 0.25.1

## Bug Fix

* Additional classes were not being applied to the Pod element, this has now been fixed.
* Added missing icon for "entry".

# 0.25.0

## MAJOR VISUAL/LAYOUT CHANGES:

### Updated Carbon Icons Font

New pixel perfect icon font has been added.

### Added Lato as base text font

Lato has now been added as the base font for applications, there are 4 weights introduced, 300(light), 400(regular), 600(semi-bold) and 700(bold). For performance, 3 of the 4 new weights used the Google Font CDN network and the 4th is added via assets.

### CSS and Structural Changes to Pod

The markup structure for pods has been modified, including some adjustments to Pod padding.

The edit action for a Pod has been modified to sit outside of the Pod.

# 0.24.2

## Bug Fix

* Tabs component - added check to ensure that onTabChange is not called if the selectedTabId prop is changed to the existing state of the tabs component

# 0.24.1

* Improves Flash component timeout behaviour.

# 0.24.0

## Carbon Factory Upgrade v0.1.0
* [Carbon Factory Release Notes](https://github.com/Sage/carbon-factory/releases/tag/v0.1.0)

## Updated Flash component API

As well as just a string, the Flash component will now receive a message value with the following:

 * A string: `"Alert"`
 * An array: `["Message One", "Message Two"]`
 * An object with description: `{ description: "My description" }`
 * An object of key/value pairs: `{ first_name: "is required", last_name: "is required" }`
 * An object with description with nested key/value pairs:
   `{ description: { first_name: "is required", last_name: "is required" } }`

# 0.23.1

## Bug Fix

* Tabs component - added check to ensure that onTabChange is not called if the selectedTabId prop is changed to the existing state of the tabs component

# 0.23.0

## Breaking Change - Additional functionality for initialSelectedTabId prop in Tabs component

* Renamed initialSelectedTabId to selectedTabId and onTabClick to onTabChange in the Tabs component
* If selectedTabId is updated the visible tab will change to the value of selectedTabId, this will call the onTabChange function if set.

## Minor Improvements

* Pod component now accepts a alignTitle prop.
* Checkbox input now has `important` set on position.
* Tooltip Decorator now protects against no target or tooltip rendered in the DOM

# 0.22.1

## Bug Fix

* ShowEditPod shows edit content when controlled externally

# 0.22.0

## Breaking Change - CSS Naming

* We have renamed all of our styles to be prefixed with `carbon-` rather than `ui-`. This is to avoid conflicts with existing open source libraries like jQuery UI.

### Example of the CSS Name Change
```
// Before:
.ui-button-toggle__icon--large

// After:
.carbon-button-toggle__icon--large
```

Please ensure you check your application carefully to update any references to these styles when upgrading.

## Minor Improvements

* Show edit pod can now be controlled via props
* Make heading font styles more flexible, providing `h*`, `.h*` and `@include h*()`
* Allow ShowEditPod to receive `false` in its `onEdit` prop to skip rendering of the default edit icon
* Added a 'Payment' icon and a 'Key' icon.
* ShowEditPod now animates between the two states

# 0.21.2

## Minor Improvements

* Help component now opens links in a new tab.

# 0.21.1

## Minor Improvements

* PresenceValidator now returns false for strings that consist only of spaces

# 0.21.0

## New Icons

* Print
* Pdf
* Csv
* Message

## Minor Improvements
* Link now accepts tooltip props to apply a tooltip to the link. This can be used with the Action Toolbar to apply tooltips to the icon links.
* Input components now accept an onPaste prop.
* Add character count to textarea
* Form now accepts a `onSubmit` prop which is only called when the form is valid.
* AppWrapper now has a minimum width of 958px.
* SUG-19: Change padding for the MessageComponent when transparent and non dismissable. When transparent is applied the padding reduces to 2px, but if it's dismissable it enlarges to it's original to prevent overlap.
* Allows `Link` component to handle `mailto:` as an href prefix, previously the `to:` would have been stripped from the string
* Fix error count, when input gets disabled

# 0.20.0

## Breaking Changes

* The CSS for inputs and icons associated with inputs has changed. If you have overridden this CSS in you code, this may break your input CSS.

## New Components

* Heading - useful for page titles.
* ShowEditPod - Inline editing of fields
* Date Range - Allows start and end date setting with validation for invalid date combinations.

## History and Browser Status

The router's history object is now accessible:

```js
import { history } from 'carbon/lib/utils/router';
```

With the history object you can control the DOM for any UI that uses React Router. For more information see the guides https://github.com/ReactJSTraining/history/tree/master/docs

## Link Prefixes

The `Link` component can now have its `href` or `to` props prefixed to customise the type of link it is (regular or react router).

For example:

```js
<Link href="to:/foobar">My React Router Link</Link>
```

## Router transitions

* The window will automatically scroll to the top when the route is transitioned

## Red and Green Buttons

The `Button` component can now have red and green themes, set using the `as` prop.

## New Icons

* Information
* Sync
* Progress
* Submitted
* Completed

## Minor Changes

* A Sass variable has been introduced to define the path where fonts are located.
* Pod title size has been reduced to more accurately match the demo.
* Secondary Content components font weight has been standardised.
* The `children` prop for the Help component is no longer required.
* Sibling Content components now have a top margin for spacing.
* Button height has been fixed for buttons that behave like links.
* Adds inline help for radio button.
* Fixes inline help for checkboxes.
* Radio Button sprite has been given a fixed size.
* Increase textTag font-spacing from 0.5 to 0.8.
* Button can receive a prop of `to`.
* Fixes fieldset and input margin when rendered on top of one another.
* Fixes position of icon in dropdown button.
* Fixes error icon position for inputs with field help.
* AppWrapper has been increased to 1600px and some padding has been added.
* Form now accepts a prop of `save` which can be used to hide the save button.

# 0.19.0

## Major Changes

!! Babel upgraded to Version 6
* When updating the latest version it is recommend to remove node modules `rm -rf node_modules` and reinstall `npm install`

!! Phantom JS Upgraded to version 2
* This may cause a few tests that were giving false positives to fail

## New Components

* Profile - User to show portrait with name and email.
* AppWrapper - confines your content to the width of your application.
* Menu
* NavigationBar

## Input Label Padding

* All input label padding has been slightly increased.

## Help Updates

* Help component has been updated with a new icon.
* Input Label decorator has been fixed to render the help class for labelHelp.

## Acronymize Function

* We have added an `acronymize` function to the Ether util, which will create an acronym from a given string.

## Dropdown component updates

* All dropdowns now allow keying up and down through the list

## Polling helper

* A polling helper has been added that performs customizable ajax polling.

## New Icons

* Help
* Chevron

# 0.18.1

## Minor Changes

* Portrait extra small size has been changed from `20px` to `25px`.
* Portrait can have a dark background.
* Fixes issue with Portrait size when image would not render.
* Disabled Pill's colours have been updated.
* Individual and Business SVGs have been updated in Icon.

# 0.18.0

## !! BREAKING CHANGE !!

* Renamed Browser `redirectUrl` method to `redirectTo`

## New Components

* Fieldset - stacks inputs rendered as children to the `Fieldset` component.
* Carousel - can be used to display a gallery of slides.

## CSS Module Update

Added margin and padding `0` to the base CSS.

## Uniform Sizing

All components that take a Size Prop have been unified to accept the following

```
extra-small
small
medium-small
medium
medium-large
large
extra-large
```

If you are using the default size of a component there is no change needed except for the `Spinner`

### Component Breakdown

#### Animated Menu Button
  * Added `extra-small`
  * !! CHANGED - `smed to `medium-small`
  * !! CHANGED - `mlarge` to `medium-large`
  * Added `xlarge`

#### Portrait
  * Added `extra-small`
  * !! CHANGED - `smed to `medium-small`
  * Added `medium`
  * !! CHANGED - `mlarge` to `medium-large`
  * Added `xlarge`

#### Spinner
  * !! CHANGED - default is now `medium`

  * Added `extra-small`
  * !! CHANGED - `smed to `medium-small`
  * Added `medium`
  * !! CHANGED - `mlarge` to `medium-large`
  * Added `xlarge`

#### Dialog
  * !! CHANGED - `xsmall` to `extra-small`
  * !! CHANGED - `smed to `medium-small`
  * !! CHANGED - `med` to `medium`
  * !! CHANGED - `mlarge` to `medium-large`
  * Added `xlarge`

## Link (React Router)

Our Link component now supports the React Router. Instead of passing a `href` prop, pass a `to` prop and it will use React Router to navigate.

## Pod Updates

* Pod can now receive a prop of `onEdit` - if this is a String it will use it as a `to` prop on a Link component, if it is a Function it will apply it as an `onClick` handler, if it is an object it will apply it's props to the Link.
* Pod has an additional padding size added of `extra-large`.
* Pod now applies any additional props to it's top most child element.
* We have added a tertiary pod theme.

## Content Updates

Content now has a `secondary` theme which can be applied using the `as` prop.

## Label Updates

* You can supply a `input-width` prop to any input to define its width.

## Modal Updates

### Change in functionality!

Modal

  * Modal no longer closes on background click
  * New prop `disableEscKey` is defaulted to false
  * Changes will also effect Dialog, Sidebar etc...

Dialog

  * New props `showCloseIcon` (defaulted to true) which show and hides the close icon

## Promises

Promises Polyfill. Carbon now contains a ES6 Promises helper which can be imported by

```javascript
  import from 'carbon/lib/utils/promises';
```

## Notifications Updates

Message

  * New props `transparent` (defaulted to false) which if set to true sets the background to transparent

## Decimal

* Decimal can now receive a prop of precision

## Split Button

 * Small CSS change to remove gap in Safari

## Input Validation

* Validation icons now position themselves relative to width of input field when label is inline.

# 0.17.1

## Minor Improvements

* Add paperclip SVG to Icon

# 0.17.0

## New Components

* Multi Step Wizard

## Minor Improvements

* Add edit SVG to Icon
* Supports Ajax call for error validation

# 0.16.1

* Add reload function to browser helper

# 0.16.0

## Minor Improvements

* Adding user class names to tabs.
* Authorize Objects in dialog title

## Browser Helper

Added a redirect action made by the browser. It is now easier to redirect to url

```
import Browser from 'carbon/lib/utils/helpers/browser';

Browser.redirectUrl(url)
```

# 0.15.0

## New Components

* ButtonToggle.

## New Features

* Warnings are now ready to use on form inputs, using the same API as validations you can supply an array as a prop to an input:

```
<Textbox warnings={[ new MyWarning ]} />
```

## Bug Fixes

* CSS fixes to input error icon and error message.
* CSS fixes to input placeholder text for IE11.

# 0.14.4

## Bug Fixes

* Fixes no results row in Table to span all columns.
* Fixes issue in Tabs where initialSelectedTabId was ignored

# 0.14.3

## Bug Fixes

* Fixes a loading row in Table to span all columns.

# 0.14.2

## Minor Changes

* Disable multi select for single row in a table

# 0.14.1

## Minor Changes

* Add ability to set custom labels on Confirm dialog.
* Fixes scrollbar fixed height.
* Fixes word break on tooltips.

# 0.14.0

## !! BREAKING CHANGE !!

* Selectable table rows now emit an object instead of an array, containing more information about the selected rows.

## Minor Changes

* Sidebar now scrolls on overflow
* Adds `$app-light-font-family` Sass variable.
* Adds `$app-medium-font-family` Sass variable.
* Icons - plus, minus, processing. Update contact icons
* Improve tile footer style

# 0.13.0

* A developer can choose for a Table to not automatically render with a `tbody`, allowing them to manually render it `<Table tbody={ false }>`.
* Performance improvements for validation messages.
* Inputs can be rendered with fake inputs, useful for pages with lots of inputs where performance can be an issue.
* Number does not show undefined when value props is not provided and user enter alphabets
* Adds external link icon.
* Adds new colors: `$grey-dark-blue-5`, `$grey-header`.

# 0.12.2

* Stores will now throw an error if an invalid action is dispatched.
* Fixes translation issues with Save and Cancel buttons in Form component.
* Fixes error with refresh method on Table, when Table does not have an ActionToolbar.
* Adds `business` and `individual` icons.

### Modal Updates

* Alert and Confirm have been updated to accept the dialog size prop. Default sizes remain unchanged.

# 0.12.1

* Fixes overflow bug on Table component.
* Fixes colors for recently added icons.

# 0.12.0

## Minor Improvements

* Tabs emits a onTabClick event when on the headers is clicked
* Add phone, email, location and mobile icons
* Table now has a `refresh` method to force retrieve data.

## Bug Fixes

* CSS prevent multi action siblings overlapping
* First columns in tables have additional left padding.
* Page size sets 1 of 1 when there are no records.

# 0.11.0

* Tabs remember the last one they were on when going back in the browser.

## Bug Fixes

* Selectable Tables stopPropagation when selecting checkboxes.

# 0.10.0

* Adds loading and empty data states to Table component.

## Bug Fixes

* CSS fixes to Portrait.
* CSS fixes to Spinner.
* CSS fixes to Pill.

# 0.9.2

* MulitActionButton Classes more specific

# 0.9.1

## Bug Fixes

* Various UI Fixes:
  * MultiActionButton toggle placement.
  * Removed Tab padding.
  * Fixed Button height to 31px.

# 0.9.0

## New Components

* Multi Action Button

## Selectable Table Rows

* Table and TableAjax now have props of `selectable` and `highlightable`, enabling selectable or highlightable rows. Each event also emits events which can be used by developers with props of `onSelect` or `onHighlight`. Developers can also manually control the highlighting or selecting of rows using the same props on TableRow components.
* Selectable rows also enables an action toolbar for the table, for which actions can be defined using the `actions` prop.

## CSS

* Created CSS utility to handle generic CSS.

## Misc

* Inline labels can now be aligned right.
* Added 'small' button option - renders pill-like secondary button.
* Made portrait inline-block to allow label to sit inline.
* Added a 'refresh' svg icon to the icon component.
* Form component can now set custom `saveText` as a prop.
* Pill styling tweaked slightly.
* Made portrait inline-block to allow label to sit inline.
* Updated portrait colour for when no image is loaded.
* Update Radio Button and Checkbox colour when disabled and checked.

## Bug Fixes
* Allow tooltip to decorate class that lacks componentProps method.
* Records value typecast to number for i18n in Pager

# 0.8.1

## Bug Fixes

* Fixed CSS load order issue which caused icons to break their positioning.

# 0.8.0

## Improvements

* Improved store reset. `store.reset()` will now reset the store to its initial data, whether or not history is enabled.
* Inputs can now have field help. Pass `fieldHelp='help message'` to any input.
* Inputs can now have label help. Pass `labelHelp='help message'` to any input.
* Add `thead` prop to `Table` component that allows you to set a row wrapped in a `thead` tag.

## New Components

* Sidebar - with sidebar header
* Portrait
* Content
* Help - An info icon with a tooltip.
* Tooltip

## Layout Updates

* Row margin has been reduced to `15px`.
* Pod component now receives two additional props:

  * `border` - allows developers to disable border.
  * `padding` - allows developers to have control over padding size.

* Message style has changed to follow toast style
* Pill style has changed

## Improved Dialog

* Dialog now takes a prop of `disableBackground` which is true by default.

## Improved Form

* `validate()` can now be called via `this.context.form`

## New Validators

* Inclusion
* Exclusion

## Misc

* Added utility classes for styling text.
* Format i18n error number for numeric validation.
* Allow Tables to shrink in size using the `shrink` prop.
* Link component can now display with an icon.
* Child components of Row can now use a `columnAlign` prop.
* Toast onDismiss is now optional

## New Decorators

* Tooltip Decorator - currently available on Icon and Textbox.

## Bug Fixes

* Fixes alignment issue with SplitButton when using anchors.
* Row component will not break with zero children or children of `null` or `undefined`.

# 0.7.1

## Updates

* Moves the validation logic in Form component to its own method.
* Adds `validateOnMount` prop to Forms.
* Help Components on inputs with labels.

# 0.7.0

## New Components

* Pager
* Filter
* Table Ajax

## Bug Fixes

* TableCell and TableHeader can receive additional props.
* Inputs no longer render a label if the input has no name or label props.

## New functionality

* Table and TableHeader have been updated to allow sorting.
* Tabs - Passing a prop of align='right' will align tab headers to the right

# 0.6.0

## Improve Date widget

Improve the existing Date widget to allow passing in `minDate` and `maxDate`.

## I18nHelper

An I18nHelper has been created to help with formatting decimal numbers.

## Should Component Update Decorator

Supplies base shouldComponentUpdate

## toArray

We have added a helper method to convert strings into arrays, for example:

`"foo[bar][baz]"` into `["foo", "bar", "baz"]`.

## ImmutableHelper parseJSON

The parseJSON method now converts all integers to strings for consistency

## Bug Fixes

* We have inserted an engine dependency for npm version 3. This is to help mitigate any issues of users reporting issues when installing with npm version 2.

## New Components

* Spinner
* RadioButton

# 0.5.3

## Bug Fixes

* Fixed numeral validator so it returns the correct type of validator.

# 0.5.2

## Bug Fixes

* Fixed I18n translation for integer validation.

# 0.5.1

## Bug Fixes

* `autoFocus` no longer automatically opens lists or datepickers on Dropdown and Date components.
* Update validations i18n to use `errors.messages` instead of `validations`
* Bluring of DropdownFilter/DropdownFilterAjax does not throw a js error when no items exist

# 0.5.0

## !BREAKING CHANGE! Validations have been converted into classes

We have converted Validations provided by Carbon into classes. This means that you need to create an instance when you want to use them.

For example, you would need to change:

```js
<Textbox validations={ [PresenceValidator()] } />
```

To this:

```js
<Textbox validations={ [new PresenceValidator()] } />
```

This allows better inspection of the validator, and the ability to modify params on the class.

## Disabled class for inputs

We now add a `common-input--disabled` class to the component when its input is disabled

## Bug Fixes

* Inputs with multiple validations now validate correctly.
* DropdownFilter now parses its filter before creating a Regular Expression.
* Split Button has been given a fixed height to resolve UI issues.
* Dropdown up and down arrows now work with options that use strings for IDs.
* We now use the `$grey-dark-blue-40` color for placeholders in inputs

# 0.4.0

## New Components

* SplitButton.

## New Validations

### Numeral Validation

Checks numeral type (Integer of Decimal)
Checks if value is equal, greater than, less than

```javascript
// Integer with a min value of 8
<Number validations={ [NumeralValidator({ integer: true, min: 8 })] }/>

// Decimal with a between 8 and 20
<Number validations={ [NumeralValidator({ integer: true, min: 8, max: 20 })] }/>

// Decimal exactly 3.142
<Number validations={ [NumeralValidator({ is: 3.142 })] }/>
```

### Length Validation

Checks the length of a number of a string

```javascript
// length is greater than or equal to 8:
<Textbox validations={ [ LengthValidator({ min: 8 }) ] });

// length is less than or equal to 8:
<Textbox validations={ [ LengthValidator({ max: 8 }) ] });

// length is between 5 and 10 characters:
<Number validations={ [ LengthValidator({ min: 5, max: 10 }) ] });

// length is 10 characters:
<Number validations={ [ LengthValidator({ is: 10 }) ] });
```

### Regex Validation

Applies a regex validation to the input

```javascript
<Textbox validations={ [RegexValidator({ format: (/[A-Z]{5}/) }) ] }/>
```

### Email Validation

Applies a email validation to the input

```javascript
<Textbox validations={ [ EmailValidator() ] }/>
```

## Prefix for inputs

We have added a new feature for input components which allows developers to output a prefix to the input.

```js
<Textbox prefix="foo" />
```

## Updated visuals for Toast Notifications and Tabs

* Toast notifications have had updated styling applied to them, based on new designs.
* Colour updates to Tabs, to align with design updates
* New colour variables added

## Misc

* Button component will now render a stylised `anchor` instead of a `button` if passed a `href` prop.

## Bug Fixes

* Add i18n to form buttons

# 0.3.3

* Performance updates to inputs. We also now provide a `shouldComponentUpdate` method which can be reused in custom components.
* Inputs that are detached from a form no longer update error count.

# 0.3.2

## Bug Fixes

* Form no longer validates disabled fields on submit.
* Form inputs are tracked by a guid now, rather than input name.
* Autocomplete is disabled for all inputs by default.
* Locks version numbers to try and mitigate incompatabilities with third party modules.

# 0.3.1

## Bug Fixes

* SVG icons inside toast component now re-render properly.

# 0.3.0

## Handler Pattern

Carbon now has a simple handler pattern implementation. For more information, see [the guide](https://github.com/Sage/carbon/blob/master/docs/guides/handlers.md).

## New Components

* Toast
* Message

## Standardised Color/Icon Sets on Components

Several components allow the ability to define a particular `type` or `status`, such as `warning`, `error` or `success`. We have standardised the way this is implemented in components, each of which should use a prop name of `as`.

Similarly, each supported type comes as part of a Sass list variable called `$colorIconSets`. This list can be used in component `scss` files to iterate through the types available and automatically generate the code required for each type. This means each component will automatically update with any new types added to this list.

You can see examples of how this is implemented in the `scss` files for `Pill`, `Flash`, `Banner` or `Toast`.

### Breaking Changes

* Due to the standardisation of using the prop `as`, some components will have breaking changes to accomodate this:
  * Flash
  * Pill
* The `cancelHandler` method on `Dialog` based components has been renamed to `onCancel` to bring in line with the convention we would like to progress with for this kind of action name.
* The `confirmHandler` method on `Confirm` has also been renamed to `onConfirm` to align with the naming convention.

## Bug Fixes

* Dialog now centers itself if open on initialize.

# 0.2.0

## New Components

* Table, TableRow, TableCell, TableHeader
* Confirm
* Animated Menu Button
* Notification
* Pill
* Banner
* Flash

## Tables and Grids - Breaking Change

The previous iteration of grid (InputGrid) was too restrictive, not allowing much flexibility and being too rigid in its implementation. We have now refactored grids creating a Table component with full control and flexibility for the developer. The new way of doing grids also means we no longer need to use complicated immutable helpers we had set up for line items as well as injecting row_id into the store.

The following is an example of how to use the Table component:

```js
import React from 'react';
import { Table, TableRow, TableCell, TableHeader } from 'carbon/lib/components/table';
import Textbox from 'carbon/lib/components/textbox';
import Button from 'carbon/lib/components/button';

class MyView extends React.Component {
  render() {
    // We map the data from the store, to define what a row should look like.
    // Using map allows the developer to define any content they want - this could
    // render text, an input, a button or anything else.
    let tableRows = this.props.data.map((row, index) => {
      <TableRow>
        // This cell renders just text for 'description'.
        <TableCell>
          { row.get('description') }
        </TableCell>

        // This cell renders a textbox for 'name'. We also give it an onChange function. It is
        // important to notice that we bind additional values to this function - 'this' and 'index'.
        // This means that when the function is called it will receive the index as an argument.
        // The store then knows which index in the array of data has been modified and needs to update,
        // the mutation would look something like:
        // `this.data = this.data.setIn(['line_items', action.index, action.name], action.value);`.
        <TableCell>
          <Textbox value={ row.get('name') } onChange={ Actions.nameUpdated.bind(this, index) } />
        </TableCell>

        // This cell renders a button component.
        <TableCell>
          <Button>An Action!</Button>
        </TableCell>
      </TableRow>
    });

    // tableRows is now an array mapped from the data we provided. We also need a table header so
    // lets add that as an additional row in the array (unshift prepends to an array):
    tableRows.unshift(
      <TableRow>
        <TableHeader>Description</TableHeader>
        <TableHeader>Name</TableHeader>
        <TableHeader>Actions</TableHeader>
      </TableRow>
    );

    // We can now render the array of rows as a child of Table.
    return (
      <Table>
        { tableRows }
      </Table>
    );
  }
}

export default MyView
```

The example above should highlight the flexibility available with grids. You can mix input with plain text or any other component, all in the same table. Adding a placeholder row is simple as well:

```js
import React from 'react';
import { Table, TableRow, TableCell, TableHeader } from 'carbon/lib/components/table';
import Textbox from 'carbon/lib/components/textbox';

class MyView extends React.Component {
  render() {
    // Define tableRows.
    let tableRows = this.props.data.map((row, index) => {
      <TableRow>
        <TableCell>
          <Textbox name="description" value={ row.get('description') } onChange={ Actions.valueUpdated.bind(this, index) } />
        </TableCell>

        <TableCell>
          <Textbox name="name" value={ row.get('name') } onChange={ Actions.valueUpdated.bind(this, index) } />
        </TableCell>
      </TableRow>
    });

    // Add header.
    tableRows.unshift(
      <TableRow>
        <TableHeader>Description</TableHeader>
        <TableHeader>Name</TableHeader>
      </TableRow>
    );

    // Add placeholder row. The main difference between a regular row is we are not mapping any data to
    // this row (as it has none). Also, instead of an index, we are passing the data count to the bound
    // action. This means on valueUpdated that it will update the value in the array to an index which
    // does not yet exist - effectively creating the new row.
    tableRows.push(
      <TableRow>
        <TableCell>
          <Textbox name="description" onChange={ Actions.valueUpdated.bind(this, this.data.count()) } />
        </TableCell>

        <TableCell>
          <Textbox name="name" onChange={ Actions.valueUpdated.bind(this, this.data.count()) } />
        </TableCell>
      </TableRow>
    );

    // We can now render the array of rows as a child of Table.
    return (
      <Table>
        { tableRows }
      </Table>
    );
  }
}

export default MyView
```

## Minor

* Decrease width of dropdown icon to 20px

# 0.1.8

## Bug Fixes

* Backported dropdown validation fix.

# 0.1.7

## Bug Fixes

* Fixes bug - 'item is undefined triggered when clicking away from dropdown with option highlighted'.

# 0.1.6

## Bug Fixes

* `startRouter` no longer throws an error if it cannot find an element to render the component to.

# 0.1.5

## Bug Fixes

* Dropdown will always return a string value to any callbacks.

# 0.1.4

## Bug Fixes

* Dropdown components auto select highlighted values on blur.
* Carbon now compiles code to `lib`, allowing developers to no longer require installing babel on their computer.

# 0.1.3

## Bug Fixes

* Fixes validation message width in Firefox.

# 0.1.2

## Bug Fixes

* Tabs can now render a single child

# 0.1.1

* Form submitting state is now controlled by the developer using the `saving` prop.

## Bug Fixes

* Developers can now set the alignment on an input's value using the `align` prop.
* Tab allows null children.

# 0.1.0

## New Components

* Alert
* Link
* Tabs

## Dialog Type Components

  Breaking Change! :warning: Both components now require a `cancelHandler` prop (rather than the `cancelDialogHandler`). :warning:

## Dropdowns

Dropdown components have been refactored. We now have three different kinds:

* Dropdown
* Dropdown Filter
* Dropdown Filter Ajax

## Inputs and Forms No Longer Rely on Name Property

In previous versions of Carbon, all inputs required a `name` property. Some Carbon components would manipulate what this name was, depending on where the input was used.

To keep things simple, and to remove some of the logic behind the scenes, we no longer do any manipulation on input names and the property is no longer a requirement when using a form input.

It is still recommended that you use names on inputs, as they are useful to identify your which input is which. They are also required if you are performing standing HTML form submissions.

## Minor

* Pod has an option to make it collapsible.

## Bug Fixes

* Fixes position and width or validation messages on inputs.
* Fixes re-validating fields when content is pasted into an input.

# 0.0.3

## Bug Fixes

* On successful submit, form components will disable their save buttons to prevent multiple form submissions.

# 0.0.2

## Decimal Component

 An extra validation has been added to decimal to prevent multiple separators from being entered in the input field.

## Dropdown and DropdownSuggest components

Dropdown and dropdown-suggest have been updated. As they share common functionality, dropdown and dropdown-suggest now use a List decorator. This should not affect how you use either component.
* Dropdown now filters results as you type.

## Dialog Cancel button

Dialogs have been updated to pass context to any children components. We have used this to switch the Form Cancel button to use the Dialog's cancel handler when the form is nested in a dialog. This overrides the default history.back method.

## Store, View and Route Utils

We have standardised the utilities we provide to easily set up Flux based applications. This involved a few breaking changes:

### Store

The base Store class is now available from:

```js
import Store from 'carbon/lib/utils/flux/store';
```

When creating your store, initialize it with your application's dispatcher. You must also define the store's data and unique name within its constructor. The following shows the minimum required to set up a store:

```js
import Store from 'carbon/lib/utils/flux/store';
import Dispatcher from 'dispatcher';
import ImmutableHelper from 'carbon/lib/utils/helpers/immutable';

class MyStore extends Store {
  ...
}

let data = ImmutableHelper.parseJSON({});

// init the store with a name, some data, and your dispatcher
export default new MyStore('myStore', data, Dispatcher);
```

### View

The view helper is now available as a flux utility from Carbon. This was done to clarify its intentions. You can import it with:


```js
import { connect } from 'carbon/lib/utils/flux';
```

You can then use the `connect` function to connect a React component to a store:

```js
import React from 'react';
import MyStore from 'stores/my-store';
import { connect } from 'carbon/lib/utils/flux';

class MyComponent extends React.Component {
  render() {
    // the connected store data is available on the state as the store's unique name defined in its constructor
    let val = this.state.myStore.get('myValue');

    return (
      <div>My Component.</div>
    );
  }
}

export default connect(MyComponent, MyStore);
```

This sets up the listeners and data synchronising between the component and the store.

The connect function can connect multiple stores to the component - simply provide them as an array:

```js
connect(MyComponent, [MyStore, MyOtherStore]);
```

### Route

The route helper now returns a specific function:

```js
import React from 'react';
import { Route } from 'react-router';
import { startRouter } from 'carbon/lib/utils/router';

let routes = (
  <Route />
);

startRouter(routes);
```

The `startRouter` function initializes the React router with the given routes. It can also take a second parameter for the HTML target in which to render the React components (by default this uses `document.getElementById('app')`).

## Higher Order Components and Decorators

We now use decorators instead of Higher Order Components in our component library as they are easier to test and result in a tidier and more logical codebase.

Decorators can be found in the `/utils/decorators` directory. So far we have decorators for:

* Input
* Input Icon
* Input Label
* Input Validation

Note: although there is an ES7 Babel transform for decorators, we have opted not to use it for now due to the way in which it compiles and produces missing coverage reports.

## TableFieldsForMany renamed

`TableFieldsForMany` is now called `InputGrid`.

We have renamed this because its original name was based on a Rails convention and was fairly obscure and confusing.

## New Brand
A new style and colour scheme has been applied to the carbon components library. This change will affect all of the components.

## Validations
Validations have changed to a function so that different parameters can be passed to them.

You can now define Validations on a component using the following syntax:

```javascript
<Textbox validations={ [Validation()] } name='valid' />
```

## Misc

* Ran ESLint task and fixed any errors.
* Form provides a serialization method to parse its inputs into data usable for Ajax.
* Forms no longer needs a model name defined.
* Updated Form Cancel Button to use History object.
* Textarea is no longer draggable. Add a expandable={true} prop to make the area height change to fit content
* Input components can now use custom classes.
* Checkbox label now sits inline, and is reversable.
* Added props on inputs for inline labels.
* Added Rainbow chart component.
* Added Tabs component.
* Added Number component.
* Decimal now allows tabbing in and out of the field.
* Date now closes on tab out.


# 0.0.1

Initial prototype release.

Components included:

* Button
* Checkbox
* Date
* Decimal
* Dialog
* Dropdown Suggest
* Dropdown
* Form
* Pod
* Row
* Table Fields for Many
* Table Row
* Textarea
* Textbox

Utils included:

* Events Helper (to help determine keyboard events)
* Immutable Helper (to perform generic tasks with Immutable.js)
* Icons (to include icons from the web font)
* Inputs & Input Validation (generic functionality for inputs)
* Validations (reusable functionality for validations)
* Route Helper (component to provide base route functionality)
* Store Helper (base class for base store functionality)
* View Helper (component to provide base view functionality)<|MERGE_RESOLUTION|>--- conflicted
+++ resolved
@@ -1,14 +1,15 @@
+# 1.5.0
+
+## Component Enhancements
+
+* `TableAjax` now accepts an `onAjaxError` function as a prop, to handle Ajax requests that return a HTTP error
+
 # 1.4.0
 
 ## Dependency Update
 
 * React has been upgraded to 15.6.1 - https://facebook.github.io/react/blog/2017/06/13/react-v15.6.0.html
 
-<<<<<<< HEAD
-## Component Enhancements
-
-* `TableAjax` now accepts an `onAjaxError` function as a prop, to handle Ajax requests that return a HTTP error
-=======
 ## Component Improvements
 
 * The `Poller` helper has been refactored to no longer use promises
@@ -32,7 +33,6 @@
 
 * Selected table rows no longer have highlights applied on hover.
 * Revert I18nhelper to use global locale for delimiter and separator
->>>>>>> b2a967c2
 
 # 1.2.1
 
