--- conflicted
+++ resolved
@@ -1,4 +1,3 @@
-<<<<<<< HEAD
 # 0.32.0
 
 ## SimpleColorPicker Component
@@ -13,13 +12,12 @@
     onChange={ customEventHandler }
   />
 ```
-=======
+
 # 0.31.1
 
 ## Bug fix
 
 * `I18nHelper.formatCurrency`: returns integer with option { precision: 0 }.
->>>>>>> c48c3a50
 
 # 0.31.0
 
