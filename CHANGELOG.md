# 0.19.0

<<<<<<< HEAD
## Dropdown component updates

* All dropdowns now allow keying up and down through the list
=======
## New Components

* AppWrapper - confines your content to the width of your application.
>>>>>>> 679784f0

# 0.18.1

## Minor Changes

* Portrait extra small size has been changed from `20px` to `25px`.
* Portrait can have a dark background.
* Fixes issue with Portrait size when image would not render.
* Disabled Pill's colours have been updated.
* Individual and Business SVGs have been updated in Icon.

# 0.18.0

## !! BREAKING CHANGE !!

* Renamed Browser `redirectUrl` method to `redirectTo`

## New Components

* Fieldset - stacks inputs rendered as children to the `Fieldset` component.
* Carousel - can be used to display a gallery of slides.

## CSS Module Update

Added margin and padding `0` to the base CSS.

## Uniform Sizing

All components that take a Size Prop have been unified to accept the following

```
extra-small
small
medium-small
medium
medium-large
large
extra-large
```

If you are using the default size of a component there is no change needed except for the `Spinner`

### Component Breakdown

#### Animated Menu Button
  * Added `extra-small`
  * !! CHANGED - `smed to `medium-small`
  * !! CHANGED - `mlarge` to `medium-large`
  * Added `xlarge`

#### Portrait
  * Added `extra-small`
  * !! CHANGED - `smed to `medium-small`
  * Added `medium`
  * !! CHANGED - `mlarge` to `medium-large`
  * Added `xlarge`

#### Spinner
  * !! CHANGED - default is now `medium`

  * Added `extra-small`
  * !! CHANGED - `smed to `medium-small`
  * Added `medium`
  * !! CHANGED - `mlarge` to `medium-large`
  * Added `xlarge`

#### Dialog
  * !! CHANGED - `xsmall` to `extra-small`
  * !! CHANGED - `smed to `medium-small`
  * !! CHANGED - `med` to `medium`
  * !! CHANGED - `mlarge` to `medium-large`
  * Added `xlarge`

## Link (React Router)

Our Link component now supports the React Router. Instead of passing a `href` prop, pass a `to` prop and it will use React Router to navigate.

## Pod Updates

* Pod can now receive a prop of `onEdit` - if this is a String it will use it as a `to` prop on a Link component, if it is a Function it will apply it as an `onClick` handler, if it is an object it will apply it's props to the Link.
* Pod has an additional padding size added of `extra-large`.
* Pod now applies any additional props to it's top most child element.
* We have added a tertiary pod theme.

## Content Updates

Content now has a `secondary` theme which can be applied using the `as` prop.

## Label Updates

* You can supply a `input-width` prop to any input to define its width.

## Dropdown Updates

* Keying up and down through list now moves scrollbar

## Modal Updates

### Change in functionality!

Modal

  * Modal no longer closes on background click
  * New prop `disableEscKey` is defaulted to false
  * Changes will also effect Dialog, Sidebar etc...

Dialog

  * New props `showCloseIcon` (defaulted to true) which show and hides the close icon

## Promises

Promises Polyfill. Carbon now contains a ES6 Promises helper which can be imported by

```javascript
  import from 'carbon/lib/utils/promises';
```

## Notifications Updates

Message

  * New props `transparent` (defaulted to false) which if set to true sets the background to transparent

## Decimal

* Decimal can now receive a prop of precision

## Split Button

 * Small CSS change to remove gap in Safari

## Input Validation

* Validation icons now position themselves relative to width of input field when label is inline.

# 0.17.1

## Minor Improvements

* Add paperclip SVG to Icon

# 0.17.0

## New Components

* Multi Step Wizard

## Minor Improvements

* Add edit SVG to Icon
* Supports Ajax call for error validation

# 0.16.1

* Add reload function to browser helper

# 0.16.0

## Minor Improvements

* Adding user class names to tabs.
* Authorize Objects in dialog title

## Browser Helper

Added a redirect action made by the browser. It is now easier to redirect to url

```
import Browser from 'carbon/lib/utils/helpers/browser';

Browser.redirectUrl(url)
```

# 0.15.0

## New Components

* ButtonToggle.

## New Features

* Warnings are now ready to use on form inputs, using the same API as validations you can supply an array as a prop to an input:

```
<Textbox warnings={[ new MyWarning ]} />
```

## Bug Fixes

* CSS fixes to input error icon and error message.
* CSS fixes to input placeholder text for IE11.

# 0.14.4

## Bug Fixes

* Fixes no results row in Table to span all columns.
* Fixes issue in Tabs where initialSelectedTabId was ignored

# 0.14.3

## Bug Fixes

* Fixes a loading row in Table to span all columns.

# 0.14.2

## Minor Changes

* Disable multi select for single row in a table

# 0.14.1

## Minor Changes

* Add ability to set custom labels on Confirm dialog.
* Fixes scrollbar fixed height.
* Fixes word break on tooltips.

# 0.14.0

## !! BREAKING CHANGE !!

* Selectable table rows now emit an object instead of an array, containing more information about the selected rows.

## Minor Changes

* Sidebar now scrolls on overflow
* Adds `$app-light-font-family` Sass variable.
* Adds `$app-medium-font-family` Sass variable.
* Icons - plus, minus, processing. Update contact icons
* Improve tile footer style

# 0.13.0

* A developer can choose for a Table to not automatically render with a `tbody`, allowing them to manually render it `<Table tbody={ false }>`.
* Performance improvements for validation messages.
* Inputs can be rendered with fake inputs, useful for pages with lots of inputs where performance can be an issue.
* Number does not show undefined when value props is not provided and user enter alphabets
* Adds external link icon.
* Adds new colors: `$grey-dark-blue-5`, `$grey-header`.

# 0.12.2

* Stores will now throw an error if an invalid action is dispatched.
* Fixes translation issues with Save and Cancel buttons in Form component.
* Fixes error with refresh method on Table, when Table does not have an ActionToolbar.
* Adds `business` and `individual` icons.

### Modal Updates

* Alert and Confirm have been updated to accept the dialog size prop. Default sizes remain unchanged.

# 0.12.1

* Fixes overflow bug on Table component.
* Fixes colors for recently added icons.

# 0.12.0

## Minor Improvements

* Tabs emits a onTabClick event when on the headers is clicked
* Add phone, email, location and mobile icons
* Table now has a `refresh` method to force retrieve data.

## Bug Fixes

* CSS prevent multi action siblings overlapping
* First columns in tables have additional left padding.
* Page size sets 1 of 1 when there are no records.

# 0.11.0

* Tabs remember the last one they were on when going back in the browser.

## Bug Fixes

* Selectable Tables stopPropagation when selecting checkboxes.

# 0.10.0

* Adds loading and empty data states to Table component.

## Bug Fixes

* CSS fixes to Portrait.
* CSS fixes to Spinner.
* CSS fixes to Pill.

# 0.9.2

* MulitActionButton Classes more specific

# 0.9.1

## Bug Fixes

* Various UI Fixes:
  * MultiActionButton toggle placement.
  * Removed Tab padding.
  * Fixed Button height to 31px.

# 0.9.0

## New Components

* Multi Action Button

## Selectable Table Rows

* Table and TableAjax now have props of `selectable` and `highlightable`, enabling selectable or highlightable rows. Each event also emits events which can be used by developers with props of `onSelect` or `onHighlight`. Developers can also manually control the highlighting or selecting of rows using the same props on TableRow components.
* Selectable rows also enables an action toolbar for the table, for which actions can be defined using the `actions` prop.

## CSS

* Created CSS utility to handle generic CSS.

## Misc

* Inline labels can now be aligned right.
* Added 'small' button option - renders pill-like secondary button.
* Made portrait inline-block to allow label to sit inline.
* Added a 'refresh' svg icon to the icon component.
* Form component can now set custom `saveText` as a prop.
* Pill styling tweaked slightly.
* Made portrait inline-block to allow label to sit inline.
* Updated portrait colour for when no image is loaded.
* Update Radio Button and Checkbox colour when disabled and checked.

## Bug Fixes
* Allow tooltip to decorate class that lacks componentProps method.
* Records value typecast to number for i18n in Pager

# 0.8.1

## Bug Fixes

* Fixed CSS load order issue which caused icons to break their positioning.

# 0.8.0

## Improvements

* Improved store reset. `store.reset()` will now reset the store to its initial data, whether or not history is enabled.
* Inputs can now have field help. Pass `fieldHelp='help message'` to any input.
* Inputs can now have label help. Pass `labelHelp='help message'` to any input.
* Add `thead` prop to `Table` component that allows you to set a row wrapped in a `thead` tag.

## New Components

* Sidebar - with sidebar header
* Portrait
* Content
* Help - An info icon with a tooltip.
* Tooltip

## Layout Updates

* Row margin has been reduced to `15px`.
* Pod component now receives two additional props:

  * `border` - allows developers to disable border.
  * `padding` - allows developers to have control over padding size.

* Message style has changed to follow toast style
* Pill style has changed

## Improved Dialog

* Dialog now takes a prop of `disableBackground` which is true by default.

## Improved Form

* `validate()` can now be called via `this.context.form`

## New Validators

* Inclusion
* Exclusion

## Misc

* Added utility classes for styling text.
* Format i18n error number for numeric validation.
* Allow Tables to shrink in size using the `shrink` prop.
* Link component can now display with an icon.
* Child components of Row can now use a `columnAlign` prop.
* Toast onDismiss is now optional

## New Decorators

* Tooltip Decorator - currently available on Icon and Textbox.

## Bug Fixes

* Fixes alignment issue with SplitButton when using anchors.
* Row component will not break with zero children or children of `null` or `undefined`.

# 0.7.1

## Updates

* Moves the validation logic in Form component to its own method.
* Adds `validateOnMount` prop to Forms.
* Help Components on inputs with labels.

# 0.7.0

## New Components

* Pager
* Filter
* Table Ajax

## Bug Fixes

* TableCell and TableHeader can receive additional props.
* Inputs no longer render a label if the input has no name or label props.

## New functionality

* Table and TableHeader have been updated to allow sorting.
* Tabs - Passing a prop of align='right' will align tab headers to the right

# 0.6.0

## Improve Date widget

Improve the existing Date widget to allow passing in `minDate` and `maxDate`.

## I18nHelper

An I18nHelper has been created to help with formatting decimal numbers.

## Should Component Update Decorator

Supplies base shouldComponentUpdate

## toArray

We have added a helper method to convert strings into arrays, for example:

`"foo[bar][baz]"` into `["foo", "bar", "baz"]`.

## ImmutableHelper parseJSON

The parseJSON method now converts all integers to strings for consistency

## Bug Fixes

* We have inserted an engine dependency for npm version 3. This is to help mitigate any issues of users reporting issues when installing with npm version 2.

## New Components

* Spinner
* RadioButton

# 0.5.3

## Bug Fixes

* Fixed numeral validator so it returns the correct type of validator.

# 0.5.2

## Bug Fixes

* Fixed I18n translation for integer validation.

# 0.5.1

## Bug Fixes

* `autoFocus` no longer automatically opens lists or datepickers on Dropdown and Date components.
* Update validations i18n to use `errors.messages` instead of `validations`
* Bluring of DropdownFilter/DropdownFilterAjax does not throw a js error when no items exist

# 0.5.0

## !BREAKING CHANGE! Validations have been converted into classes

We have converted Validations provided by Carbon into classes. This means that you need to create an instance when you want to use them.

For example, you would need to change:

```js
<Textbox validations={ [PresenceValidator()] } />
```

To this:

```js
<Textbox validations={ [new PresenceValidator()] } />
```

This allows better inspection of the validator, and the ability to modify params on the class.

## Disabled class for inputs

We now add a `common-input--disabled` class to the component when its input is disabled

## Bug Fixes

* Inputs with multiple validations now validate correctly.
* DropdownFilter now parses its filter before creating a Regular Expression.
* Split Button has been given a fixed height to resolve UI issues.
* Dropdown up and down arrows now work with options that use strings for IDs.
* We now use the `$grey-dark-blue-40` color for placeholders in inputs

# 0.4.0

## New Components

* SplitButton.

## New Validations

### Numeral Validation

Checks numeral type (Integer of Decimal)
Checks if value is equal, greater than, less than

```javascript
// Integer with a min value of 8
<Number validations={ [NumeralValidator({ integer: true, min: 8 })] }/>

// Decimal with a between 8 and 20
<Number validations={ [NumeralValidator({ integer: true, min: 8, max: 20 })] }/>

// Decimal exactly 3.142
<Number validations={ [NumeralValidator({ is: 3.142 })] }/>
```

### Length Validation

Checks the length of a number of a string

```javascript
// length is greater than or equal to 8:
<Textbox validations={ [ LengthValidator({ min: 8 }) ] });

// length is less than or equal to 8:
<Textbox validations={ [ LengthValidator({ max: 8 }) ] });

// length is between 5 and 10 characters:
<Number validations={ [ LengthValidator({ min: 5, max: 10 }) ] });

// length is 10 characters:
<Number validations={ [ LengthValidator({ is: 10 }) ] });
```

### Regex Validation

Applies a regex validation to the input

```javascript
<Textbox validations={ [RegexValidator({ format: (/[A-Z]{5}/) }) ] }/>
```

### Email Validation

Applies a email validation to the input

```javascript
<Textbox validations={ [ EmailValidator() ] }/>
```

## Prefix for inputs

We have added a new feature for input components which allows developers to output a prefix to the input.

```js
<Textbox prefix="foo" />
```

## Updated visuals for Toast Notifications and Tabs

* Toast notifications have had updated styling applied to them, based on new designs.
* Colour updates to Tabs, to align with design updates
* New colour variables added

## Misc

* Button component will now render a stylised `anchor` instead of a `button` if passed a `href` prop.

## Bug Fixes

* Add i18n to form buttons

# 0.3.3

* Performance updates to inputs. We also now provide a `shouldComponentUpdate` method which can be reused in custom components.
* Inputs that are detached from a form no longer update error count.

# 0.3.2

## Bug Fixes

* Form no longer validates disabled fields on submit.
* Form inputs are tracked by a guid now, rather than input name.
* Autocomplete is disabled for all inputs by default.
* Locks version numbers to try and mitigate incompatabilities with third party modules.

# 0.3.1

## Bug Fixes

* SVG icons inside toast component now re-render properly.

# 0.3.0

## Handler Pattern

Carbon now has a simple handler pattern implementation. For more information, see [the guide](https://github.com/Sage/carbon/blob/master/docs/guides/handlers.md).

## New Components

* Toast
* Message

## Standardised Color/Icon Sets on Components

Several components allow the ability to define a particular `type` or `status`, such as `warning`, `error` or `success`. We have standardised the way this is implemented in components, each of which should use a prop name of `as`.

Similarly, each supported type comes as part of a Sass list variable called `$colorIconSets`. This list can be used in component `scss` files to iterate through the types available and automatically generate the code required for each type. This means each component will automatically update with any new types added to this list.

You can see examples of how this is implemented in the `scss` files for `Pill`, `Flash`, `Banner` or `Toast`.

### Breaking Changes

* Due to the standardisation of using the prop `as`, some components will have breaking changes to accomodate this:
  * Flash
  * Pill
* The `cancelHandler` method on `Dialog` based components has been renamed to `onCancel` to bring in line with the convention we would like to progress with for this kind of action name.
* The `confirmHandler` method on `Confirm` has also been renamed to `onConfirm` to align with the naming convention.

## Bug Fixes

* Dialog now centers itself if open on initialize.

# 0.2.0

## New Components

* Table, TableRow, TableCell, TableHeader
* Confirm
* Animated Menu Button
* Notification
* Pill
* Banner
* Flash

## Tables and Grids - Breaking Change

The previous iteration of grid (InputGrid) was too restrictive, not allowing much flexibility and being too rigid in its implementation. We have now refactored grids creating a Table component with full control and flexibility for the developer. The new way of doing grids also means we no longer need to use complicated immutable helpers we had set up for line items as well as injecting row_id into the store.

The following is an example of how to use the Table component:

```js
import React from 'react';
import { Table, TableRow, TableCell, TableHeader } from 'carbon/lib/components/table';
import Textbox from 'carbon/lib/components/textbox';
import Button from 'carbon/lib/components/button';

class MyView extends React.Component {
  render() {
    // We map the data from the store, to define what a row should look like.
    // Using map allows the developer to define any content they want - this could
    // render text, an input, a button or anything else.
    let tableRows = this.props.data.map((row, index) => {
      <TableRow>
        // This cell renders just text for 'description'.
        <TableCell>
          { row.get('description') }
        </TableCell>

        // This cell renders a textbox for 'name'. We also give it an onChange function. It is
        // important to notice that we bind additional values to this function - 'this' and 'index'.
        // This means that when the function is called it will receive the index as an argument.
        // The store then knows which index in the array of data has been modified and needs to update,
        // the mutation would look something like:
        // `this.data = this.data.setIn(['line_items', action.index, action.name], action.value);`.
        <TableCell>
          <Textbox value={ row.get('name') } onChange={ Actions.nameUpdated.bind(this, index) } />
        </TableCell>

        // This cell renders a button component.
        <TableCell>
          <Button>An Action!</Button>
        </TableCell>
      </TableRow>
    });

    // tableRows is now an array mapped from the data we provided. We also need a table header so
    // lets add that as an additional row in the array (unshift prepends to an array):
    tableRows.unshift(
      <TableRow>
        <TableHeader>Description</TableHeader>
        <TableHeader>Name</TableHeader>
        <TableHeader>Actions</TableHeader>
      </TableRow>
    );

    // We can now render the array of rows as a child of Table.
    return (
      <Table>
        { tableRows }
      </Table>
    );
  }
}

export default MyView
```

The example above should highlight the flexibility available with grids. You can mix input with plain text or any other component, all in the same table. Adding a placeholder row is simple as well:

```js
import React from 'react';
import { Table, TableRow, TableCell, TableHeader } from 'carbon/lib/components/table';
import Textbox from 'carbon/lib/components/textbox';

class MyView extends React.Component {
  render() {
    // Define tableRows.
    let tableRows = this.props.data.map((row, index) => {
      <TableRow>
        <TableCell>
          <Textbox name="description" value={ row.get('description') } onChange={ Actions.valueUpdated.bind(this, index) } />
        </TableCell>

        <TableCell>
          <Textbox name="name" value={ row.get('name') } onChange={ Actions.valueUpdated.bind(this, index) } />
        </TableCell>
      </TableRow>
    });

    // Add header.
    tableRows.unshift(
      <TableRow>
        <TableHeader>Description</TableHeader>
        <TableHeader>Name</TableHeader>
      </TableRow>
    );

    // Add placeholder row. The main difference between a regular row is we are not mapping any data to
    // this row (as it has none). Also, instead of an index, we are passing the data count to the bound
    // action. This means on valueUpdated that it will update the value in the array to an index which
    // does not yet exist - effectively creating the new row.
    tableRows.push(
      <TableRow>
        <TableCell>
          <Textbox name="description" onChange={ Actions.valueUpdated.bind(this, this.data.count()) } />
        </TableCell>

        <TableCell>
          <Textbox name="name" onChange={ Actions.valueUpdated.bind(this, this.data.count()) } />
        </TableCell>
      </TableRow>
    );

    // We can now render the array of rows as a child of Table.
    return (
      <Table>
        { tableRows }
      </Table>
    );
  }
}

export default MyView
```

## Minor

* Decrease width of dropdown icon to 20px

# 0.1.8

## Bug Fixes

* Backported dropdown validation fix.

# 0.1.7

## Bug Fixes

* [CARBON-102](https://sageone.atlassian.net/browse/CARBON-102) - Fixes bug - 'item is undefined triggered when clicking away from dropdown with option highlighted'.

# 0.1.6

## Bug Fixes

* `startRouter` no longer throws an error if it cannot find an element to render the component to.

# 0.1.5

## Bug Fixes

* Dropdown will always return a string value to any callbacks.

# 0.1.4

## Bug Fixes

* Dropdown components auto select highlighted values on blur.
* Carbon now compiles code to `lib`, allowing developers to no longer require installing babel on their computer.

# 0.1.3

## Bug Fixes

* Fixes validation message width in Firefox.

# 0.1.2

## Bug Fixes

* Tabs can now render a single child

# 0.1.1

* Form submitting state is now controlled by the developer using the `saving` prop.

## Bug Fixes

* Developers can now set the alignment on an input's value using the `align` prop.
* Tab allows null children.

# 0.1.0

## New Components

* Alert
* Link
* Tabs

## Dialog Type Components

  Breaking Change! :warning: Both components now require a `cancelHandler` prop (rather than the `cancelDialogHandler`). :warning:

## Dropdowns

Dropdown components have been refactored. We now have three different kinds:

* Dropdown
* Dropdown Filter
* Dropdown Filter Ajax

## Inputs and Forms No Longer Rely on Name Property

In previous versions of Carbon, all inputs required a `name` property. Some Carbon components would manipulate what this name was, depending on where the input was used.

To keep things simple, and to remove some of the logic behind the scenes, we no longer do any manipulation on input names and the property is no longer a requirement when using a form input.

It is still recommended that you use names on inputs, as they are useful to identify your which input is which. They are also required if you are performing standing HTML form submissions.

## Minor

* Pod has an option to make it collapsible.

## Bug Fixes

* Fixes position and width or validation messages on inputs.
* Fixes re-validating fields when content is pasted into an input.

# 0.0.3

## Bug Fixes

* On successful submit, form components will disable their save buttons to prevent multiple form submissions.

# 0.0.2

## Decimal Component

 An extra validation has been added to decimal to prevent multiple separators from being entered in the input field.

## Dropdown and DropdownSuggest components

Dropdown and dropdown-suggest have been updated. As they share common functionality, dropdown and dropdown-suggest now use a List decorator. This should not affect how you use either component.
* Dropdown now filters results as you type.

## Dialog Cancel button

Dialogs have been updated to pass context to any children components. We have used this to switch the Form Cancel button to use the Dialog's cancel handler when the form is nested in a dialog. This overrides the default history.back method.

## Store, View and Route Utils

We have standardised the utilities we provide to easily set up Flux based applications. This involved a few breaking changes:

### Store

The base Store class is now available from:

```js
import Store from 'carbon/lib/utils/flux/store';
```

When creating your store, initialize it with your application's dispatcher. You must also define the store's data and unique name within its constructor. The following shows the minimum required to set up a store:

```js
import Store from 'carbon/lib/utils/flux/store';
import Dispatcher from 'dispatcher';
import ImmutableHelper from 'carbon/lib/utils/helpers/immutable';

class MyStore extends Store {
  ...
}

let data = ImmutableHelper.parseJSON({});

// init the store with a name, some data, and your dispatcher
export default new MyStore('myStore', data, Dispatcher);
```

### View

The view helper is now available as a flux utility from Carbon. This was done to clarify its intentions. You can import it with:


```js
import { connect } from 'carbon/lib/utils/flux';
```

You can then use the `connect` function to connect a React component to a store:

```js
import React from 'react';
import MyStore from 'stores/my-store';
import { connect } from 'carbon/lib/utils/flux';

class MyComponent extends React.Component {
  render() {
    // the connected store data is available on the state as the store's unique name defined in its constructor
    let val = this.state.myStore.get('myValue');

    return (
      <div>My Component.</div>
    );
  }
}

export default connect(MyComponent, MyStore);
```

This sets up the listeners and data synchronising between the component and the store.

The connect function can connect multiple stores to the component - simply provide them as an array:

```js
connect(MyComponent, [MyStore, MyOtherStore]);
```

### Route

The route helper now returns a specific function:

```js
import React from 'react';
import { Route } from 'react-router';
import { startRouter } from 'carbon/lib/utils/router';

let routes = (
  <Route />
);

startRouter(routes);
```

The `startRouter` function initializes the React router with the given routes. It can also take a second parameter for the HTML target in which to render the React components (by default this uses `document.getElementById('app')`).

## Higher Order Components and Decorators

We now use decorators instead of Higher Order Components in our component library as they are easier to test and result in a tidier and more logical codebase.

Decorators can be found in the `/utils/decorators` directory. So far we have decorators for:

* Input
* Input Icon
* Input Label
* Input Validation

Note: although there is an ES7 Babel transform for decorators, we have opted not to use it for now due to the way in which it compiles and produces missing coverage reports.

## TableFieldsForMany renamed

`TableFieldsForMany` is now called `InputGrid`.

We have renamed this because its original name was based on a Rails convention and was fairly obscure and confusing.

## New Brand
A new style and colour scheme has been applied to the carbon components library. This change will affect all of the components.

## Validations
Validations have changed to a function so that different parameters can be passed to them.

You can now define Validations on a component using the following syntax:

```javascript
<Textbox validations={ [Validation()] } name='valid' />
```

## Misc

* Ran ESLint task and fixed any errors.
* Form provides a serialization method to parse its inputs into data usable for AJAX.
* Forms no longer needs a model name defined.
* Updated Form Cancel Button to use History object.
* Textarea is no longer draggable. Add a expandable={true} prop to make the area height change to fit content
* Input components can now use custom classes.
* Checkbox label now sits inline, and is reversable.
* Added props on inputs for inline labels.
* Added Rainbow chart component.
* Added Tabs component.
* Added Number component.
* Decimal now allows tabbing in and out of the field.
* Date now closes on tab out.


# 0.0.1

Initial prototype release.

Components included:

* Button
* Checkbox
* Date
* Decimal
* Dialog
* Dropdown Suggest
* Dropdown
* Form
* Pod
* Row
* Table Fields for Many
* Table Row
* Textarea
* Textbox

Utils included:

* Events Helper (to help determine keyboard events)
* Immutable Helper (to perform generic tasks with Immutable.js)
* Icons (to include icons from the web font)
* Inputs & Input Validation (generic functionality for inputs)
* Validations (reusable functionality for validations)
* Route Helper (component to provide base route functionality)
* Store Helper (base class for base store functionality)
* View Helper (component to provide base view functionality)<|MERGE_RESOLUTION|>--- conflicted
+++ resolved
@@ -1,14 +1,12 @@
 # 0.19.0
 
-<<<<<<< HEAD
+## New Components
+
+* AppWrapper - confines your content to the width of your application.
+
 ## Dropdown component updates
 
 * All dropdowns now allow keying up and down through the list
-=======
-## New Components
-
-* AppWrapper - confines your content to the width of your application.
->>>>>>> 679784f0
 
 # 0.18.1
 
