--- conflicted
+++ resolved
@@ -1,12 +1,9 @@
 # 0.13.0
 
-<<<<<<< HEAD
 * A developer can choose for a Table to not automatically render with a `tbody`, allowing them to manually render it `<Table tbody={ false }>`.
 * Performance improvements for validation messages.
 * Inputs can be rendered with fake inputs, useful for pages with lots of inputs where performance can be an issue.
-=======
 * Number does not show undefined when value props is not provided and user enter alphabets 
->>>>>>> 91d22e1a
 * Adds external link icon.
 * Adds new colors: `$grey-dark-blue-5`, `$grey-header`.
 
