# 1.4.0

## Dependency Update

* React has been upgraded to 15.6.1 - https://facebook.github.io/react/blog/2017/06/13/react-v15.6.0.html

## New Components

* `ConfigurableItems` Drag & Drop and check/uncheck a list of items
* `ConfigurableItemRow` Used with ConfigurableItems to build the list of configurable items

## Linting Updates

The following have had minor internal changes to satisfy the introduction of stricter linting rules:

### Components

* Dropdown
* FormSummary
* Page
* Pages
* RadioButton
* Tabs

### Helpers

* Store

## Component Improvements

* `Form` now has additional props of `leftAlignedActions` and `rightAlignedActions` which allows developers to add additional nodes in line with the default form actions.
* `Button`: Makes large button text the same as the medium button
* `Button`: Allows secondary text under main text [#1385](https://github.com/Sage/carbon/issues/1385)

## Minor Improvments

* The `Poller` helper has been refactored to no longer use promises

<<<<<<< HEAD
## New Components

* `ConfigurableItems` Drag & Drop and check/uncheck a list of items
* `ConfigurableItemRow` Used with ConfigurableItems to build the list of configurable items

## New Patterns

* `ConfigurableItemsPattern` Combines ConfigurableItems and ConfigurableItemRow components
=======
# 1.3.1

## Bug Fixes

* A bug was found in the new Dialog behaviour in Safari 9.x which rendered the sticky footer incorrectly. This solves it rendering incorrectly on page load for Safari 9.x. There remains a wider issue around Safari logged [here](https://github.com/Sage/carbon/issues/1432).
>>>>>>> 57e0e8f9

# 1.3.0

## Component Ehancements

* Dialog
  * Screen is no longer scrollable when a dialog is open.
  * Dialog will attach to the bottom of the browser if it gets too tall, and it's content will become scrollable.
  * If a dialog has a form, the form buttons will become sticky to the bottom of the dialog while the dialog is attached to the bottom of the browser (this is only enabled if the prop `stickyFormFooter` is applied to the dialog).
  * Dialog can now use a prop called `height`, allowing developers to specify a set height for the dialog (the dialog will still attach to the bottom of the browser if it is taller than the browser's height).
* Form
  * Now has a prop of `stickyFooter` which when `true` will enable a sticky footer when it is off the screen.
  * Now has a prop of `stickyFooterPadding` which will add additional padding to the form buttons when they are sticky (useful for aligning the form buttons between sticky and non-sticky states).

# 1.2.2

## Bug Fixes

* Selected table rows no longer have highlights applied on hover.
* Revert I18nhelper to use global locale for delimiter and separator

# 1.2.1

## Linting Updates

The following have had minor internal changes to satisfy the introduction of stricter linting rules:

### Components

* DraggableContext
* DraggableTableCell
* TableRow
* WithDrag
* WithDrop

### Helpers

* ItemTarget
* Text

## Bug Fixes
* `Dialog` now has a `autoFocus` boolean property. You can set this to `false` if you don't want the dialog to receive keyboard focus when it opens e.g. if your dialog contains form fields that you want to set the focus on instead.
* `Dialog Full screen`: The `carbon-dialog-full-screen--open` class is now applied to the `html` element instead of the `body`.
* `Input`: the prefix was hidden when an error was present on the input element.

# 1.2.0

## Dependency Upgrade

* Carbon Factory has been upgraded to Version v1.1.7

## Linting Updates

The following have had minor internal changes to satisfy the introduction of stricter linting rules:

### Components

* AppWrapper
* Carousel
* Checkbox
* Column
* Content
* Create
* Date
* DateRange
* Decimal
* Detail
* Dropdown
* DropdownFilter
* DropdownFilterAjax
* Fieldset
* GroupedCharacter
* Heading
* Help
* I18n
* Icon
* Link
* Menu
* MenuItem
* MenuList
* MenuListItem
* MultiStepWizard
* Message
* Modal
* MountInApp
* NavigationBar
* NumberInput
* Pager
* Pill
* Pod
* Portrait
* Profile
* RadioButton
* Rainbow :warning: The ref for the highchart instance is now `_chart`. This will need updating where Rainbow is used.
* Row
* SettingsRow
* ShowEditPod
* Sidebar
* Sidebar Header
* SimpleColorPicker
* Spinner
* SubmenuBlock
* Tabs
* Textarea
* Textbox
* Toast
* Tooltip

#### helpers

* Date
* Devices
* Events
* GUID
* i18n

### utils

The following utils have had minor internal changes to satisfy the introduction of stricter linting rules:

* Browser
* CSS
* Ether
* Flux
* Handlers
* Helpers
* Logger
* Promises
* Router
* Service
* Should Component Update decorator
* Tooltip Decorator
* Validators

## DraggableContext, WithDrag & WithDrop

We now provide a series of components to enable drag and drop functionality. For example:

```
<DraggableContext onDrag={ onItemMoved }>
  <ol>
    {
      items.map((item, index) => {
        return (
          <WithDrop key={ index } index={ index }>
            <li>
              <WithDrag><span>{ item.content }</span></WithDrag>
            </li>
          </WithDrop>
        );
      });
    }
  </ol>
</DraggableContext>
```

The `onDrag` prop can manipulate the order of items as they are dragged. It is a function that receives two arguments: `dragIndex`, which is the original position of the item, and `hoverIndex`, which is the position of the item if dropped.

An example function signature: `onItemMoved = (dragIndex, hoverIndex) => { }`

## Draggable Table Rows

The `TableRow` component now supports drag and drop. To enable it you need to add a `DraggableContext` component, apply an index to each `TableRow`, and define the `onDrag` prop to manipulate the order as it changes:

```
<Table tbody={ false }>
  <DraggableContext onDrag={ onRowMoved }>
    <tbody>
      {
        rows.map((row, index) => {
          return (
            <TableRow key={ index } index={ index }>
              { row.content }
            </TableRow>
          );
        });
      }
    </tbody>
  </DraggableContext>
</Table>
```

## Text Helpers

A new helper object is available in `utils/helpers/text`. Currently it only contains one method `clearSelection`, which clears any selected text on the page.

## Pages and page

Pages and Page are new components to enable paginated content for full screen views.
See an example with a full screen dialog:
```
const headingOne = (
  <Heading title="My First Page" />
);

const headingTwo = (
  <Heading title="My Second Page" />
);

return (
  <DialogFullScreen>
    <Pages slideIndex={ 0 }>
      <Page title={ headingOne }>
        Content for the first page.
      </Page>

      <Page title={ headingTwo }>
        Content for the second page.
      </Page>
    </Pages>
  </DialogFullScreen>
);
```

## Component Improvements

* `Alert` now alerts itself to screen readers.
* `Browser`: add a new method `setInputFocus` to focus on the input field of passed in ref but does not select text
* `Carousel`
  * has a new prop `enableSlideSelector` defaulted to `true`. Setting it to `false` will hide the slide selector.
  * has a new prop `enablePreviousButton` defaulted to `true`. Setting it to `false` will hide the previous button.
  * has a new prop `enableNextButton` defaulted to `true`. Setting it to `false` will hide the next button.
  * has a new prop `slideIndex`. Changing this prop to an index will select the corresponding slide.
  * has a new prop `onSlideChange`, which is an action to be called on slide change. It will receive the slide index and the transition direction as params.
  * animation between slides enhanced.
* `Dialog` is now using the `Heading` component to render its title and subtitle.
* `DialogFullScreen` is now scrollable if the content goes beyond the height of the browser.
* `Form` now has default `SaveButton` and `CancelButton` functional stateless components. The former can be overridden with a new prop of `customSaveButton`.
* `Heading` backLink prop can now be a string or a function.
* `InlineInputs` children are now wrapped by Columns by the component.
* `Menu` has been updated to use a `<nav>` tag as its root element.
* `MenuItem`: focus outline is now fully visible when an item is focused.
* `Pager`: Negative values now set to absolute value, NaN values set to page 1.
* `Table` can now receive an `caption` prop which renders a `<caption>` element as a child of the table element. Note that the caption is hidden by default, but still accessible to screen readers and assistive technologies.
* `Table` has a new prop of onConfigure. Displays a configure icon to the left of the table header that triggers the callback onClick.
* `MultiActionButton`: Secondary button hover style has been updated to not change on hover.
* `TableHeader`: improve accessibility of sortable columns. They can now receive focus via the keyboard, and include `aria-sort` and `aria-label` attributes to indicate they are sortable, the current sort direction, and which direction the column will be sorted when sorting is next activated.
* `InputValidation`: now accepts a `info` prop to display info-styled icon and message attached to an input.

### Table

* `Table` can now receive an `caption` prop which renders a `<caption>` element as a child of the table element. Note that the caption is hidden by default, but still accessible to screen readers and assistive technologies.
* `Table` has a new prop of onConfigure. Displays a configure icon to the left of the table header that triggers the callback onClick.
* `Table` has a new prop of `theme` that allows primary (dark) or secondary (light) styling.

## Bug Fixes

* `DialogFullScreen` now scrolls vertically if it contains content taller than the dialog height.
* `TableHeader`: fix alignment of sort icon in IE11.

## Dependency Switch

* Facebook has deprecated `react-addons-transition-group` and `react-addons-css-transition-group` in favour of `react-transition-group/TransitionGroup` and `react-transition-group/CSSTransitionGroup` so we have switched to use the later.

## Deployment Changes

* You can now pass `--cdn` to the gulp task to bundle assets pointing towards the CDN.

## Other

* Minor changes to guides to reference `carbon-react` in imports.
* `grid` icon added to the `Icon` component.

# 1.1.4

* Update I18nhelper to respect the locale for the delimiter and separator.

# 1.1.3

* Fix bug with Date Range date pickers not closing correctly

# 1.1.2

## Component Enhancements

* `Dropdown` now accepts a new optional function prop `renderItem` which will be called to render each option in the list

# 1.1.1

## Component Enhancements

* `Content`: gets a `data-element` on its body wrapper

# 1.1.0

## Package Updates

* BigNumber has been updated to v4.0.2

## Component Enhancements

* `Dropdown`: Options list is always rendered to the DOM, but is hidden until selected
* `Textarea` now accepts a new prop `warnOverLimit` to display the character count message in red.
* Simplify character count in `Textarea`.

## Bug Fixes

* `Date`: fixed the warning about an uncontrolled input component
* Fix presence validator bug validating value as false if no props sent to validator.

## Linting Updates

The following component have had minor internal changes to satisfy the introduction of stricter linting rules:

* ActionToolbar
* AnimatedMenuButton
* Button
* ButtonToggle
* Confirm
* Dialog
* DialogFullScreen
* Flash
* MultiActionButton
* SplitButton
* Table
* TableAjax
* TableCell
* TableHeader
* TableRow

# 1.0.0

## Package Name Change

* The package name has been updated to `carbon-react`.

## Removed `/lib` directory

* You should now install the package via npm: `npm install carbon-react`.

## :warning: Major Change - React 15 Upgrade

* React has been upgraded to version 15.5.0 - https://github.com/facebook/react/releases

## !! BREAKING CHANGES!! :warning:

* `ActionToolbar`: 'total' field margin and width
* `Banner`: Component has been Deleted in favour of the Message Component
* `ButtonToggle`: `icon` and `iconSize` become `buttonIcon` and `buttonIconSize` to avoid clash with Input decorator
* `Heading`: paddings
* `MenuList`: Main Classes and `className` props have been moved from the `ul` to the top level `div`. To access the `ul` use `carbon-menu-list__list`
* `MultiActionButton`: Additional buttons are spaced differently
* `MultistepWizard`: Step has less padding-left
* `Pod`: Header has less margin-bottom

## Potentially breaking changes

* The following components have been refactored to meet best practice standards and pass linting. If you have overridden any internal methods of these components, you may need to update your code.
  - Action Toolbar
  - Alert
  - Animated Menu Button
  - App-Wrapper
  - Button
  - Content
  - Create
  - Carousel
* `ButtonToggle` no longer inherits from the label decorator as it was providing more functionality than required.
* `Rainbow` has been updated to no longer use the `react-highcharts` component. To use this component you need to ensure to make the `Highcharts` library available to your application globally.
* `ActionToolbar` incorrectly required actions as an `Array` - this has been changed to an `Object` to reflect its actual usage.

## Google Analytics

If you have Google Analytics enabled (`window.ga` is defined), and you are using the router supplied by Carbon, we will track subsequent page views. Please ensure that your Google Analytics tracking code is defined after you load the your application JavaScript.

## Component Enhancements

* `Decimal` now shows propType warning when precision is outside the range 0..20
* `Detail`: font size of footer increased
* `Dialog`: font wieght
* `DropdownFilter`: placeholder text is made more legible by removing italics and making the font color darker
* `DropdownFilterAjax`: `data-state` component tag is added to the `getData` Ajax request to mark the requesting state
* `Fieldset`: icon positioning
* `Heading`: Font size increased and weight
* `Input`: decorator has slight padding change
* `Menu` includes `alternate` prop for marking sub sections of the menu for styling (like tiger stripes for readability on tables, rather than actual submenus
* `MountInApp` now cleans up it's children when the component is unmounted.
* `Pod`: Font size increased
* `ShowEditPod`: z-index on input prefixes
* `TableHeader`: Font weight

## Service Class

Adds a `Service` class to make it easier and more clear to create reusable services to interact with a JSON API. The class supports:

* `GET`, `POST`, `PUT` and `DELETE` requests.
* Automatically configured request Headers (no longer need to set `Content-Type` etc for each request)
* CSRF support.
* Request and Response transforms.
* Global Success and Error actions for triggering automatic actions (such as flash notifications on error).

This should hopefully replace all uses of `Request` or `axios`.

## Helpers

* A new 'insertAt' Ether helper to insert a character in a string at a specified indices

## New components

* Grouped-character component - displays groups with of characters with separator.

## Bug Fixes

* `Alert`: default size has been fixed to `extra-small`.
* `ButtonToggle`: css typo corrected
* `Confirm`: default size has been fixed to `extra-small`.
* `Detail`: Footnote is allowed to expand vertically
* `Heading`: alignment is fixed in IE where `hr` was centring by default
* `Link`: CSS inheritance has been updated to better support buttons.
* `MenuList`: item filter search icon positioning is fixed
* Row clones children when mutating props rather than creating new element to retain refs
* Stop input value being removed from props (fixes Button Toggle issue)

## Deprecations Added

* `Row`: can longer render any immediate children. A Column component has been introduced to maintain the column span, offset and align behaviour.

```javascript
// BEFORE
import Row from 'carbon/lib/components/row';

...

<Row columns='10'>
  <div columnSpan='3' columnOffset='2' columnAlign='right'>
    Content 1
  </div>
  <Pod columnSpan='5'>
    Content 1
  </Pod>
</Row>

// AFTER
import { Row, Column } from 'carbon/lib/components/row';

...

<Row columns='10'>
  <Column columnSpan='3' columnOffset='2' columnAlign='right'>
    Content 1
  </Column>
  <Column columnSpan='5'>
    <Pod>
      Content 1
    </Pod>
  </Column>
</Row>
```

## data-attributes on components

We have added data-attributes to components to better identify them and their parts within the browser. We have added `data-component` tags on the top level of any component, and `data-element` tags to constituent parts. Developers can also add `data-role` tags to components to uniquely identify specific components within their UI.

## Dependency Update

* Carbon Factory has been upgraded to v0.3.6 - https://github.com/Sage/carbon-factory/releases/tag/v0.3.6

### Gulp updates

* Can pass command line arg to pecify port for demo server.
```bash
gulp --port 1234
```

# 0.36.3

## Component Enhancements

* `DialogFullScreen` now accepts a String for title or any other component.

# 0.36.2

* Hide SplitButton additional buttons instead of removing them.

# 0.36.1

* Removed the style node from `package.json` in table-ajax. This file doesn't exist.

# 0.36.0

* Add `additionalRequestParams` prop to `DropdownFilterAjax`

# 0.35.2

* Hide SplitButton additional buttons instead of removing them.

# 0.35.1

* Ensure that node modules can only upgrade patch versions

# 0.35.0

## Bug Fix

* `ShowEditPod`: `beforeFormValidation` and `buttonAlign` props are now passed to the `Form` as they should be

## InlineInputs Component
A simple `InlineInputs` wrapper component which allows multiple input fields to be displayed horizontally
with a label.

```js
<InlineInputs label='Test Label'>
  <Textbox />
  <Textbox />
</InlineInputs>
```

## Component Enhancements

* `Date` now shows error validation when an invalid date is entered.
* `Flash`: Change error icon to match other notifications (now shows error icon when `as` prop is `error`)
* `Form`: adds error and warning icons (and refactors the summary into its own sub-component)
* `Dialog`: Added `subtitle` prop
* `Input` can now receive an `inputHelp` prop which renders a tooltip after the input field.

## New Validations

* DateWithinRangeValidator checks that a date is within specified bounds.
e.g.
```javascript
  new DateWithinRangeValidator({ limit: 30, units: 'days' }
```

# 0.34.5

## Bug Fix

* `Dropdown`: adds a set of ontouch events to the list in order to stop blurring from happening until after the touch event which fixes a bug with the input update on finger tap on touch screens
* `TableHeader`: fix overflow issue so that tooltip / help components aren't cut off.
* `Decimal`: fix issue where `visibleValue` was not updated after a change to `precision`.

# 0.34.4

## Bug fix

* `Pod`: corrects misalignment caused by centering

# 0.34.3

## Component Enhancements

* `DropdownFilter`: Refactored 'freetext' mode to operate on `value` for an option id, or `visibleValue` for a write-in value.
* `PresenceValidator`: Added `props` and `requireAll` arguments to validate any/all of multiple input properties.

# 0.34.2

## Bug fix

* Fixes onBlur prop passed to `Date`, `Decimal`, `Dropdown`, `DropdownFilter`, and `DropdownFilterAjax` components so it is called instead of ignored
* `I18nHelper`: Number abbreviator allows negative numbers

# 0.34.1

## Component Enhancements

* `MenuItem`: Added `onClick` prop.

# 0.34.0

## Component Enhancements

* `DateRange`: Two new props have been added, `startDateProps` and `endDateProps`, to apply props to the child `Date` components.
* `MultiStepWizard` now allows adding callbacks when clicking on Next/Back button and allows adding validation callback before wizard submission when clicking on Submit button.

## DropdownFilter `freetext` mode

Adds a new mode to `DropdownFilter` which prompts the user with suggest-style filtered options, but also allows typed
entries that do not match any options. If the typed string exactly matches the name of an option, that option is
automatically selected on blur, and the `onChange` event target will specify the option id as `value` and name as
`visibleValue`, just as if it had been clicked. If the typed string does not match any options on blur, it remains as
the input value and `onChange` will carry an empty string `value` and the typed string as `visibleValue`.

Usage:

```
<DropdownFilter options={ options } freetext={ true } onChange={ this.onChange } />
```

# 0.33.2

## Bug fix

* `Portrait`: Fixes image stacking.
* Fixes decimal input displaying error with single negative sign `-`.
* Fixes numeral validation exception with single negative sign `-`.
* Currently active inputs no longer re-validate during `componentWillReceiveProps`, ensuring that duplicate re-validation no longer occurs triggering `-1` error counts.

# 0.33.1

## Bug fix

* Fixes alignment issue in inputs caused by the font size of prefixes differing from values.

# 0.33.0

## Helpers

* The I18n helper now uses the current locale for delimiter and separator.

# 0.32.1

## Bug Fixes

* Validation is now correctly reset when a value is changed externally from the input.

# 0.32.0

## New Validators

* IsBlankValidator

## MountInApp Component

Can be used to integrate React components into pre-existing user interfaces.

```
  <MountInApp targetId="put_carbon_component_here">
    // Children
  </MountInApp>
```

The code above will render all `//Children` components inside of the element with ID=`put_carbon_component_here` found on the page.

## SimpleColorPicker Component

A component that displays squares with color samples that you can choose from.

```javascript
  <SimpleColorPicker
    availableColors={ ['transparent', '#ff0102', '#34ff01'] }
    selectedColor="#34ff01"
    name="settings[color_of_something]"
    onChange={ customEventHandler }
  />
```

## Helpers

* A new 'insertAt' Ether helper to insert a character in a string.
*  It inserts a dash by default, or a custom `newChar`

```javascript
  insertAt('123456', 2);
  // => 12-3456
  insertAt('123456789', 3, { newChar:'/' });
  // => 123/456789
```
To repeat the character at the same interval, set `repeat` to `true`

```javascript
  insertAt('123456', 2, { repeat: true });
  // => 12-34-56
  insertAt('123456789', 3, { newChar:'/', repeat: true });
  // => 123/456/789
```

# 0.31.3

* `legacyEditStyles` prop name has changed to `internalEditButton`.

# 0.31.2

## Bug fix

* `Pod`: bug fixed with link and hover event props being mixed up

# 0.31.1

## Bug fix

* `I18nHelper.formatCurrency`: returns integer with option { precision: 0 }.

# 0.31.0

## MultiStepWizard Component

We have updated MultiStepWizard's default buttons as primary.

## Pod Component

Now takes a legacy style flag that switches the styles back

## Component Enhancements

* `Icon`: Three new props have been added:
  * `bgShape`: 'square', 'rounded-rect', or 'circle'.
  * `bgTheme`: 'warning', 'default', 'error', 'info', 'new', 'success', 'help', or 'maintenance'
  * `bgSize`: 'small' (default), 'medium', or 'large' - only modifies overall icon size if `bgShape` or `bgTheme` is passed.

* `Form`: Two new props have been added, `saveButtonProps` and `cancelButtonProps`, to apply props to Form buttons.

## Helper Enhancements

* `Browser`: A new `postToNewWindow` method has been added, for sending POST data to a new browser window/tab.

## CSS Changes

* Added `$beta` orange color variable

# 0.30.0

## SettingsRow Component

We have added a settings row component for settings pages. It employs the current UX standard for the appearance of settings pages. Title, description, and any details (accepts nodes) are formatted into the header, while children are rendered in the input cell. Renders nothing if no children present.

```
<SettingsRow
  className='mysetting-row'
  title='My Setting'
  description='Some descriptive text'
  description={ <span>Detailed description</span> }> }
>
  <Checkbox label='Enable my setting' />
  <div>Some other blurb about the setting</div>
</SettingsRow>
```

## CSS Changes

* Portrait initials are now dark grey on grey

## Component Enhancements

* `Heading`: One new prop has been added, `separator`, to show a 2x50px separator between title and subheader.
* All input components can now render an icon using the prop `icon`.
* `Portrait`: Now displays an icon in place of a blank box when the image has not been set and the initials are an empty string.

# 0.29.3

## Bug Fixes

* single quote(') is valid in email address now.

# 0.29.2

## Bug Fixes

* Readded the `carbon-tabs` class to the Tabs component.
* Clear any selected rows too in refresh()
* SelectedRows should be reset to the same object it is defined with

# 0.29.1

## CSS Update

* The `default` colour set now uses a lighter grey.

# 0.29.0

## !! BREAKING CHANGES!! :warning:

* error icon on `Date` component is now displayed in place of the calendar icon clicker

### Immutable Helper

* ImmutableHelper.parseJSON now converts javascript objects to regular Maps rather than ordered maps.
* If you require ordered maps you will need to explicitly create them rather than use ImmutableHelper.
* `margin-bottom` has been removed from the message component.

## CSS Changes

* `Navigation-Bar`: line-height has been applied to parent content div rather than children.
* Updated base font CSS to better reflect the Lato font.
* Updated Menu Item CSS to better reflect the Lato font.
* Updated input help text color for accessibility standards.
* Animated Menu Button has been updated with latest font changes.
* Links inside of input warnings are now coloured white.

## Bug Fixes

* `Tabs` now correctly tracks warning state of a tab.
* `Tabs` no longer jumps when changing tab.

## Package Upgrades

* Datepicker has been upgraded the latest version.
* Bowser has been upgraded to the latest version.

## Component Enhancements

* `Message`: Two new props have been added, `border` and `roundedCorners`.
* `Dropdown`: One new prop has been added, `cacheVisibleValue`.
* `Tabs` now can take a prop of 'position' which supports floating to the left and being positioned in a vertical stack.

## Helpers

* A new `humanizeFilesize` helper for converting bytes to a human readable representation.
* `roundForAbbreviation` is added to handle the number element of `abbreviateNumber` as well as forcing any abbreviated number to one decimal place
* `abbreviateCurrency` takes unit value

## Minor Improvements

* Cookie functions added to browser helper
* Fixes vertical alignment of minus icon.

# 0.28.3

* `Tabs`: Tab Heading hover, focus and active states corrected

## Components

* `Icon`: removes SVGs to fallback to icon font until new SVGs designed
* `Flash`, `Message` and `Toast`: all use `flex` for positioning

# 0.28.2

* `Pod`: now accepts a `displayEditButtonOnHover` prop which will hide the edit button until the mouse is hovering over it.
* `Pod`: now accepts a `triggerEditOnContent` prop will trigger the `onEdit` function when clicking the content.
* `Pod`: the colours of an editable pod have been updated to be more consistent.

# 0.28.1

## Bug Fixes

* Fixes reference to utils from the link component.

# 0.28.0

## :warning: Breaking Changes - Visual Styles

Visual improvements to the design of components, which may impact the colors and font styles used.

* Lato font added
* Colors updated
* Table row active and hover styles
* Font sizes for text

## :warning: Breaking Change - Button colors

* Button color is now determined by a `theme` prop.
* If you are using a red or green button, you must pass props of `as` and `theme`.
* i.e. for a red button

```js
<Button theme='red'>
  Foo
</Button>
```

* For a green button

```js
<Button theme='green' as='secondary'>
  Foo
</Button>
```


## I18n Component

We have added a component to handle I18n translations. The component also supports markdown, allowing developers to safely add HTML markup to translations such as bold tags or hyperlinks.

```
<I18n scope="my.translation" options={{ myVar: "foobar" }} markdown={ true } />
```

## Helpers

* `abbreviateNumber` function is provided for adding 'k' and 'm' style abbreviations for large numbers

## Component Enhancements

* `Button`: now accepts a size and theme prop to determine size and color respectively.
* `Decimal` now emits value of 0 on blur if cleared.
* `Icon`: new Icons added - Draft, Github, Twitter, Dribble and Remove
* `Link`: tabindex default and switch control via a prop
* `MenuList`: autofocuses on filter when a menu is opened
* `Link`: pressing `enter` triggers any `onClick` event
* `Rainbow`: Added the config prop to to be able to control the way
the chart is displayed.
* `TableAjax` now accepts `pageSize` prop.

## Poller Helper

* Added callback to poller helper which is called when the terminating condition is not met

## CSS Changes

* Input prefix is now positioned correctly when using inline labels

# 0.27.2

* `Decimal` component can validate properly with alternative i18n settings

## New Components

* `MenuList`: handles simple `ul` based menus

# 0.27.1

* Heading component can now configure it's divider on/off using the prop 'divider'.

# 0.27.0

## :warning: Breaking Change - Default colour for Pill component has changed. :warning:

* The default behaviour for the Pill component was to previously set as `info`. This is now set as `default` which is a grey colour.
* Ensure you check for any implementations of the Pill component where the `as` prop is not defined and set this to `as='info'`.

## :warning: Breaking Change - Date Component requires importing of locales

* The Date component now uses Strict mode and a I18n locale for parsing date.
* If you require multiple locales for your Date component you will need to import them from moment js
* Please see the [moment js docs](http://momentjs.com/docs/#/use-it/browserify/) for more information

## :warning: Breaking Change :warning:

* `Rainbow` expects the Highcharts library to be already loaded. If your project does not include Highcharts, you need to import it before Rainbow.
```js
import 'react-highcharts/dist/bundle/highcharts';
```

## New Components

* Subheader component created to be used with the Table and TableAjax components

## Component Enhancements

* `ShowEditPod` now closes and cancels editing on Escape keydown.
* `ShowEditPod` puts focus on pod if mounted in editing state.
* `Sidebar` no longer renders a close icon if there is no `onCancel` prop.
* `Date` field uses I18n for formats and sanitizes inputs for passing
* `Content` component can take props of `bodyFullWidth` to set component width to 100%;
* `Date` field uses I18n for formats and sanitizes inputs for passing
* `Step` wizard sub-component now accepts a prop of `enabled`.
* `Table` components now accept an `onPageSizeChange` callback function as a prop.
* `InputValidation` uses `Form` and `Input` in order to ensure messages stay on screen for a short while unless the user hovers on another field
* `Pod` enter triggers edit function and edit element is keyboard accessible
* `Tabs` enter triggers tab load and navigation tabs are keyboard accessible
* `Tabs` focus state is given the same styles as hover state
* `Pager` component now emits which element has changed.
* `Sidebar` now takes a size prop (e.g. `extra-small`, `small`, ...`extra-large`)

## Dependencies

* Moment JS bumped to version 2.15.1

# 0.26.1

## Component Enhancements

* `Decimal` component can prevent decimal value from exceeding the precision setting

# 0.26.0

## New Components

* `Create` component: supplies a button for creating new artefacts.
* Detail component

## Component Enhancements

* `Content` now has additional display options to customise the alignment, to render inline with it's title and to customise the title's width.
* `Link` component now has a prop of `iconAlign` to align icons to the right of the link's text.
* `Row` component can now be given a size to control the size of the gutter using the prop `gutter` (eg. `extra-small`, `small`, `medium`, `large` or `extra-large`).
* `Row` can enable `columnDivide` to add dividing lines between columns.
* `ShowEditPod` requires a tab press to focus on the first field of the contained form rather than automatically focusing on the first field

## Minor Improvements

* Inputs now reset parent tabs error state when unmounted
* Valid Date entry formats can be overridden via I18n
* add helper to focus on input field
* Table Header - sort column no longer overlaps text when right aligned
* Add a currencyFormatter helper to the i18n helpers
* Editable Pod width can be set to full width by setting the prop `editContentFullWidth` to true.
* Refactor Icon component into separate file SVGs
* Ensure portrait component uses https for gravatar images.

## CSS Changes

* Have increased pill font size and weight
* Carbon Components CSS now imports from relative paths
* removes uneccessary space from clearfix in `Row` component
* Aligned MultiActionButton icon to center
* `Content` components now handles wrapping more robustly with single words longer than the content width wrapping correctly
* `Filter` handles it's child inputs more robustly by over-riding widths and margins when children are displayed inline
* Darken colour of text--secondary
* Fieldset - readonly fields maintain border
* Remove italics from text--inactive
* Have increased pill font size and weight
* Carbon Components CSS now imports from relative paths

## Bug Fixes

* Allow carbon to be incorporated into webpack project
* Removed footer from datepicker. This will be reverted in the React 15 Upgrade
* The CSS for applying clears to Row columns has been fixed.
* Tooltips now close when component receives new props.
* Text Area now scrollable except when expandable.
* Pod lifecycle methods are no longer defined as class properties.
* Input validation decorator was not re-checking validity for warnings
* Table sort arrows now point in the correct direction.
* `Pod` applies props to it's container rather than the first child of that container keeping things consistent
* `Pod` filters out any `title` that is not a string before it is applied as an HTML attribute to the underlying element stopping `Object` being output as a browser generated tooltip

# 0.25.4

## Bug Fixes

* Form now tracks error and warning count on instance as well as in state.

# 0.25.3

# Bug Fixes

* Tabs component - added check to ensure that onTabChange is not called if the selectedTabId prop is changed to the existing state of the tabs component

# 0.25.2

## Bug Fix

* Row now supports immutable children.
* Row columns now clear when there are more columns than the defined number.
* Editable Pod is now aligned properly with title.

# 0.25.1

## Bug Fix

* Additional classes were not being applied to the Pod element, this has now been fixed.
* Added missing icon for "entry".

# 0.25.0

## MAJOR VISUAL/LAYOUT CHANGES:

### Updated Carbon Icons Font

New pixel perfect icon font has been added.

### Added Lato as base text font

Lato has now been added as the base font for applications, there are 4 weights introduced, 300(light), 400(regular), 600(semi-bold) and 700(bold). For performance, 3 of the 4 new weights used the Google Font CDN network and the 4th is added via assets.

### CSS and Structural Changes to Pod

The markup structure for pods has been modified, including some adjustments to Pod padding.

The edit action for a Pod has been modified to sit outside of the Pod.

# 0.24.2

## Bug Fix

* Tabs component - added check to ensure that onTabChange is not called if the selectedTabId prop is changed to the existing state of the tabs component

# 0.24.1

* Improves Flash component timeout behaviour.

# 0.24.0

## Carbon Factory Upgrade v0.1.0
* [Carbon Factory Release Notes](https://github.com/Sage/carbon-factory/releases/tag/v0.1.0)

## Updated Flash component API

As well as just a string, the Flash component will now receive a message value with the following:

 * A string: `"Alert"`
 * An array: `["Message One", "Message Two"]`
 * An object with description: `{ description: "My description" }`
 * An object of key/value pairs: `{ first_name: "is required", last_name: "is required" }`
 * An object with description with nested key/value pairs:
   `{ description: { first_name: "is required", last_name: "is required" } }`

# 0.23.1

## Bug Fix

* Tabs component - added check to ensure that onTabChange is not called if the selectedTabId prop is changed to the existing state of the tabs component

# 0.23.0

## Breaking Change - Additional functionality for initialSelectedTabId prop in Tabs component

* Renamed initialSelectedTabId to selectedTabId and onTabClick to onTabChange in the Tabs component
* If selectedTabId is updated the visible tab will change to the value of selectedTabId, this will call the onTabChange function if set.

## Minor Improvements

* Pod component now accepts a alignTitle prop.
* Checkbox input now has `important` set on position.
* Tooltip Decorator now protects against no target or tooltip rendered in the DOM

# 0.22.1

## Bug Fix

* ShowEditPod shows edit content when controlled externally

# 0.22.0

## Breaking Change - CSS Naming

* We have renamed all of our styles to be prefixed with `carbon-` rather than `ui-`. This is to avoid conflicts with existing open source libraries like jQuery UI.

### Example of the CSS Name Change
```
// Before:
.ui-button-toggle__icon--large

// After:
.carbon-button-toggle__icon--large
```

Please ensure you check your application carefully to update any references to these styles when upgrading.

## Minor Improvements

* Show edit pod can now be controlled via props
* Make heading font styles more flexible, providing `h*`, `.h*` and `@include h*()`
* Allow ShowEditPod to receive `false` in its `onEdit` prop to skip rendering of the default edit icon
* Added a 'Payment' icon and a 'Key' icon.
* ShowEditPod now animates between the two states

# 0.21.2

## Minor Improvements

* Help component now opens links in a new tab.

# 0.21.1

## Minor Improvements

* PresenceValidator now returns false for strings that consist only of spaces

# 0.21.0

## New Icons

* Print
* Pdf
* Csv
* Message

## Minor Improvements
* Link now accepts tooltip props to apply a tooltip to the link. This can be used with the Action Toolbar to apply tooltips to the icon links.
* Input components now accept an onPaste prop.
* Add character count to textarea
* Form now accepts a `onSubmit` prop which is only called when the form is valid.
* AppWrapper now has a minimum width of 958px.
* SUG-19: Change padding for the MessageComponent when transparent and non dismissable. When transparent is applied the padding reduces to 2px, but if it's dismissable it enlarges to it's original to prevent overlap.
* Allows `Link` component to handle `mailto:` as an href prefix, previously the `to:` would have been stripped from the string
* Fix error count, when input gets disabled

# 0.20.0

## Breaking Changes

* The CSS for inputs and icons associated with inputs has changed. If you have overridden this CSS in you code, this may break your input CSS.

## New Components

* Heading - useful for page titles.
* ShowEditPod - Inline editing of fields
* Date Range - Allows start and end date setting with validation for invalid date combinations.

## History and Browser Status

The router's history object is now accessible:

```js
import { history } from 'carbon/lib/utils/router';
```

With the history object you can control the DOM for any UI that uses React Router. For more information see the guides https://github.com/ReactJSTraining/history/tree/master/docs

## Link Prefixes

The `Link` component can now have its `href` or `to` props prefixed to customise the type of link it is (regular or react router).

For example:

```js
<Link href="to:/foobar">My React Router Link</Link>
```

## Router transitions

* The window will automatically scroll to the top when the route is transitioned

## Red and Green Buttons

The `Button` component can now have red and green themes, set using the `as` prop.

## New Icons

* Information
* Sync
* Progress
* Submitted
* Completed

## Minor Changes

* A Sass variable has been introduced to define the path where fonts are located.
* Pod title size has been reduced to more accurately match the demo.
* Secondary Content components font weight has been standardised.
* The `children` prop for the Help component is no longer required.
* Sibling Content components now have a top margin for spacing.
* Button height has been fixed for buttons that behave like links.
* Adds inline help for radio button.
* Fixes inline help for checkboxes.
* Radio Button sprite has been given a fixed size.
* Increase textTag font-spacing from 0.5 to 0.8.
* Button can receive a prop of `to`.
* Fixes fieldset and input margin when rendered on top of one another.
* Fixes position of icon in dropdown button.
* Fixes error icon position for inputs with field help.
* AppWrapper has been increased to 1600px and some padding has been added.
* Form now accepts a prop of `save` which can be used to hide the save button.

# 0.19.0

## Major Changes

!! Babel upgraded to Version 6
* When updating the latest version it is recommend to remove node modules `rm -rf node_modules` and reinstall `npm install`

!! Phantom JS Upgraded to version 2
* This may cause a few tests that were giving false positives to fail

## New Components

* Profile - User to show portrait with name and email.
* AppWrapper - confines your content to the width of your application.
* Menu
* NavigationBar

## Input Label Padding

* All input label padding has been slightly increased.

## Help Updates

* Help component has been updated with a new icon.
* Input Label decorator has been fixed to render the help class for labelHelp.

## Acronymize Function

* We have added an `acronymize` function to the Ether util, which will create an acronym from a given string.

## Dropdown component updates

* All dropdowns now allow keying up and down through the list

## Polling helper

* A polling helper has been added that performs customizable ajax polling.

## New Icons

* Help
* Chevron

# 0.18.1

## Minor Changes

* Portrait extra small size has been changed from `20px` to `25px`.
* Portrait can have a dark background.
* Fixes issue with Portrait size when image would not render.
* Disabled Pill's colours have been updated.
* Individual and Business SVGs have been updated in Icon.

# 0.18.0

## !! BREAKING CHANGE !!

* Renamed Browser `redirectUrl` method to `redirectTo`

## New Components

* Fieldset - stacks inputs rendered as children to the `Fieldset` component.
* Carousel - can be used to display a gallery of slides.

## CSS Module Update

Added margin and padding `0` to the base CSS.

## Uniform Sizing

All components that take a Size Prop have been unified to accept the following

```
extra-small
small
medium-small
medium
medium-large
large
extra-large
```

If you are using the default size of a component there is no change needed except for the `Spinner`

### Component Breakdown

#### Animated Menu Button
  * Added `extra-small`
  * !! CHANGED - `smed to `medium-small`
  * !! CHANGED - `mlarge` to `medium-large`
  * Added `xlarge`

#### Portrait
  * Added `extra-small`
  * !! CHANGED - `smed to `medium-small`
  * Added `medium`
  * !! CHANGED - `mlarge` to `medium-large`
  * Added `xlarge`

#### Spinner
  * !! CHANGED - default is now `medium`

  * Added `extra-small`
  * !! CHANGED - `smed to `medium-small`
  * Added `medium`
  * !! CHANGED - `mlarge` to `medium-large`
  * Added `xlarge`

#### Dialog
  * !! CHANGED - `xsmall` to `extra-small`
  * !! CHANGED - `smed to `medium-small`
  * !! CHANGED - `med` to `medium`
  * !! CHANGED - `mlarge` to `medium-large`
  * Added `xlarge`

## Link (React Router)

Our Link component now supports the React Router. Instead of passing a `href` prop, pass a `to` prop and it will use React Router to navigate.

## Pod Updates

* Pod can now receive a prop of `onEdit` - if this is a String it will use it as a `to` prop on a Link component, if it is a Function it will apply it as an `onClick` handler, if it is an object it will apply it's props to the Link.
* Pod has an additional padding size added of `extra-large`.
* Pod now applies any additional props to it's top most child element.
* We have added a tertiary pod theme.

## Content Updates

Content now has a `secondary` theme which can be applied using the `as` prop.

## Label Updates

* You can supply a `input-width` prop to any input to define its width.

## Modal Updates

### Change in functionality!

Modal

  * Modal no longer closes on background click
  * New prop `disableEscKey` is defaulted to false
  * Changes will also effect Dialog, Sidebar etc...

Dialog

  * New props `showCloseIcon` (defaulted to true) which show and hides the close icon

## Promises

Promises Polyfill. Carbon now contains a ES6 Promises helper which can be imported by

```javascript
  import from 'carbon/lib/utils/promises';
```

## Notifications Updates

Message

  * New props `transparent` (defaulted to false) which if set to true sets the background to transparent

## Decimal

* Decimal can now receive a prop of precision

## Split Button

 * Small CSS change to remove gap in Safari

## Input Validation

* Validation icons now position themselves relative to width of input field when label is inline.

# 0.17.1

## Minor Improvements

* Add paperclip SVG to Icon

# 0.17.0

## New Components

* Multi Step Wizard

## Minor Improvements

* Add edit SVG to Icon
* Supports Ajax call for error validation

# 0.16.1

* Add reload function to browser helper

# 0.16.0

## Minor Improvements

* Adding user class names to tabs.
* Authorize Objects in dialog title

## Browser Helper

Added a redirect action made by the browser. It is now easier to redirect to url

```
import Browser from 'carbon/lib/utils/helpers/browser';

Browser.redirectUrl(url)
```

# 0.15.0

## New Components

* ButtonToggle.

## New Features

* Warnings are now ready to use on form inputs, using the same API as validations you can supply an array as a prop to an input:

```
<Textbox warnings={[ new MyWarning ]} />
```

## Bug Fixes

* CSS fixes to input error icon and error message.
* CSS fixes to input placeholder text for IE11.

# 0.14.4

## Bug Fixes

* Fixes no results row in Table to span all columns.
* Fixes issue in Tabs where initialSelectedTabId was ignored

# 0.14.3

## Bug Fixes

* Fixes a loading row in Table to span all columns.

# 0.14.2

## Minor Changes

* Disable multi select for single row in a table

# 0.14.1

## Minor Changes

* Add ability to set custom labels on Confirm dialog.
* Fixes scrollbar fixed height.
* Fixes word break on tooltips.

# 0.14.0

## !! BREAKING CHANGE !!

* Selectable table rows now emit an object instead of an array, containing more information about the selected rows.

## Minor Changes

* Sidebar now scrolls on overflow
* Adds `$app-light-font-family` Sass variable.
* Adds `$app-medium-font-family` Sass variable.
* Icons - plus, minus, processing. Update contact icons
* Improve tile footer style

# 0.13.0

* A developer can choose for a Table to not automatically render with a `tbody`, allowing them to manually render it `<Table tbody={ false }>`.
* Performance improvements for validation messages.
* Inputs can be rendered with fake inputs, useful for pages with lots of inputs where performance can be an issue.
* Number does not show undefined when value props is not provided and user enter alphabets
* Adds external link icon.
* Adds new colors: `$grey-dark-blue-5`, `$grey-header`.

# 0.12.2

* Stores will now throw an error if an invalid action is dispatched.
* Fixes translation issues with Save and Cancel buttons in Form component.
* Fixes error with refresh method on Table, when Table does not have an ActionToolbar.
* Adds `business` and `individual` icons.

### Modal Updates

* Alert and Confirm have been updated to accept the dialog size prop. Default sizes remain unchanged.

# 0.12.1

* Fixes overflow bug on Table component.
* Fixes colors for recently added icons.

# 0.12.0

## Minor Improvements

* Tabs emits a onTabClick event when on the headers is clicked
* Add phone, email, location and mobile icons
* Table now has a `refresh` method to force retrieve data.

## Bug Fixes

* CSS prevent multi action siblings overlapping
* First columns in tables have additional left padding.
* Page size sets 1 of 1 when there are no records.

# 0.11.0

* Tabs remember the last one they were on when going back in the browser.

## Bug Fixes

* Selectable Tables stopPropagation when selecting checkboxes.

# 0.10.0

* Adds loading and empty data states to Table component.

## Bug Fixes

* CSS fixes to Portrait.
* CSS fixes to Spinner.
* CSS fixes to Pill.

# 0.9.2

* MulitActionButton Classes more specific

# 0.9.1

## Bug Fixes

* Various UI Fixes:
  * MultiActionButton toggle placement.
  * Removed Tab padding.
  * Fixed Button height to 31px.

# 0.9.0

## New Components

* Multi Action Button

## Selectable Table Rows

* Table and TableAjax now have props of `selectable` and `highlightable`, enabling selectable or highlightable rows. Each event also emits events which can be used by developers with props of `onSelect` or `onHighlight`. Developers can also manually control the highlighting or selecting of rows using the same props on TableRow components.
* Selectable rows also enables an action toolbar for the table, for which actions can be defined using the `actions` prop.

## CSS

* Created CSS utility to handle generic CSS.

## Misc

* Inline labels can now be aligned right.
* Added 'small' button option - renders pill-like secondary button.
* Made portrait inline-block to allow label to sit inline.
* Added a 'refresh' svg icon to the icon component.
* Form component can now set custom `saveText` as a prop.
* Pill styling tweaked slightly.
* Made portrait inline-block to allow label to sit inline.
* Updated portrait colour for when no image is loaded.
* Update Radio Button and Checkbox colour when disabled and checked.

## Bug Fixes
* Allow tooltip to decorate class that lacks componentProps method.
* Records value typecast to number for i18n in Pager

# 0.8.1

## Bug Fixes

* Fixed CSS load order issue which caused icons to break their positioning.

# 0.8.0

## Improvements

* Improved store reset. `store.reset()` will now reset the store to its initial data, whether or not history is enabled.
* Inputs can now have field help. Pass `fieldHelp='help message'` to any input.
* Inputs can now have label help. Pass `labelHelp='help message'` to any input.
* Add `thead` prop to `Table` component that allows you to set a row wrapped in a `thead` tag.

## New Components

* Sidebar - with sidebar header
* Portrait
* Content
* Help - An info icon with a tooltip.
* Tooltip

## Layout Updates

* Row margin has been reduced to `15px`.
* Pod component now receives two additional props:

  * `border` - allows developers to disable border.
  * `padding` - allows developers to have control over padding size.

* Message style has changed to follow toast style
* Pill style has changed

## Improved Dialog

* Dialog now takes a prop of `disableBackground` which is true by default.

## Improved Form

* `validate()` can now be called via `this.context.form`

## New Validators

* Inclusion
* Exclusion

## Misc

* Added utility classes for styling text.
* Format i18n error number for numeric validation.
* Allow Tables to shrink in size using the `shrink` prop.
* Link component can now display with an icon.
* Child components of Row can now use a `columnAlign` prop.
* Toast onDismiss is now optional

## New Decorators

* Tooltip Decorator - currently available on Icon and Textbox.

## Bug Fixes

* Fixes alignment issue with SplitButton when using anchors.
* Row component will not break with zero children or children of `null` or `undefined`.

# 0.7.1

## Updates

* Moves the validation logic in Form component to its own method.
* Adds `validateOnMount` prop to Forms.
* Help Components on inputs with labels.

# 0.7.0

## New Components

* Pager
* Filter
* Table Ajax

## Bug Fixes

* TableCell and TableHeader can receive additional props.
* Inputs no longer render a label if the input has no name or label props.

## New functionality

* Table and TableHeader have been updated to allow sorting.
* Tabs - Passing a prop of align='right' will align tab headers to the right

# 0.6.0

## Improve Date widget

Improve the existing Date widget to allow passing in `minDate` and `maxDate`.

## I18nHelper

An I18nHelper has been created to help with formatting decimal numbers.

## Should Component Update Decorator

Supplies base shouldComponentUpdate

## toArray

We have added a helper method to convert strings into arrays, for example:

`"foo[bar][baz]"` into `["foo", "bar", "baz"]`.

## ImmutableHelper parseJSON

The parseJSON method now converts all integers to strings for consistency

## Bug Fixes

* We have inserted an engine dependency for npm version 3. This is to help mitigate any issues of users reporting issues when installing with npm version 2.

## New Components

* Spinner
* RadioButton

# 0.5.3

## Bug Fixes

* Fixed numeral validator so it returns the correct type of validator.

# 0.5.2

## Bug Fixes

* Fixed I18n translation for integer validation.

# 0.5.1

## Bug Fixes

* `autoFocus` no longer automatically opens lists or datepickers on Dropdown and Date components.
* Update validations i18n to use `errors.messages` instead of `validations`
* Bluring of DropdownFilter/DropdownFilterAjax does not throw a js error when no items exist

# 0.5.0

## !BREAKING CHANGE! Validations have been converted into classes

We have converted Validations provided by Carbon into classes. This means that you need to create an instance when you want to use them.

For example, you would need to change:

```js
<Textbox validations={ [PresenceValidator()] } />
```

To this:

```js
<Textbox validations={ [new PresenceValidator()] } />
```

This allows better inspection of the validator, and the ability to modify params on the class.

## Disabled class for inputs

We now add a `common-input--disabled` class to the component when its input is disabled

## Bug Fixes

* Inputs with multiple validations now validate correctly.
* DropdownFilter now parses its filter before creating a Regular Expression.
* Split Button has been given a fixed height to resolve UI issues.
* Dropdown up and down arrows now work with options that use strings for IDs.
* We now use the `$grey-dark-blue-40` color for placeholders in inputs

# 0.4.0

## New Components

* SplitButton.

## New Validations

### Numeral Validation

Checks numeral type (Integer of Decimal)
Checks if value is equal, greater than, less than

```javascript
// Integer with a min value of 8
<Number validations={ [NumeralValidator({ integer: true, min: 8 })] }/>

// Decimal with a between 8 and 20
<Number validations={ [NumeralValidator({ integer: true, min: 8, max: 20 })] }/>

// Decimal exactly 3.142
<Number validations={ [NumeralValidator({ is: 3.142 })] }/>
```

### Length Validation

Checks the length of a number of a string

```javascript
// length is greater than or equal to 8:
<Textbox validations={ [ LengthValidator({ min: 8 }) ] });

// length is less than or equal to 8:
<Textbox validations={ [ LengthValidator({ max: 8 }) ] });

// length is between 5 and 10 characters:
<Number validations={ [ LengthValidator({ min: 5, max: 10 }) ] });

// length is 10 characters:
<Number validations={ [ LengthValidator({ is: 10 }) ] });
```

### Regex Validation

Applies a regex validation to the input

```javascript
<Textbox validations={ [RegexValidator({ format: (/[A-Z]{5}/) }) ] }/>
```

### Email Validation

Applies a email validation to the input

```javascript
<Textbox validations={ [ EmailValidator() ] }/>
```

## Prefix for inputs

We have added a new feature for input components which allows developers to output a prefix to the input.

```js
<Textbox prefix="foo" />
```

## Updated visuals for Toast Notifications and Tabs

* Toast notifications have had updated styling applied to them, based on new designs.
* Colour updates to Tabs, to align with design updates
* New colour variables added

## Misc

* Button component will now render a stylised `anchor` instead of a `button` if passed a `href` prop.

## Bug Fixes

* Add i18n to form buttons

# 0.3.3

* Performance updates to inputs. We also now provide a `shouldComponentUpdate` method which can be reused in custom components.
* Inputs that are detached from a form no longer update error count.

# 0.3.2

## Bug Fixes

* Form no longer validates disabled fields on submit.
* Form inputs are tracked by a guid now, rather than input name.
* Autocomplete is disabled for all inputs by default.
* Locks version numbers to try and mitigate incompatabilities with third party modules.

# 0.3.1

## Bug Fixes

* SVG icons inside toast component now re-render properly.

# 0.3.0

## Handler Pattern

Carbon now has a simple handler pattern implementation. For more information, see [the guide](https://github.com/Sage/carbon/blob/master/docs/guides/handlers.md).

## New Components

* Toast
* Message

## Standardised Color/Icon Sets on Components

Several components allow the ability to define a particular `type` or `status`, such as `warning`, `error` or `success`. We have standardised the way this is implemented in components, each of which should use a prop name of `as`.

Similarly, each supported type comes as part of a Sass list variable called `$colorIconSets`. This list can be used in component `scss` files to iterate through the types available and automatically generate the code required for each type. This means each component will automatically update with any new types added to this list.

You can see examples of how this is implemented in the `scss` files for `Pill`, `Flash`, `Banner` or `Toast`.

### Breaking Changes

* Due to the standardisation of using the prop `as`, some components will have breaking changes to accomodate this:
  * Flash
  * Pill
* The `cancelHandler` method on `Dialog` based components has been renamed to `onCancel` to bring in line with the convention we would like to progress with for this kind of action name.
* The `confirmHandler` method on `Confirm` has also been renamed to `onConfirm` to align with the naming convention.

## Bug Fixes

* Dialog now centers itself if open on initialize.

# 0.2.0

## New Components

* Table, TableRow, TableCell, TableHeader
* Confirm
* Animated Menu Button
* Notification
* Pill
* Banner
* Flash

## Tables and Grids - Breaking Change

The previous iteration of grid (InputGrid) was too restrictive, not allowing much flexibility and being too rigid in its implementation. We have now refactored grids creating a Table component with full control and flexibility for the developer. The new way of doing grids also means we no longer need to use complicated immutable helpers we had set up for line items as well as injecting row_id into the store.

The following is an example of how to use the Table component:

```js
import React from 'react';
import { Table, TableRow, TableCell, TableHeader } from 'carbon/lib/components/table';
import Textbox from 'carbon/lib/components/textbox';
import Button from 'carbon/lib/components/button';

class MyView extends React.Component {
  render() {
    // We map the data from the store, to define what a row should look like.
    // Using map allows the developer to define any content they want - this could
    // render text, an input, a button or anything else.
    let tableRows = this.props.data.map((row, index) => {
      <TableRow>
        // This cell renders just text for 'description'.
        <TableCell>
          { row.get('description') }
        </TableCell>

        // This cell renders a textbox for 'name'. We also give it an onChange function. It is
        // important to notice that we bind additional values to this function - 'this' and 'index'.
        // This means that when the function is called it will receive the index as an argument.
        // The store then knows which index in the array of data has been modified and needs to update,
        // the mutation would look something like:
        // `this.data = this.data.setIn(['line_items', action.index, action.name], action.value);`.
        <TableCell>
          <Textbox value={ row.get('name') } onChange={ Actions.nameUpdated.bind(this, index) } />
        </TableCell>

        // This cell renders a button component.
        <TableCell>
          <Button>An Action!</Button>
        </TableCell>
      </TableRow>
    });

    // tableRows is now an array mapped from the data we provided. We also need a table header so
    // lets add that as an additional row in the array (unshift prepends to an array):
    tableRows.unshift(
      <TableRow>
        <TableHeader>Description</TableHeader>
        <TableHeader>Name</TableHeader>
        <TableHeader>Actions</TableHeader>
      </TableRow>
    );

    // We can now render the array of rows as a child of Table.
    return (
      <Table>
        { tableRows }
      </Table>
    );
  }
}

export default MyView
```

The example above should highlight the flexibility available with grids. You can mix input with plain text or any other component, all in the same table. Adding a placeholder row is simple as well:

```js
import React from 'react';
import { Table, TableRow, TableCell, TableHeader } from 'carbon/lib/components/table';
import Textbox from 'carbon/lib/components/textbox';

class MyView extends React.Component {
  render() {
    // Define tableRows.
    let tableRows = this.props.data.map((row, index) => {
      <TableRow>
        <TableCell>
          <Textbox name="description" value={ row.get('description') } onChange={ Actions.valueUpdated.bind(this, index) } />
        </TableCell>

        <TableCell>
          <Textbox name="name" value={ row.get('name') } onChange={ Actions.valueUpdated.bind(this, index) } />
        </TableCell>
      </TableRow>
    });

    // Add header.
    tableRows.unshift(
      <TableRow>
        <TableHeader>Description</TableHeader>
        <TableHeader>Name</TableHeader>
      </TableRow>
    );

    // Add placeholder row. The main difference between a regular row is we are not mapping any data to
    // this row (as it has none). Also, instead of an index, we are passing the data count to the bound
    // action. This means on valueUpdated that it will update the value in the array to an index which
    // does not yet exist - effectively creating the new row.
    tableRows.push(
      <TableRow>
        <TableCell>
          <Textbox name="description" onChange={ Actions.valueUpdated.bind(this, this.data.count()) } />
        </TableCell>

        <TableCell>
          <Textbox name="name" onChange={ Actions.valueUpdated.bind(this, this.data.count()) } />
        </TableCell>
      </TableRow>
    );

    // We can now render the array of rows as a child of Table.
    return (
      <Table>
        { tableRows }
      </Table>
    );
  }
}

export default MyView
```

## Minor

* Decrease width of dropdown icon to 20px

# 0.1.8

## Bug Fixes

* Backported dropdown validation fix.

# 0.1.7

## Bug Fixes

* Fixes bug - 'item is undefined triggered when clicking away from dropdown with option highlighted'.

# 0.1.6

## Bug Fixes

* `startRouter` no longer throws an error if it cannot find an element to render the component to.

# 0.1.5

## Bug Fixes

* Dropdown will always return a string value to any callbacks.

# 0.1.4

## Bug Fixes

* Dropdown components auto select highlighted values on blur.
* Carbon now compiles code to `lib`, allowing developers to no longer require installing babel on their computer.

# 0.1.3

## Bug Fixes

* Fixes validation message width in Firefox.

# 0.1.2

## Bug Fixes

* Tabs can now render a single child

# 0.1.1

* Form submitting state is now controlled by the developer using the `saving` prop.

## Bug Fixes

* Developers can now set the alignment on an input's value using the `align` prop.
* Tab allows null children.

# 0.1.0

## New Components

* Alert
* Link
* Tabs

## Dialog Type Components

  Breaking Change! :warning: Both components now require a `cancelHandler` prop (rather than the `cancelDialogHandler`). :warning:

## Dropdowns

Dropdown components have been refactored. We now have three different kinds:

* Dropdown
* Dropdown Filter
* Dropdown Filter Ajax

## Inputs and Forms No Longer Rely on Name Property

In previous versions of Carbon, all inputs required a `name` property. Some Carbon components would manipulate what this name was, depending on where the input was used.

To keep things simple, and to remove some of the logic behind the scenes, we no longer do any manipulation on input names and the property is no longer a requirement when using a form input.

It is still recommended that you use names on inputs, as they are useful to identify your which input is which. They are also required if you are performing standing HTML form submissions.

## Minor

* Pod has an option to make it collapsible.

## Bug Fixes

* Fixes position and width or validation messages on inputs.
* Fixes re-validating fields when content is pasted into an input.

# 0.0.3

## Bug Fixes

* On successful submit, form components will disable their save buttons to prevent multiple form submissions.

# 0.0.2

## Decimal Component

 An extra validation has been added to decimal to prevent multiple separators from being entered in the input field.

## Dropdown and DropdownSuggest components

Dropdown and dropdown-suggest have been updated. As they share common functionality, dropdown and dropdown-suggest now use a List decorator. This should not affect how you use either component.
* Dropdown now filters results as you type.

## Dialog Cancel button

Dialogs have been updated to pass context to any children components. We have used this to switch the Form Cancel button to use the Dialog's cancel handler when the form is nested in a dialog. This overrides the default history.back method.

## Store, View and Route Utils

We have standardised the utilities we provide to easily set up Flux based applications. This involved a few breaking changes:

### Store

The base Store class is now available from:

```js
import Store from 'carbon/lib/utils/flux/store';
```

When creating your store, initialize it with your application's dispatcher. You must also define the store's data and unique name within its constructor. The following shows the minimum required to set up a store:

```js
import Store from 'carbon/lib/utils/flux/store';
import Dispatcher from 'dispatcher';
import ImmutableHelper from 'carbon/lib/utils/helpers/immutable';

class MyStore extends Store {
  ...
}

let data = ImmutableHelper.parseJSON({});

// init the store with a name, some data, and your dispatcher
export default new MyStore('myStore', data, Dispatcher);
```

### View

The view helper is now available as a flux utility from Carbon. This was done to clarify its intentions. You can import it with:


```js
import { connect } from 'carbon/lib/utils/flux';
```

You can then use the `connect` function to connect a React component to a store:

```js
import React from 'react';
import MyStore from 'stores/my-store';
import { connect } from 'carbon/lib/utils/flux';

class MyComponent extends React.Component {
  render() {
    // the connected store data is available on the state as the store's unique name defined in its constructor
    let val = this.state.myStore.get('myValue');

    return (
      <div>My Component.</div>
    );
  }
}

export default connect(MyComponent, MyStore);
```

This sets up the listeners and data synchronising between the component and the store.

The connect function can connect multiple stores to the component - simply provide them as an array:

```js
connect(MyComponent, [MyStore, MyOtherStore]);
```

### Route

The route helper now returns a specific function:

```js
import React from 'react';
import { Route } from 'react-router';
import { startRouter } from 'carbon/lib/utils/router';

let routes = (
  <Route />
);

startRouter(routes);
```

The `startRouter` function initializes the React router with the given routes. It can also take a second parameter for the HTML target in which to render the React components (by default this uses `document.getElementById('app')`).

## Higher Order Components and Decorators

We now use decorators instead of Higher Order Components in our component library as they are easier to test and result in a tidier and more logical codebase.

Decorators can be found in the `/utils/decorators` directory. So far we have decorators for:

* Input
* Input Icon
* Input Label
* Input Validation

Note: although there is an ES7 Babel transform for decorators, we have opted not to use it for now due to the way in which it compiles and produces missing coverage reports.

## TableFieldsForMany renamed

`TableFieldsForMany` is now called `InputGrid`.

We have renamed this because its original name was based on a Rails convention and was fairly obscure and confusing.

## New Brand
A new style and colour scheme has been applied to the carbon components library. This change will affect all of the components.

## Validations
Validations have changed to a function so that different parameters can be passed to them.

You can now define Validations on a component using the following syntax:

```javascript
<Textbox validations={ [Validation()] } name='valid' />
```

## Misc

* Ran ESLint task and fixed any errors.
* Form provides a serialization method to parse its inputs into data usable for Ajax.
* Forms no longer needs a model name defined.
* Updated Form Cancel Button to use History object.
* Textarea is no longer draggable. Add a expandable={true} prop to make the area height change to fit content
* Input components can now use custom classes.
* Checkbox label now sits inline, and is reversable.
* Added props on inputs for inline labels.
* Added Rainbow chart component.
* Added Tabs component.
* Added Number component.
* Decimal now allows tabbing in and out of the field.
* Date now closes on tab out.


# 0.0.1

Initial prototype release.

Components included:

* Button
* Checkbox
* Date
* Decimal
* Dialog
* Dropdown Suggest
* Dropdown
* Form
* Pod
* Row
* Table Fields for Many
* Table Row
* Textarea
* Textbox

Utils included:

* Events Helper (to help determine keyboard events)
* Immutable Helper (to perform generic tasks with Immutable.js)
* Icons (to include icons from the web font)
* Inputs & Input Validation (generic functionality for inputs)
* Validations (reusable functionality for validations)
* Route Helper (component to provide base route functionality)
* Store Helper (base class for base store functionality)
* View Helper (component to provide base view functionality)<|MERGE_RESOLUTION|>--- conflicted
+++ resolved
@@ -8,6 +8,10 @@
 
 * `ConfigurableItems` Drag & Drop and check/uncheck a list of items
 * `ConfigurableItemRow` Used with ConfigurableItems to build the list of configurable items
+
+## New Patterns
+
+* `ConfigurableItemsPattern` Combines ConfigurableItems and ConfigurableItemRow components
 
 ## Linting Updates
 
@@ -36,22 +40,11 @@
 
 * The `Poller` helper has been refactored to no longer use promises
 
-<<<<<<< HEAD
-## New Components
-
-* `ConfigurableItems` Drag & Drop and check/uncheck a list of items
-* `ConfigurableItemRow` Used with ConfigurableItems to build the list of configurable items
-
-## New Patterns
-
-* `ConfigurableItemsPattern` Combines ConfigurableItems and ConfigurableItemRow components
-=======
 # 1.3.1
 
 ## Bug Fixes
 
 * A bug was found in the new Dialog behaviour in Safari 9.x which rendered the sticky footer incorrectly. This solves it rendering incorrectly on page load for Safari 9.x. There remains a wider issue around Safari logged [here](https://github.com/Sage/carbon/issues/1432).
->>>>>>> 57e0e8f9
 
 # 1.3.0
 
