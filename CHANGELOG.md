# 0.8.0

## New Components

<<<<<<< HEAD
* Sidebar 
=======
* Tile - an alternative to Pod, with a drop shadow.

## Layout Updates

* Pod component now receives two additional props:
  * `border` - allows developers to disable border.
  * `padding` - allows developers to have control over padding size.
>>>>>>> 75109468

## Improve Dialog

* Dialog now takes a prop of diableBackground which is true by default

# 0.7.1

## Updates

* Moves the validation logic in Form component to its own method.
* Adds `validateOnMount` prop to Forms.

# 0.7.0

## New Components

* Pager
* Filter
* Table Ajax

## Bug Fixes

* TableCell and TableHeader can receive additional props.
* Inputs no longer render a label if the input has no name or label props.

## New functionality

* Table and TableHeader have been updated to allow sorting.
* Tabs - Passing a prop of align='right' will align tab headers to the right

# 0.6.0

## Improve Date widget

Improve the existing Date widget to allow passing in `minDate` and `maxDate`.

## I18nHelper

An I18nHelper has been created to help with formatting decimal numbers.

## Should Component Update Decorator

Supplies base shouldComponentUpdate

## toArray

We have added a helper method to convert strings into arrays, for example:

`"foo[bar][baz]"` into `["foo", "bar", "baz"]`.

## ImmutableHelper parseJSON

The parseJSON method now converts all integers to strings for consistency

## Bug Fixes

* We have inserted an engine dependency for npm version 3. This is to help mitigate any issues of users reporting issues when installing with npm version 2.

## New Components

* Spinner
* RadioButton

# 0.5.3

## Bug Fixes

* Fixed numeral validator so it returns the correct type of validator.

# 0.5.2

## Bug Fixes

* Fixed I18n translation for integer validation.

# 0.5.1

## Bug Fixes

* `autoFocus` no longer automatically opens lists or datepickers on Dropdown and Date components.
* Update validations i18n to use `errors.messages` instead of `validations`
* Bluring of DropdownFilter/DropdownFilterAjax does not throw a js error when no items exist

# 0.5.0

## !BREAKING CHANGE! Validations have been converted into classes

We have converted Validations provided by Carbon into classes. This means that you need to create an instance when you want to use them.

For example, you would need to change:

```js
<Textbox validations={ [PresenceValidator()] } />
```

To this:

```js
<Textbox validations={ [new PresenceValidator()] } />
```

This allows better inspection of the validator, and the ability to modify params on the class.

## Disabled class for inputs

We now add a `common-input--disabled` class to the component when its input is disabled

## Bug Fixes

* Inputs with multiple validations now validate correctly.
* DropdownFilter now parses its filter before creating a Regular Expression.
* Split Button has been given a fixed height to resolve UI issues.
* Dropdown up and down arrows now work with options that use strings for IDs.
* We now use the `$grey-dark-blue-40` color for placeholders in inputs

# 0.4.0

## New Components

* SplitButton.

## New Validations

### Numeral Validation

Checks numeral type (Integer of Decimal)
Checks if value is equal, greater than, less than

```javascript
// Integer with a min value of 8
<Number validations={ [NumeralValidator({ integer: true, min: 8 })] }/>

// Decimal with a between 8 and 20
<Number validations={ [NumeralValidator({ integer: true, min: 8, max: 20 })] }/>

// Decimal exactly 3.142
<Number validations={ [NumeralValidator({ is: 3.142 })] }/>
```

### Length Validation

Checks the length of a number of a string

```javascript
// length is greater than or equal to 8:
<Textbox validations={ [ LengthValidator({ min: 8 }) ] });

// length is less than or equal to 8:
<Textbox validations={ [ LengthValidator({ max: 8 }) ] });

// length is between 5 and 10 characters:
<Number validations={ [ LengthValidator({ min: 5, max: 10 }) ] });

// length is 10 characters:
<Number validations={ [ LengthValidator({ is: 10 }) ] });
```

### Regex Validation

Applies a regex validation to the input

```javascript
<Textbox validations={ [RegexValidator({ format: (/[A-Z]{5}/) }) ] }/>
```

### Email Validation

Applies a email validation to the input

```javascript
<Textbox validations={ [ EmailValidator() ] }/>
```

## Prefix for inputs

We have added a new feature for input components which allows developers to output a prefix to the input.

```js
<Textbox prefix="foo" />
```

## Updated visuals for Toast Notifications and Tabs

* Toast notifications have had updated styling applied to them, based on new designs.
* Colour updates to Tabs, to align with design updates
* New colour variables added

## Misc

* Button component will now render a stylised `anchor` instead of a `button` if passed a `href` prop.

## Bug Fixes

* Add i18n to form buttons

# 0.3.3

* Performance updates to inputs. We also now provide a `shouldComponentUpdate` method which can be reused in custom components.
* Inputs that are detached from a form no longer update error count.

# 0.3.2

## Bug Fixes

* Form no longer validates disabled fields on submit.
* Form inputs are tracked by a guid now, rather than input name.
* Autocomplete is disabled for all inputs by default.
* Locks version numbers to try and mitigate incompatabilities with third party modules.

# 0.3.1

## Bug Fixes

* SVG icons inside toast component now re-render properly.

# 0.3.0

## Handler Pattern

Carbon now has a simple handler pattern implementation. For more information, see [the guide](https://github.com/Sage/carbon/blob/master/docs/guides/handlers.md).

## New Components

* Toast
* Message

## Standardised Color/Icon Sets on Components

Several components allow the ability to define a particular `type` or `status`, such as `warning`, `error` or `success`. We have standardised the way this is implemented in components, each of which should use a prop name of `as`.

Similarly, each supported type comes as part of a Sass list variable called `$colorIconSets`. This list can be used in component `scss` files to iterate through the types available and automatically generate the code required for each type. This means each component will automatically update with any new types added to this list.

You can see examples of how this is implemented in the `scss` files for `Pill`, `Flash`, `Banner` or `Toast`.

### Breaking Changes

* Due to the standardisation of using the prop `as`, some components will have breaking changes to accomodate this:
  * Flash
  * Pill
* The `cancelHandler` method on `Dialog` based components has been renamed to `onCancel` to bring in line with the convention we would like to progress with for this kind of action name.
* The `confirmHandler` method on `Confirm` has also been renamed to `onConfirm` to align with the naming convention.

## Bug Fixes

* Dialog now centers itself if open on initialize.

# 0.2.0

## New Components

* Table, TableRow, TableCell, TableHeader
* Confirm
* Animated Menu Button
* Notification
* Pill
* Banner
* Flash

## Tables and Grids - Breaking Change

The previous iteration of grid (InputGrid) was too restrictive, not allowing much flexibility and being too rigid in its implementation. We have now refactored grids creating a Table component with full control and flexibility for the developer. The new way of doing grids also means we no longer need to use complicated immutable helpers we had set up for line items as well as injecting row_id into the store.

The following is an example of how to use the Table component:

```js
import React from 'react';
import { Table, TableRow, TableCell, TableHeader } from 'carbon/lib/components/table';
import Textbox from 'carbon/lib/components/textbox';
import Button from 'carbon/lib/components/button';

class MyView extends React.Component {
  render() {
    // We map the data from the store, to define what a row should look like.
    // Using map allows the developer to define any content they want - this could
    // render text, an input, a button or anything else.
    let tableRows = this.props.data.map((row, index) => {
      <TableRow>
        // This cell renders just text for 'description'.
        <TableCell>
          { row.get('description') }
        </TableCell>

        // This cell renders a textbox for 'name'. We also give it an onChange function. It is
        // important to notice that we bind additional values to this function - 'this' and 'index'.
        // This means that when the function is called it will receive the index as an argument.
        // The store then knows which index in the array of data has been modified and needs to update,
        // the mutation would look something like:
        // `this.data = this.data.setIn(['line_items', action.index, action.name], action.value);`.
        <TableCell>
          <Textbox value={ row.get('name') } onChange={ Actions.nameUpdated.bind(this, index) } />
        </TableCell>

        // This cell renders a button component.
        <TableCell>
          <Button>An Action!</Button>
        </TableCell>
      </TableRow>
    });

    // tableRows is now an array mapped from the data we provided. We also need a table header so
    // lets add that as an additional row in the array (unshift prepends to an array):
    tableRows.unshift(
      <TableRow>
        <TableHeader>Description</TableHeader>
        <TableHeader>Name</TableHeader>
        <TableHeader>Actions</TableHeader>
      </TableRow>
    );

    // We can now render the array of rows as a child of Table.
    return (
      <Table>
        { tableRows }
      </Table>
    );
  }
}

export default MyView
```

The example above should highlight the flexibility available with grids. You can mix input with plain text or any other component, all in the same table. Adding a placeholder row is simple as well:

```js
import React from 'react';
import { Table, TableRow, TableCell, TableHeader } from 'carbon/lib/components/table';
import Textbox from 'carbon/lib/components/textbox';

class MyView extends React.Component {
  render() {
    // Define tableRows.
    let tableRows = this.props.data.map((row, index) => {
      <TableRow>
        <TableCell>
          <Textbox name="description" value={ row.get('description') } onChange={ Actions.valueUpdated.bind(this, index) } />
        </TableCell>

        <TableCell>
          <Textbox name="name" value={ row.get('name') } onChange={ Actions.valueUpdated.bind(this, index) } />
        </TableCell>
      </TableRow>
    });

    // Add header.
    tableRows.unshift(
      <TableRow>
        <TableHeader>Description</TableHeader>
        <TableHeader>Name</TableHeader>
      </TableRow>
    );

    // Add placeholder row. The main difference between a regular row is we are not mapping any data to
    // this row (as it has none). Also, instead of an index, we are passing the data count to the bound
    // action. This means on valueUpdated that it will update the value in the array to an index which
    // does not yet exist - effectively creating the new row.
    tableRows.push(
      <TableRow>
        <TableCell>
          <Textbox name="description" onChange={ Actions.valueUpdated.bind(this, this.data.count()) } />
        </TableCell>

        <TableCell>
          <Textbox name="name" onChange={ Actions.valueUpdated.bind(this, this.data.count()) } />
        </TableCell>
      </TableRow>
    );

    // We can now render the array of rows as a child of Table.
    return (
      <Table>
        { tableRows }
      </Table>
    );
  }
}

export default MyView
```

## Minor

* Decrease width of dropdown icon to 20px

# 0.1.8

## Bug Fixes

* Backported dropdown validation fix.

# 0.1.7

## Bug Fixes

* [CARBON-102](https://sageone.atlassian.net/browse/CARBON-102) - Fixes bug - 'item is undefined triggered when clicking away from dropdown with option highlighted'.

# 0.1.6

## Bug Fixes

* `startRouter` no longer throws an error if it cannot find an element to render the component to.

# 0.1.5

## Bug Fixes

* Dropdown will always return a string value to any callbacks.

# 0.1.4

## Bug Fixes

* Dropdown components auto select highlighted values on blur.
* Carbon now compiles code to `lib`, allowing developers to no longer require installing babel on their computer.

# 0.1.3

## Bug Fixes

* Fixes validation message width in Firefox.

# 0.1.2

## Bug Fixes

* Tabs can now render a single child

# 0.1.1

* Form submitting state is now controlled by the developer using the `saving` prop.

## Bug Fixes

* Developers can now set the alignment on an input's value using the `align` prop.
* Tab allows null children.

# 0.1.0

## New Components

* Alert
* Link
* Tabs

## Dialog Type Components

  Breaking Change! :warning: Both components now require a `cancelHandler` prop (rather than the `cancelDialogHandler`). :warning:

## Dropdowns

Dropdown components have been refactored. We now have three different kinds:

* Dropdown
* Dropdown Filter
* Dropdown Filter Ajax

## Inputs and Forms No Longer Rely on Name Property

In previous versions of Carbon, all inputs required a `name` property. Some Carbon components would manipulate what this name was, depending on where the input was used.

To keep things simple, and to remove some of the logic behind the scenes, we no longer do any manipulation on input names and the property is no longer a requirement when using a form input.

It is still recommended that you use names on inputs, as they are useful to identify your which input is which. They are also required if you are performing standing HTML form submissions.

## Minor

* Pod has an option to make it collapsible.

## Bug Fixes

* Fixes position and width or validation messages on inputs.
* Fixes re-validating fields when content is pasted into an input.

# 0.0.3

## Bug Fixes

* On successful submit, form components will disable their save buttons to prevent multiple form submissions.

# 0.0.2

## Decimal Component

 An extra validation has been added to decimal to prevent multiple separators from being entered in the input field.

## Dropdown and DropdownSuggest components

Dropdown and dropdown-suggest have been updated. As they share common functionality, dropdown and dropdown-suggest now use a List decorator. This should not affect how you use either component.
* Dropdown now filters results as you type.

## Dialog Cancel button

Dialogs have been updated to pass context to any children components. We have used this to switch the Form Cancel button to use the Dialog's cancel handler when the form is nested in a dialog. This overrides the default history.back method.

## Store, View and Route Utils

We have standardised the utilities we provide to easily set up Flux based applications. This involved a few breaking changes:

### Store

The base Store class is now available from:

```js
import Store from 'carbon/lib/utils/flux/store';
```

When creating your store, initialize it with your application's dispatcher. You must also define the store's data and unique name within its constructor. The following shows the minimum required to set up a store:

```js
import Store from 'carbon/lib/utils/flux/store';
import Dispatcher from 'dispatcher';
import ImmutableHelper from 'carbon/lib/utils/helpers/immutable';

class MyStore extends Store {
  ...
}

let data = ImmutableHelper.parseJSON({});

// init the store with a name, some data, and your dispatcher
export default new MyStore('myStore', data, Dispatcher);
```

### View

The view helper is now available as a flux utility from Carbon. This was done to clarify its intentions. You can import it with:


```js
import { connect } from 'carbon/lib/utils/flux';
```

You can then use the `connect` function to connect a React component to a store:

```js
import React from 'react';
import MyStore from 'stores/my-store';
import { connect } from 'carbon/lib/utils/flux';

class MyComponent extends React.Component {
  render() {
    // the connected store data is available on the state as the store's unique name defined in its constructor
    let val = this.state.myStore.get('myValue');

    return (
      <div>My Component.</div>
    );
  }
}

export default connect(MyComponent, MyStore);
```

This sets up the listeners and data synchronising between the component and the store.

The connect function can connect multiple stores to the component - simply provide them as an array:

```js
connect(MyComponent, [MyStore, MyOtherStore]);
```

### Route

The route helper now returns a specific function:

```js
import React from 'react';
import { Route } from 'react-router';
import { startRouter } from 'carbon/lib/utils/router';

let routes = (
  <Route />
);

startRouter(routes);
```

The `startRouter` function initializes the React router with the given routes. It can also take a second parameter for the HTML target in which to render the React components (by default this uses `document.getElementById('app')`).

## Higher Order Components and Decorators

We now use decorators instead of Higher Order Components in our component library as they are easier to test and result in a tidier and more logical codebase.

Decorators can be found in the `/utils/decorators` directory. So far we have decorators for:

* Input
* Input Icon
* Input Label
* Input Validation

Note: although there is an ES7 Babel transform for decorators, we have opted not to use it for now due to the way in which it compiles and produces missing coverage reports.

## TableFieldsForMany renamed

`TableFieldsForMany` is now called `InputGrid`.

We have renamed this because its original name was based on a Rails convention and was fairly obscure and confusing.

## New Brand
A new style and colour scheme has been applied to the carbon components library. This change will affect all of the components.

## Validations
Validations have changed to a function so that different parameters can be passed to them.

You can now define Validations on a component using the following syntax:

```javascript
<Textbox validations={ [Validation()] } name='valid' />
```

## Misc

* Ran ESLint task and fixed any errors.
* Form provides a serialization method to parse its inputs into data usable for AJAX.
* Forms no longer needs a model name defined.
* Updated Form Cancel Button to use History object.
* Textarea is no longer draggable. Add a expandable={true} prop to make the area height change to fit content
* Input components can now use custom classes.
* Checkbox label now sits inline, and is reversable.
* Added props on inputs for inline labels.
* Added Rainbow chart component.
* Added Tabs component.
* Added Number component.
* Decimal now allows tabbing in and out of the field.
* Date now closes on tab out.


# 0.0.1

Initial prototype release.

Components included:

* Button
* Checkbox
* Date
* Decimal
* Dialog
* Dropdown Suggest
* Dropdown
* Form
* Pod
* Row
* Table Fields for Many
* Table Row
* Textarea
* Textbox

Utils included:

* Events Helper (to help determine keyboard events)
* Immutable Helper (to perform generic tasks with Immutable.js)
* Icons (to include icons from the web font)
* Inputs & Input Validation (generic functionality for inputs)
* Validations (reusable functionality for validations)
* Route Helper (component to provide base route functionality)
* Store Helper (base class for base store functionality)
* View Helper (component to provide base view functionality)<|MERGE_RESOLUTION|>--- conflicted
+++ resolved
@@ -2,9 +2,7 @@
 
 ## New Components
 
-<<<<<<< HEAD
 * Sidebar 
-=======
 * Tile - an alternative to Pod, with a drop shadow.
 
 ## Layout Updates
@@ -12,7 +10,6 @@
 * Pod component now receives two additional props:
   * `border` - allows developers to disable border.
   * `padding` - allows developers to have control over padding size.
->>>>>>> 75109468
 
 ## Improve Dialog
 
