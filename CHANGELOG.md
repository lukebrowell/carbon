<<<<<<< HEAD
# 1.3.0

## Component Enhancements

* `InputValidation`: now accepts a `info` prop to display info-styled icon and message attached to an input.
=======
# 1.1.4
* Update I18nhelper to respect the locale for the delimiter and separator.
>>>>>>> ee43718b

# 1.1.3

* Fix bug with Date Range date pickers not closing correctly

# 1.1.2

## Component Enhancements

* `Dropdown` now accepts a new optional function prop `renderItem` which will be called to render each option in the list

# 1.1.1

## Component Enhancements

* `Content`: gets a `data-element` on its body wrapper

# 1.1.0

## Package Updates

* BigNumber has been updated to v4.0.2

## Component Enhancements

* `Dropdown`: Options list is always rendered to the DOM, but is hidden until selected
* `Textarea` now accepts a new prop `warnOverLimit` to display the character count message in red.
* Simplify character count in `Textarea`.

## Bug Fixes

* `Date`: fixed the warning about an uncontrolled input component
* Fix presence validator bug validating value as false if no props sent to validator.

## Linting Updates

The following component have had minor internal changes to satisfy the introduction of stricter linting rules:

* ActionToolbar
* AnimatedMenuButton
* Button
* ButtonToggle
* Confirm
* Dialog
* DialogFullScreen
* Flash
* MultiActionButton
* SplitButton
* Table
* TableAjax
* TableCell
* TableHeader
* TableRow

# 1.0.0

## Package Name Change

* The package name has been updated to `carbon-react`.

## Removed `/lib` directory

* You should now install the package via npm: `npm install carbon-react`.

## :warning: Major Change - React 15 Upgrade

* React has been upgraded to version 15.5.0 - https://github.com/facebook/react/releases

## !! BREAKING CHANGES!! :warning:

* `ActionToolbar`: 'total' field margin and width
* `Banner`: Component has been Deleted in favour of the Message Component
* `ButtonToggle`: `icon` and `iconSize` become `buttonIcon` and `buttonIconSize` to avoid clash with Input decorator
* `Heading`: paddings
* `MenuList`: Main Classes and `className` props have been moved from the `ul` to the top level `div`. To access the `ul` use `carbon-menu-list__list`
* `MultiActionButton`: Additional buttons are spaced differently
* `MultistepWizard`: Step has less padding-left
* `Pod`: Header has less margin-bottom

## Potentially breaking changes

* The following components have been refactored to meet best practice standards and pass linting. If you have overridden any internal methods of these components, you may need to update your code.
  - Action Toolbar
  - Alert
  - Animated Menu Button
  - App-Wrapper
  - Button
  - Content
  - Create
  - Carousel
* `ButtonToggle` no longer inherits from the label decorator as it was providing more functionality than required.
* `Rainbow` has been updated to no longer use the `react-highcharts` component. To use this component you need to ensure to make the `Highcharts` library available to your application globally.
* `ActionToolbar` incorrectly required actions as an `Array` - this has been changed to an `Object` to reflect its actual usage.

## Google Analytics

If you have Google Analytics enabled (`window.ga` is defined), and you are using the router supplied by Carbon, we will track subsequent page views. Please ensure that your Google Analytics tracking code is defined after you load the your application JavaScript.

## Component Enhancements

* `Decimal` now shows propType warning when precision is outside the range 0..20
* `Detail`: font size of footer increased
* `Dialog`: font wieght
* `DropdownFilter`: placeholder text is made more legible by removing italics and making the font color darker
* `DropdownFilterAjax`: `data-state` component tag is added to the `getData` Ajax request to mark the requesting state
* `Fieldset`: icon positioning
* `Heading`: Font size increased and weight
* `Input`: decorator has slight padding change
* `Menu` includes `alternate` prop for marking sub sections of the menu for styling (like tiger stripes for readability on tables, rather than actual submenus
* `MountInApp` now cleans up it's children when the component is unmounted.
* `Pod`: Font size increased
* `ShowEditPod`: z-index on input prefixes
* `TableHeader`: Font weight

## Service Class

Adds a `Service` class to make it easier and more clear to create reusable services to interact with a JSON API. The class supports:

* `GET`, `POST`, `PUT` and `DELETE` requests.
* Automatically configured request Headers (no longer need to set `Content-Type` etc for each request)
* CSRF support.
* Request and Response transforms.
* Global Success and Error actions for triggering automatic actions (such as flash notifications on error).

This should hopefully replace all uses of `Request` or `axios`.

## Helpers

* A new 'insertAt' Ether helper to insert a character in a string at a specified indices

## New components

* Grouped-character component - displays groups with of characters with separator.

## Bug Fixes

* `Alert`: default size has been fixed to `extra-small`.
* `ButtonToggle`: css typo corrected
* `Confirm`: default size has been fixed to `extra-small`.
* `Detail`: Footnote is allowed to expand vertically
* `Heading`: alignment is fixed in IE where `hr` was centring by default
* `Link`: CSS inheritance has been updated to better support buttons.
* `MenuList`: item filter search icon positioning is fixed
* Row clones children when mutating props rather than creating new element to retain refs
* Stop input value being removed from props (fixes Button Toggle issue)

## Deprecations Added

* `Row`: can longer render any immediate children. A Column component has been introduced to maintain the column span, offset and align behaviour.

```javascript
// BEFORE
import Row from 'carbon/lib/components/row';

...

<Row columns='10'>
  <div columnSpan='3' columnOffset='2' columnAlign='right'>
    Content 1
  </div>
  <Pod columnSpan='5'>
    Content 1
  </Pod>
</Row>

// AFTER
import { Row, Column } from 'carbon/lib/components/row';

...

<Row columns='10'>
  <Column columnSpan='3' columnOffset='2' columnAlign='right'>
    Content 1
  </Column>
  <Column columnSpan='5'>
    <Pod>
      Content 1
    </Pod>
  </Column>
</Row>
```

## data-attributes on components

We have added data-attributes to components to better identify them and their parts within the browser. We have added `data-component` tags on the top level of any component, and `data-element` tags to constituent parts. Developers can also add `data-role` tags to components to uniquely identify specific components within their UI.

## Dependency Update

* Carbon Factory has been upgraded to v0.3.6 - https://github.com/Sage/carbon-factory/releases/tag/v0.3.6

### Gulp updates

* Can pass command line arg to pecify port for demo server.
```bash
gulp --port 1234
```

# 0.36.3

## Component Enhancements

* `DialogFullScreen` now accepts a String for title or any other component.

# 0.36.2

* Hide SplitButton additional buttons instead of removing them.

# 0.36.1

* Removed the style node from `package.json` in table-ajax. This file doesn't exist.

# 0.36.0

* Add `additionalRequestParams` prop to `DropdownFilterAjax`

# 0.35.2

* Hide SplitButton additional buttons instead of removing them.

# 0.35.1

* Ensure that node modules can only upgrade patch versions

# 0.35.0

## Bug Fix

* `ShowEditPod`: `beforeFormValidation` and `buttonAlign` props are now passed to the `Form` as they should be

## InlineInputs Component
A simple `InlineInputs` wrapper component which allows multiple input fields to be displayed horizontally
with a label.

```js
<InlineInputs label='Test Label'>
  <Textbox />
  <Textbox />
</InlineInputs>
```

## Component Enhancements

* `Date` now shows error validation when an invalid date is entered.
* `Flash`: Change error icon to match other notifications (now shows error icon when `as` prop is `error`)
* `Form`: adds error and warning icons (and refactors the summary into its own sub-component)
* `Dialog`: Added `subtitle` prop
* `Input` can now receive an `inputHelp` prop which renders a tooltip after the input field.

## New Validations

* DateWithinRangeValidator checks that a date is within specified bounds.
e.g.
```javascript
  new DateWithinRangeValidator({ limit: 30, units: 'days' }
```

# 0.34.5

## Bug Fix

* `Dropdown`: adds a set of ontouch events to the list in order to stop blurring from happening until after the touch event which fixes a bug with the input update on finger tap on touch screens
* `TableHeader`: fix overflow issue so that tooltip / help components aren't cut off.
* `Decimal`: fix issue where `visibleValue` was not updated after a change to `precision`.

# 0.34.4

## Bug fix

* `Pod`: corrects misalignment caused by centering

# 0.34.3

## Component Enhancements

* `DropdownFilter`: Refactored 'freetext' mode to operate on `value` for an option id, or `visibleValue` for a write-in value.
* `PresenceValidator`: Added `props` and `requireAll` arguments to validate any/all of multiple input properties.

# 0.34.2

## Bug fix

* Fixes onBlur prop passed to `Date`, `Decimal`, `Dropdown`, `DropdownFilter`, and `DropdownFilterAjax` components so it is called instead of ignored
* `I18nHelper`: Number abbreviator allows negative numbers

# 0.34.1

## Component Enhancements

* `MenuItem`: Added `onClick` prop.

# 0.34.0

## Component Enhancements

* `DateRange`: Two new props have been added, `startDateProps` and `endDateProps`, to apply props to the child `Date` components.
* `MultiStepWizard` now allows adding callbacks when clicking on Next/Back button and allows adding validation callback before wizard submission when clicking on Submit button.

## DropdownFilter `freetext` mode

Adds a new mode to `DropdownFilter` which prompts the user with suggest-style filtered options, but also allows typed
entries that do not match any options. If the typed string exactly matches the name of an option, that option is
automatically selected on blur, and the `onChange` event target will specify the option id as `value` and name as
`visibleValue`, just as if it had been clicked. If the typed string does not match any options on blur, it remains as
the input value and `onChange` will carry an empty string `value` and the typed string as `visibleValue`.

Usage:

```
<DropdownFilter options={ options } freetext={ true } onChange={ this.onChange } />
```

# 0.33.2

## Bug fix

* `Portrait`: Fixes image stacking.
* Fixes decimal input displaying error with single negative sign `-`.
* Fixes numeral validation exception with single negative sign `-`.
* Currently active inputs no longer re-validate during `componentWillReceiveProps`, ensuring that duplicate re-validation no longer occurs triggering `-1` error counts.

# 0.33.1

## Bug fix

* Fixes alignment issue in inputs caused by the font size of prefixes differing from values.

# 0.33.0

## Helpers

* The I18n helper now uses the current locale for delimiter and separator.

# 0.32.1

## Bug Fixes

* Validation is now correctly reset when a value is changed externally from the input.

# 0.32.0

## New Validators

* IsBlankValidator

## MountInApp Component

Can be used to integrate React components into pre-existing user interfaces.

```
  <MountInApp targetId="put_carbon_component_here">
    // Children
  </MountInApp>
```

The code above will render all `//Children` components inside of the element with ID=`put_carbon_component_here` found on the page.

## SimpleColorPicker Component

A component that displays squares with color samples that you can choose from.

```javascript
  <SimpleColorPicker
    availableColors={ ['transparent', '#ff0102', '#34ff01'] }
    selectedColor="#34ff01"
    name="settings[color_of_something]"
    onChange={ customEventHandler }
  />
```

## Helpers

* A new 'insertAt' Ether helper to insert a character in a string.
*  It inserts a dash by default, or a custom `newChar`

```javascript
  insertAt('123456', 2);
  // => 12-3456
  insertAt('123456789', 3, { newChar:'/' });
  // => 123/456789
```
To repeat the character at the same interval, set `repeat` to `true`

```javascript
  insertAt('123456', 2, { repeat: true });
  // => 12-34-56
  insertAt('123456789', 3, { newChar:'/', repeat: true });
  // => 123/456/789
```

# 0.31.3

* `legacyEditStyles` prop name has changed to `internalEditButton`.

# 0.31.2

## Bug fix

* `Pod`: bug fixed with link and hover event props being mixed up

# 0.31.1

## Bug fix

* `I18nHelper.formatCurrency`: returns integer with option { precision: 0 }.

# 0.31.0

## MultiStepWizard Component

We have updated MultiStepWizard's default buttons as primary.

## Pod Component

Now takes a legacy style flag that switches the styles back

## Component Enhancements

* `Icon`: Three new props have been added:
  * `bgShape`: 'square', 'rounded-rect', or 'circle'.
  * `bgTheme`: 'warning', 'default', 'error', 'info', 'new', 'success', 'help', or 'maintenance'
  * `bgSize`: 'small' (default), 'medium', or 'large' - only modifies overall icon size if `bgShape` or `bgTheme` is passed.

* `Form`: Two new props have been added, `saveButtonProps` and `cancelButtonProps`, to apply props to Form buttons.

## Helper Enhancements

* `Browser`: A new `postToNewWindow` method has been added, for sending POST data to a new browser window/tab.

## CSS Changes

* Added `$beta` orange color variable

# 0.30.0

## SettingsRow Component

We have added a settings row component for settings pages. It employs the current UX standard for the appearance of settings pages. Title, description, and any details (accepts nodes) are formatted into the header, while children are rendered in the input cell. Renders nothing if no children present.

```
<SettingsRow
  className='mysetting-row'
  title='My Setting'
  description='Some descriptive text'
  description={ <span>Detailed description</span> }> }
>
  <Checkbox label='Enable my setting' />
  <div>Some other blurb about the setting</div>
</SettingsRow>
```

## CSS Changes

* Portrait initials are now dark grey on grey

## Component Enhancements

* `Heading`: One new prop has been added, `separator`, to show a 2x50px separator between title and subheader.
* All input components can now render an icon using the prop `icon`.
* `Portrait`: Now displays an icon in place of a blank box when the image has not been set and the initials are an empty string.

# 0.29.3

## Bug Fixes

* single quote(') is valid in email address now.

# 0.29.2

## Bug Fixes

* Readded the `carbon-tabs` class to the Tabs component.
* Clear any selected rows too in refresh()
* SelectedRows should be reset to the same object it is defined with

# 0.29.1

## CSS Update

* The `default` colour set now uses a lighter grey.

# 0.29.0

## !! BREAKING CHANGES!! :warning:

* error icon on `Date` component is now displayed in place of the calendar icon clicker

### Immutable Helper

* ImmutableHelper.parseJSON now converts javascript objects to regular Maps rather than ordered maps.
* If you require ordered maps you will need to explicitly create them rather than use ImmutableHelper.
* `margin-bottom` has been removed from the message component.

## CSS Changes

* `Navigation-Bar`: line-height has been applied to parent content div rather than children.
* Updated base font CSS to better reflect the Lato font.
* Updated Menu Item CSS to better reflect the Lato font.
* Updated input help text color for accessibility standards.
* Animated Menu Button has been updated with latest font changes.
* Links inside of input warnings are now coloured white.

## Bug Fixes

* `Tabs` now correctly tracks warning state of a tab.
* `Tabs` no longer jumps when changing tab.

## Package Upgrades

* Datepicker has been upgraded the latest version.
* Bowser has been upgraded to the latest version.

## Component Enhancements

* `Message`: Two new props have been added, `border` and `roundedCorners`.
* `Dropdown`: One new prop has been added, `cacheVisibleValue`.
* `Tabs` now can take a prop of 'position' which supports floating to the left and being positioned in a vertical stack.

## Helpers

* A new `humanizeFilesize` helper for converting bytes to a human readable representation.
* `roundForAbbreviation` is added to handle the number element of `abbreviateNumber` as well as forcing any abbreviated number to one decimal place
* `abbreviateCurrency` takes unit value

## Minor Improvements

* Cookie functions added to browser helper
* Fixes vertical alignment of minus icon.

# 0.28.3

* `Tabs`: Tab Heading hover, focus and active states corrected

## Components

* `Icon`: removes SVGs to fallback to icon font until new SVGs designed
* `Flash`, `Message` and `Toast`: all use `flex` for positioning

# 0.28.2

* `Pod`: now accepts a `displayEditButtonOnHover` prop which will hide the edit button until the mouse is hovering over it.
* `Pod`: now accepts a `triggerEditOnContent` prop will trigger the `onEdit` function when clicking the content.
* `Pod`: the colours of an editable pod have been updated to be more consistent.

# 0.28.1

## Bug Fixes

* Fixes reference to utils from the link component.

# 0.28.0

## :warning: Breaking Changes - Visual Styles

Visual improvements to the design of components, which may impact the colors and font styles used.

* Lato font added
* Colors updated
* Table row active and hover styles
* Font sizes for text

## :warning: Breaking Change - Button colors

* Button color is now determined by a `theme` prop.
* If you are using a red or green button, you must pass props of `as` and `theme`.
* i.e. for a red button

```js
<Button theme='red'>
  Foo
</Button>
```

* For a green button

```js
<Button theme='green' as='secondary'>
  Foo
</Button>
```


## I18n Component

We have added a component to handle I18n translations. The component also supports markdown, allowing developers to safely add HTML markup to translations such as bold tags or hyperlinks.

```
<I18n scope="my.translation" options={{ myVar: "foobar" }} markdown={ true } />
```

## Helpers

* `abbreviateNumber` function is provided for adding 'k' and 'm' style abbreviations for large numbers

## Component Enhancements

* `Button`: now accepts a size and theme prop to determine size and color respectively.
* `Decimal` now emits value of 0 on blur if cleared.
* `Icon`: new Icons added - Draft, Github, Twitter, Dribble and Remove
* `Link`: tabindex default and switch control via a prop
* `MenuList`: autofocuses on filter when a menu is opened
* `Link`: pressing `enter` triggers any `onClick` event
* `Rainbow`: Added the config prop to to be able to control the way
the chart is displayed.
* `TableAjax` now accepts `pageSize` prop.

## Poller Helper

* Added callback to poller helper which is called when the terminating condition is not met

## CSS Changes

* Input prefix is now positioned correctly when using inline labels

# 0.27.2

* `Decimal` component can validate properly with alternative i18n settings

## New Components

* `MenuList`: handles simple `ul` based menus

# 0.27.1

* Heading component can now configure it's divider on/off using the prop 'divider'.

# 0.27.0

## :warning: Breaking Change - Default colour for Pill component has changed. :warning:

* The default behaviour for the Pill component was to previously set as `info`. This is now set as `default` which is a grey colour.
* Ensure you check for any implementations of the Pill component where the `as` prop is not defined and set this to `as='info'`.

## :warning: Breaking Change - Date Component requires importing of locales

* The Date component now uses Strict mode and a I18n locale for parsing date.
* If you require multiple locales for your Date component you will need to import them from moment js
* Please see the [moment js docs](http://momentjs.com/docs/#/use-it/browserify/) for more information

## :warning: Breaking Change :warning:

* `Rainbow` expects the Highcharts library to be already loaded. If your project does not include Highcharts, you need to import it before Rainbow.
```js
import 'react-highcharts/dist/bundle/highcharts';
```

## New Components

* Subheader component created to be used with the Table and TableAjax components

## Component Enhancements

* `ShowEditPod` now closes and cancels editing on Escape keydown.
* `ShowEditPod` puts focus on pod if mounted in editing state.
* `Sidebar` no longer renders a close icon if there is no `onCancel` prop.
* `Date` field uses I18n for formats and sanitizes inputs for passing
* `Content` component can take props of `bodyFullWidth` to set component width to 100%;
* `Date` field uses I18n for formats and sanitizes inputs for passing
* `Step` wizard sub-component now accepts a prop of `enabled`.
* `Table` components now accept an `onPageSizeChange` callback function as a prop.
* `InputValidation` uses `Form` and `Input` in order to ensure messages stay on screen for a short while unless the user hovers on another field
* `Pod` enter triggers edit function and edit element is keyboard accessible
* `Tabs` enter triggers tab load and navigation tabs are keyboard accessible
* `Tabs` focus state is given the same styles as hover state
* `Pager` component now emits which element has changed.
* `Sidebar` now takes a size prop (e.g. `extra-small`, `small`, ...`extra-large`)

## Dependencies

* Moment JS bumped to version 2.15.1

# 0.26.1

## Component Enhancements

* `Decimal` component can prevent decimal value from exceeding the precision setting

# 0.26.0

## New Components

* `Create` component: supplies a button for creating new artefacts.
* Detail component

## Component Enhancements

* `Content` now has additional display options to customise the alignment, to render inline with it's title and to customise the title's width.
* `Link` component now has a prop of `iconAlign` to align icons to the right of the link's text.
* `Row` component can now be given a size to control the size of the gutter using the prop `gutter` (eg. `extra-small`, `small`, `medium`, `large` or `extra-large`).
* `Row` can enable `columnDivide` to add dividing lines between columns.
* `ShowEditPod` requires a tab press to focus on the first field of the contained form rather than automatically focusing on the first field

## Minor Improvements

* Inputs now reset parent tabs error state when unmounted
* Valid Date entry formats can be overridden via I18n
* add helper to focus on input field
* Table Header - sort column no longer overlaps text when right aligned
* Add a currencyFormatter helper to the i18n helpers
* Editable Pod width can be set to full width by setting the prop `editContentFullWidth` to true.
* Refactor Icon component into separate file SVGs
* Ensure portrait component uses https for gravatar images.

## CSS Changes

* Have increased pill font size and weight
* Carbon Components CSS now imports from relative paths
* removes uneccessary space from clearfix in `Row` component
* Aligned MultiActionButton icon to center
* `Content` components now handles wrapping more robustly with single words longer than the content width wrapping correctly
* `Filter` handles it's child inputs more robustly by over-riding widths and margins when children are displayed inline
* Darken colour of text--secondary
* Fieldset - readonly fields maintain border
* Remove italics from text--inactive
* Have increased pill font size and weight
* Carbon Components CSS now imports from relative paths

## Bug Fixes

* Allow carbon to be incorporated into webpack project
* Removed footer from datepicker. This will be reverted in the React 15 Upgrade
* The CSS for applying clears to Row columns has been fixed.
* Tooltips now close when component receives new props.
* Text Area now scrollable except when expandable.
* Pod lifecycle methods are no longer defined as class properties.
* Input validation decorator was not re-checking validity for warnings
* Table sort arrows now point in the correct direction.
* `Pod` applies props to it's container rather than the first child of that container keeping things consistent
* `Pod` filters out any `title` that is not a string before it is applied as an HTML attribute to the underlying element stopping `Object` being output as a browser generated tooltip

# 0.25.4

## Bug Fixes

* Form now tracks error and warning count on instance as well as in state.

# 0.25.3

# Bug Fixes

* Tabs component - added check to ensure that onTabChange is not called if the selectedTabId prop is changed to the existing state of the tabs component

# 0.25.2

## Bug Fix

* Row now supports immutable children.
* Row columns now clear when there are more columns than the defined number.
* Editable Pod is now aligned properly with title.

# 0.25.1

## Bug Fix

* Additional classes were not being applied to the Pod element, this has now been fixed.
* Added missing icon for "entry".

# 0.25.0

## MAJOR VISUAL/LAYOUT CHANGES:

### Updated Carbon Icons Font

New pixel perfect icon font has been added.

### Added Lato as base text font

Lato has now been added as the base font for applications, there are 4 weights introduced, 300(light), 400(regular), 600(semi-bold) and 700(bold). For performance, 3 of the 4 new weights used the Google Font CDN network and the 4th is added via assets.

### CSS and Structural Changes to Pod

The markup structure for pods has been modified, including some adjustments to Pod padding.

The edit action for a Pod has been modified to sit outside of the Pod.

# 0.24.2

## Bug Fix

* Tabs component - added check to ensure that onTabChange is not called if the selectedTabId prop is changed to the existing state of the tabs component

# 0.24.1

* Improves Flash component timeout behaviour.

# 0.24.0

## Carbon Factory Upgrade v0.1.0
* [Carbon Factory Release Notes](https://github.com/Sage/carbon-factory/releases/tag/v0.1.0)

## Updated Flash component API

As well as just a string, the Flash component will now receive a message value with the following:

 * A string: `"Alert"`
 * An array: `["Message One", "Message Two"]`
 * An object with description: `{ description: "My description" }`
 * An object of key/value pairs: `{ first_name: "is required", last_name: "is required" }`
 * An object with description with nested key/value pairs:
   `{ description: { first_name: "is required", last_name: "is required" } }`

# 0.23.1

## Bug Fix

* Tabs component - added check to ensure that onTabChange is not called if the selectedTabId prop is changed to the existing state of the tabs component

# 0.23.0

## Breaking Change - Additional functionality for initialSelectedTabId prop in Tabs component

* Renamed initialSelectedTabId to selectedTabId and onTabClick to onTabChange in the Tabs component
* If selectedTabId is updated the visible tab will change to the value of selectedTabId, this will call the onTabChange function if set.

## Minor Improvements

* Pod component now accepts a alignTitle prop.
* Checkbox input now has `important` set on position.
* Tooltip Decorator now protects against no target or tooltip rendered in the DOM

# 0.22.1

## Bug Fix

* ShowEditPod shows edit content when controlled externally

# 0.22.0

## Breaking Change - CSS Naming

* We have renamed all of our styles to be prefixed with `carbon-` rather than `ui-`. This is to avoid conflicts with existing open source libraries like jQuery UI.

### Example of the CSS Name Change
```
// Before:
.ui-button-toggle__icon--large

// After:
.carbon-button-toggle__icon--large
```

Please ensure you check your application carefully to update any references to these styles when upgrading.

## Minor Improvements

* Show edit pod can now be controlled via props
* Make heading font styles more flexible, providing `h*`, `.h*` and `@include h*()`
* Allow ShowEditPod to receive `false` in its `onEdit` prop to skip rendering of the default edit icon
* Added a 'Payment' icon and a 'Key' icon.
* ShowEditPod now animates between the two states

# 0.21.2

## Minor Improvements

* Help component now opens links in a new tab.

# 0.21.1

## Minor Improvements

* PresenceValidator now returns false for strings that consist only of spaces

# 0.21.0

## New Icons

* Print
* Pdf
* Csv
* Message

## Minor Improvements
* Link now accepts tooltip props to apply a tooltip to the link. This can be used with the Action Toolbar to apply tooltips to the icon links.
* Input components now accept an onPaste prop.
* Add character count to textarea
* Form now accepts a `onSubmit` prop which is only called when the form is valid.
* AppWrapper now has a minimum width of 958px.
* SUG-19: Change padding for the MessageComponent when transparent and non dismissable. When transparent is applied the padding reduces to 2px, but if it's dismissable it enlarges to it's original to prevent overlap.
* Allows `Link` component to handle `mailto:` as an href prefix, previously the `to:` would have been stripped from the string
* Fix error count, when input gets disabled

# 0.20.0

## Breaking Changes

* The CSS for inputs and icons associated with inputs has changed. If you have overridden this CSS in you code, this may break your input CSS.

## New Components

* Heading - useful for page titles.
* ShowEditPod - Inline editing of fields
* Date Range - Allows start and end date setting with validation for invalid date combinations.

## History and Browser Status

The router's history object is now accessible:

```js
import { history } from 'carbon/lib/utils/router';
```

With the history object you can control the DOM for any UI that uses React Router. For more information see the guides https://github.com/ReactJSTraining/history/tree/master/docs

## Link Prefixes

The `Link` component can now have its `href` or `to` props prefixed to customise the type of link it is (regular or react router).

For example:

```js
<Link href="to:/foobar">My React Router Link</Link>
```

## Router transitions

* The window will automatically scroll to the top when the route is transitioned

## Red and Green Buttons

The `Button` component can now have red and green themes, set using the `as` prop.

## New Icons

* Information
* Sync
* Progress
* Submitted
* Completed

## Minor Changes

* A Sass variable has been introduced to define the path where fonts are located.
* Pod title size has been reduced to more accurately match the demo.
* Secondary Content components font weight has been standardised.
* The `children` prop for the Help component is no longer required.
* Sibling Content components now have a top margin for spacing.
* Button height has been fixed for buttons that behave like links.
* Adds inline help for radio button.
* Fixes inline help for checkboxes.
* Radio Button sprite has been given a fixed size.
* Increase textTag font-spacing from 0.5 to 0.8.
* Button can receive a prop of `to`.
* Fixes fieldset and input margin when rendered on top of one another.
* Fixes position of icon in dropdown button.
* Fixes error icon position for inputs with field help.
* AppWrapper has been increased to 1600px and some padding has been added.
* Form now accepts a prop of `save` which can be used to hide the save button.

# 0.19.0

## Major Changes

!! Babel upgraded to Version 6
* When updating the latest version it is recommend to remove node modules `rm -rf node_modules` and reinstall `npm install`

!! Phantom JS Upgraded to version 2
* This may cause a few tests that were giving false positives to fail

## New Components

* Profile - User to show portrait with name and email.
* AppWrapper - confines your content to the width of your application.
* Menu
* NavigationBar

## Input Label Padding

* All input label padding has been slightly increased.

## Help Updates

* Help component has been updated with a new icon.
* Input Label decorator has been fixed to render the help class for labelHelp.

## Acronymize Function

* We have added an `acronymize` function to the Ether util, which will create an acronym from a given string.

## Dropdown component updates

* All dropdowns now allow keying up and down through the list

## Polling helper

* A polling helper has been added that performs customizable ajax polling.

## New Icons

* Help
* Chevron

# 0.18.1

## Minor Changes

* Portrait extra small size has been changed from `20px` to `25px`.
* Portrait can have a dark background.
* Fixes issue with Portrait size when image would not render.
* Disabled Pill's colours have been updated.
* Individual and Business SVGs have been updated in Icon.

# 0.18.0

## !! BREAKING CHANGE !!

* Renamed Browser `redirectUrl` method to `redirectTo`

## New Components

* Fieldset - stacks inputs rendered as children to the `Fieldset` component.
* Carousel - can be used to display a gallery of slides.

## CSS Module Update

Added margin and padding `0` to the base CSS.

## Uniform Sizing

All components that take a Size Prop have been unified to accept the following

```
extra-small
small
medium-small
medium
medium-large
large
extra-large
```

If you are using the default size of a component there is no change needed except for the `Spinner`

### Component Breakdown

#### Animated Menu Button
  * Added `extra-small`
  * !! CHANGED - `smed to `medium-small`
  * !! CHANGED - `mlarge` to `medium-large`
  * Added `xlarge`

#### Portrait
  * Added `extra-small`
  * !! CHANGED - `smed to `medium-small`
  * Added `medium`
  * !! CHANGED - `mlarge` to `medium-large`
  * Added `xlarge`

#### Spinner
  * !! CHANGED - default is now `medium`

  * Added `extra-small`
  * !! CHANGED - `smed to `medium-small`
  * Added `medium`
  * !! CHANGED - `mlarge` to `medium-large`
  * Added `xlarge`

#### Dialog
  * !! CHANGED - `xsmall` to `extra-small`
  * !! CHANGED - `smed to `medium-small`
  * !! CHANGED - `med` to `medium`
  * !! CHANGED - `mlarge` to `medium-large`
  * Added `xlarge`

## Link (React Router)

Our Link component now supports the React Router. Instead of passing a `href` prop, pass a `to` prop and it will use React Router to navigate.

## Pod Updates

* Pod can now receive a prop of `onEdit` - if this is a String it will use it as a `to` prop on a Link component, if it is a Function it will apply it as an `onClick` handler, if it is an object it will apply it's props to the Link.
* Pod has an additional padding size added of `extra-large`.
* Pod now applies any additional props to it's top most child element.
* We have added a tertiary pod theme.

## Content Updates

Content now has a `secondary` theme which can be applied using the `as` prop.

## Label Updates

* You can supply a `input-width` prop to any input to define its width.

## Modal Updates

### Change in functionality!

Modal

  * Modal no longer closes on background click
  * New prop `disableEscKey` is defaulted to false
  * Changes will also effect Dialog, Sidebar etc...

Dialog

  * New props `showCloseIcon` (defaulted to true) which show and hides the close icon

## Promises

Promises Polyfill. Carbon now contains a ES6 Promises helper which can be imported by

```javascript
  import from 'carbon/lib/utils/promises';
```

## Notifications Updates

Message

  * New props `transparent` (defaulted to false) which if set to true sets the background to transparent

## Decimal

* Decimal can now receive a prop of precision

## Split Button

 * Small CSS change to remove gap in Safari

## Input Validation

* Validation icons now position themselves relative to width of input field when label is inline.

# 0.17.1

## Minor Improvements

* Add paperclip SVG to Icon

# 0.17.0

## New Components

* Multi Step Wizard

## Minor Improvements

* Add edit SVG to Icon
* Supports Ajax call for error validation

# 0.16.1

* Add reload function to browser helper

# 0.16.0

## Minor Improvements

* Adding user class names to tabs.
* Authorize Objects in dialog title

## Browser Helper

Added a redirect action made by the browser. It is now easier to redirect to url

```
import Browser from 'carbon/lib/utils/helpers/browser';

Browser.redirectUrl(url)
```

# 0.15.0

## New Components

* ButtonToggle.

## New Features

* Warnings are now ready to use on form inputs, using the same API as validations you can supply an array as a prop to an input:

```
<Textbox warnings={[ new MyWarning ]} />
```

## Bug Fixes

* CSS fixes to input error icon and error message.
* CSS fixes to input placeholder text for IE11.

# 0.14.4

## Bug Fixes

* Fixes no results row in Table to span all columns.
* Fixes issue in Tabs where initialSelectedTabId was ignored

# 0.14.3

## Bug Fixes

* Fixes a loading row in Table to span all columns.

# 0.14.2

## Minor Changes

* Disable multi select for single row in a table

# 0.14.1

## Minor Changes

* Add ability to set custom labels on Confirm dialog.
* Fixes scrollbar fixed height.
* Fixes word break on tooltips.

# 0.14.0

## !! BREAKING CHANGE !!

* Selectable table rows now emit an object instead of an array, containing more information about the selected rows.

## Minor Changes

* Sidebar now scrolls on overflow
* Adds `$app-light-font-family` Sass variable.
* Adds `$app-medium-font-family` Sass variable.
* Icons - plus, minus, processing. Update contact icons
* Improve tile footer style

# 0.13.0

* A developer can choose for a Table to not automatically render with a `tbody`, allowing them to manually render it `<Table tbody={ false }>`.
* Performance improvements for validation messages.
* Inputs can be rendered with fake inputs, useful for pages with lots of inputs where performance can be an issue.
* Number does not show undefined when value props is not provided and user enter alphabets
* Adds external link icon.
* Adds new colors: `$grey-dark-blue-5`, `$grey-header`.

# 0.12.2

* Stores will now throw an error if an invalid action is dispatched.
* Fixes translation issues with Save and Cancel buttons in Form component.
* Fixes error with refresh method on Table, when Table does not have an ActionToolbar.
* Adds `business` and `individual` icons.

### Modal Updates

* Alert and Confirm have been updated to accept the dialog size prop. Default sizes remain unchanged.

# 0.12.1

* Fixes overflow bug on Table component.
* Fixes colors for recently added icons.

# 0.12.0

## Minor Improvements

* Tabs emits a onTabClick event when on the headers is clicked
* Add phone, email, location and mobile icons
* Table now has a `refresh` method to force retrieve data.

## Bug Fixes

* CSS prevent multi action siblings overlapping
* First columns in tables have additional left padding.
* Page size sets 1 of 1 when there are no records.

# 0.11.0

* Tabs remember the last one they were on when going back in the browser.

## Bug Fixes

* Selectable Tables stopPropagation when selecting checkboxes.

# 0.10.0

* Adds loading and empty data states to Table component.

## Bug Fixes

* CSS fixes to Portrait.
* CSS fixes to Spinner.
* CSS fixes to Pill.

# 0.9.2

* MulitActionButton Classes more specific

# 0.9.1

## Bug Fixes

* Various UI Fixes:
  * MultiActionButton toggle placement.
  * Removed Tab padding.
  * Fixed Button height to 31px.

# 0.9.0

## New Components

* Multi Action Button

## Selectable Table Rows

* Table and TableAjax now have props of `selectable` and `highlightable`, enabling selectable or highlightable rows. Each event also emits events which can be used by developers with props of `onSelect` or `onHighlight`. Developers can also manually control the highlighting or selecting of rows using the same props on TableRow components.
* Selectable rows also enables an action toolbar for the table, for which actions can be defined using the `actions` prop.

## CSS

* Created CSS utility to handle generic CSS.

## Misc

* Inline labels can now be aligned right.
* Added 'small' button option - renders pill-like secondary button.
* Made portrait inline-block to allow label to sit inline.
* Added a 'refresh' svg icon to the icon component.
* Form component can now set custom `saveText` as a prop.
* Pill styling tweaked slightly.
* Made portrait inline-block to allow label to sit inline.
* Updated portrait colour for when no image is loaded.
* Update Radio Button and Checkbox colour when disabled and checked.

## Bug Fixes
* Allow tooltip to decorate class that lacks componentProps method.
* Records value typecast to number for i18n in Pager

# 0.8.1

## Bug Fixes

* Fixed CSS load order issue which caused icons to break their positioning.

# 0.8.0

## Improvements

* Improved store reset. `store.reset()` will now reset the store to its initial data, whether or not history is enabled.
* Inputs can now have field help. Pass `fieldHelp='help message'` to any input.
* Inputs can now have label help. Pass `labelHelp='help message'` to any input.
* Add `thead` prop to `Table` component that allows you to set a row wrapped in a `thead` tag.

## New Components

* Sidebar - with sidebar header
* Portrait
* Content
* Help - An info icon with a tooltip.
* Tooltip

## Layout Updates

* Row margin has been reduced to `15px`.
* Pod component now receives two additional props:

  * `border` - allows developers to disable border.
  * `padding` - allows developers to have control over padding size.

* Message style has changed to follow toast style
* Pill style has changed

## Improved Dialog

* Dialog now takes a prop of `disableBackground` which is true by default.

## Improved Form

* `validate()` can now be called via `this.context.form`

## New Validators

* Inclusion
* Exclusion

## Misc

* Added utility classes for styling text.
* Format i18n error number for numeric validation.
* Allow Tables to shrink in size using the `shrink` prop.
* Link component can now display with an icon.
* Child components of Row can now use a `columnAlign` prop.
* Toast onDismiss is now optional

## New Decorators

* Tooltip Decorator - currently available on Icon and Textbox.

## Bug Fixes

* Fixes alignment issue with SplitButton when using anchors.
* Row component will not break with zero children or children of `null` or `undefined`.

# 0.7.1

## Updates

* Moves the validation logic in Form component to its own method.
* Adds `validateOnMount` prop to Forms.
* Help Components on inputs with labels.

# 0.7.0

## New Components

* Pager
* Filter
* Table Ajax

## Bug Fixes

* TableCell and TableHeader can receive additional props.
* Inputs no longer render a label if the input has no name or label props.

## New functionality

* Table and TableHeader have been updated to allow sorting.
* Tabs - Passing a prop of align='right' will align tab headers to the right

# 0.6.0

## Improve Date widget

Improve the existing Date widget to allow passing in `minDate` and `maxDate`.

## I18nHelper

An I18nHelper has been created to help with formatting decimal numbers.

## Should Component Update Decorator

Supplies base shouldComponentUpdate

## toArray

We have added a helper method to convert strings into arrays, for example:

`"foo[bar][baz]"` into `["foo", "bar", "baz"]`.

## ImmutableHelper parseJSON

The parseJSON method now converts all integers to strings for consistency

## Bug Fixes

* We have inserted an engine dependency for npm version 3. This is to help mitigate any issues of users reporting issues when installing with npm version 2.

## New Components

* Spinner
* RadioButton

# 0.5.3

## Bug Fixes

* Fixed numeral validator so it returns the correct type of validator.

# 0.5.2

## Bug Fixes

* Fixed I18n translation for integer validation.

# 0.5.1

## Bug Fixes

* `autoFocus` no longer automatically opens lists or datepickers on Dropdown and Date components.
* Update validations i18n to use `errors.messages` instead of `validations`
* Bluring of DropdownFilter/DropdownFilterAjax does not throw a js error when no items exist

# 0.5.0

## !BREAKING CHANGE! Validations have been converted into classes

We have converted Validations provided by Carbon into classes. This means that you need to create an instance when you want to use them.

For example, you would need to change:

```js
<Textbox validations={ [PresenceValidator()] } />
```

To this:

```js
<Textbox validations={ [new PresenceValidator()] } />
```

This allows better inspection of the validator, and the ability to modify params on the class.

## Disabled class for inputs

We now add a `common-input--disabled` class to the component when its input is disabled

## Bug Fixes

* Inputs with multiple validations now validate correctly.
* DropdownFilter now parses its filter before creating a Regular Expression.
* Split Button has been given a fixed height to resolve UI issues.
* Dropdown up and down arrows now work with options that use strings for IDs.
* We now use the `$grey-dark-blue-40` color for placeholders in inputs

# 0.4.0

## New Components

* SplitButton.

## New Validations

### Numeral Validation

Checks numeral type (Integer of Decimal)
Checks if value is equal, greater than, less than

```javascript
// Integer with a min value of 8
<Number validations={ [NumeralValidator({ integer: true, min: 8 })] }/>

// Decimal with a between 8 and 20
<Number validations={ [NumeralValidator({ integer: true, min: 8, max: 20 })] }/>

// Decimal exactly 3.142
<Number validations={ [NumeralValidator({ is: 3.142 })] }/>
```

### Length Validation

Checks the length of a number of a string

```javascript
// length is greater than or equal to 8:
<Textbox validations={ [ LengthValidator({ min: 8 }) ] });

// length is less than or equal to 8:
<Textbox validations={ [ LengthValidator({ max: 8 }) ] });

// length is between 5 and 10 characters:
<Number validations={ [ LengthValidator({ min: 5, max: 10 }) ] });

// length is 10 characters:
<Number validations={ [ LengthValidator({ is: 10 }) ] });
```

### Regex Validation

Applies a regex validation to the input

```javascript
<Textbox validations={ [RegexValidator({ format: (/[A-Z]{5}/) }) ] }/>
```

### Email Validation

Applies a email validation to the input

```javascript
<Textbox validations={ [ EmailValidator() ] }/>
```

## Prefix for inputs

We have added a new feature for input components which allows developers to output a prefix to the input.

```js
<Textbox prefix="foo" />
```

## Updated visuals for Toast Notifications and Tabs

* Toast notifications have had updated styling applied to them, based on new designs.
* Colour updates to Tabs, to align with design updates
* New colour variables added

## Misc

* Button component will now render a stylised `anchor` instead of a `button` if passed a `href` prop.

## Bug Fixes

* Add i18n to form buttons

# 0.3.3

* Performance updates to inputs. We also now provide a `shouldComponentUpdate` method which can be reused in custom components.
* Inputs that are detached from a form no longer update error count.

# 0.3.2

## Bug Fixes

* Form no longer validates disabled fields on submit.
* Form inputs are tracked by a guid now, rather than input name.
* Autocomplete is disabled for all inputs by default.
* Locks version numbers to try and mitigate incompatabilities with third party modules.

# 0.3.1

## Bug Fixes

* SVG icons inside toast component now re-render properly.

# 0.3.0

## Handler Pattern

Carbon now has a simple handler pattern implementation. For more information, see [the guide](https://github.com/Sage/carbon/blob/master/docs/guides/handlers.md).

## New Components

* Toast
* Message

## Standardised Color/Icon Sets on Components

Several components allow the ability to define a particular `type` or `status`, such as `warning`, `error` or `success`. We have standardised the way this is implemented in components, each of which should use a prop name of `as`.

Similarly, each supported type comes as part of a Sass list variable called `$colorIconSets`. This list can be used in component `scss` files to iterate through the types available and automatically generate the code required for each type. This means each component will automatically update with any new types added to this list.

You can see examples of how this is implemented in the `scss` files for `Pill`, `Flash`, `Banner` or `Toast`.

### Breaking Changes

* Due to the standardisation of using the prop `as`, some components will have breaking changes to accomodate this:
  * Flash
  * Pill
* The `cancelHandler` method on `Dialog` based components has been renamed to `onCancel` to bring in line with the convention we would like to progress with for this kind of action name.
* The `confirmHandler` method on `Confirm` has also been renamed to `onConfirm` to align with the naming convention.

## Bug Fixes

* Dialog now centers itself if open on initialize.

# 0.2.0

## New Components

* Table, TableRow, TableCell, TableHeader
* Confirm
* Animated Menu Button
* Notification
* Pill
* Banner
* Flash

## Tables and Grids - Breaking Change

The previous iteration of grid (InputGrid) was too restrictive, not allowing much flexibility and being too rigid in its implementation. We have now refactored grids creating a Table component with full control and flexibility for the developer. The new way of doing grids also means we no longer need to use complicated immutable helpers we had set up for line items as well as injecting row_id into the store.

The following is an example of how to use the Table component:

```js
import React from 'react';
import { Table, TableRow, TableCell, TableHeader } from 'carbon/lib/components/table';
import Textbox from 'carbon/lib/components/textbox';
import Button from 'carbon/lib/components/button';

class MyView extends React.Component {
  render() {
    // We map the data from the store, to define what a row should look like.
    // Using map allows the developer to define any content they want - this could
    // render text, an input, a button or anything else.
    let tableRows = this.props.data.map((row, index) => {
      <TableRow>
        // This cell renders just text for 'description'.
        <TableCell>
          { row.get('description') }
        </TableCell>

        // This cell renders a textbox for 'name'. We also give it an onChange function. It is
        // important to notice that we bind additional values to this function - 'this' and 'index'.
        // This means that when the function is called it will receive the index as an argument.
        // The store then knows which index in the array of data has been modified and needs to update,
        // the mutation would look something like:
        // `this.data = this.data.setIn(['line_items', action.index, action.name], action.value);`.
        <TableCell>
          <Textbox value={ row.get('name') } onChange={ Actions.nameUpdated.bind(this, index) } />
        </TableCell>

        // This cell renders a button component.
        <TableCell>
          <Button>An Action!</Button>
        </TableCell>
      </TableRow>
    });

    // tableRows is now an array mapped from the data we provided. We also need a table header so
    // lets add that as an additional row in the array (unshift prepends to an array):
    tableRows.unshift(
      <TableRow>
        <TableHeader>Description</TableHeader>
        <TableHeader>Name</TableHeader>
        <TableHeader>Actions</TableHeader>
      </TableRow>
    );

    // We can now render the array of rows as a child of Table.
    return (
      <Table>
        { tableRows }
      </Table>
    );
  }
}

export default MyView
```

The example above should highlight the flexibility available with grids. You can mix input with plain text or any other component, all in the same table. Adding a placeholder row is simple as well:

```js
import React from 'react';
import { Table, TableRow, TableCell, TableHeader } from 'carbon/lib/components/table';
import Textbox from 'carbon/lib/components/textbox';

class MyView extends React.Component {
  render() {
    // Define tableRows.
    let tableRows = this.props.data.map((row, index) => {
      <TableRow>
        <TableCell>
          <Textbox name="description" value={ row.get('description') } onChange={ Actions.valueUpdated.bind(this, index) } />
        </TableCell>

        <TableCell>
          <Textbox name="name" value={ row.get('name') } onChange={ Actions.valueUpdated.bind(this, index) } />
        </TableCell>
      </TableRow>
    });

    // Add header.
    tableRows.unshift(
      <TableRow>
        <TableHeader>Description</TableHeader>
        <TableHeader>Name</TableHeader>
      </TableRow>
    );

    // Add placeholder row. The main difference between a regular row is we are not mapping any data to
    // this row (as it has none). Also, instead of an index, we are passing the data count to the bound
    // action. This means on valueUpdated that it will update the value in the array to an index which
    // does not yet exist - effectively creating the new row.
    tableRows.push(
      <TableRow>
        <TableCell>
          <Textbox name="description" onChange={ Actions.valueUpdated.bind(this, this.data.count()) } />
        </TableCell>

        <TableCell>
          <Textbox name="name" onChange={ Actions.valueUpdated.bind(this, this.data.count()) } />
        </TableCell>
      </TableRow>
    );

    // We can now render the array of rows as a child of Table.
    return (
      <Table>
        { tableRows }
      </Table>
    );
  }
}

export default MyView
```

## Minor

* Decrease width of dropdown icon to 20px

# 0.1.8

## Bug Fixes

* Backported dropdown validation fix.

# 0.1.7

## Bug Fixes

* Fixes bug - 'item is undefined triggered when clicking away from dropdown with option highlighted'.

# 0.1.6

## Bug Fixes

* `startRouter` no longer throws an error if it cannot find an element to render the component to.

# 0.1.5

## Bug Fixes

* Dropdown will always return a string value to any callbacks.

# 0.1.4

## Bug Fixes

* Dropdown components auto select highlighted values on blur.
* Carbon now compiles code to `lib`, allowing developers to no longer require installing babel on their computer.

# 0.1.3

## Bug Fixes

* Fixes validation message width in Firefox.

# 0.1.2

## Bug Fixes

* Tabs can now render a single child

# 0.1.1

* Form submitting state is now controlled by the developer using the `saving` prop.

## Bug Fixes

* Developers can now set the alignment on an input's value using the `align` prop.
* Tab allows null children.

# 0.1.0

## New Components

* Alert
* Link
* Tabs

## Dialog Type Components

  Breaking Change! :warning: Both components now require a `cancelHandler` prop (rather than the `cancelDialogHandler`). :warning:

## Dropdowns

Dropdown components have been refactored. We now have three different kinds:

* Dropdown
* Dropdown Filter
* Dropdown Filter Ajax

## Inputs and Forms No Longer Rely on Name Property

In previous versions of Carbon, all inputs required a `name` property. Some Carbon components would manipulate what this name was, depending on where the input was used.

To keep things simple, and to remove some of the logic behind the scenes, we no longer do any manipulation on input names and the property is no longer a requirement when using a form input.

It is still recommended that you use names on inputs, as they are useful to identify your which input is which. They are also required if you are performing standing HTML form submissions.

## Minor

* Pod has an option to make it collapsible.

## Bug Fixes

* Fixes position and width or validation messages on inputs.
* Fixes re-validating fields when content is pasted into an input.

# 0.0.3

## Bug Fixes

* On successful submit, form components will disable their save buttons to prevent multiple form submissions.

# 0.0.2

## Decimal Component

 An extra validation has been added to decimal to prevent multiple separators from being entered in the input field.

## Dropdown and DropdownSuggest components

Dropdown and dropdown-suggest have been updated. As they share common functionality, dropdown and dropdown-suggest now use a List decorator. This should not affect how you use either component.
* Dropdown now filters results as you type.

## Dialog Cancel button

Dialogs have been updated to pass context to any children components. We have used this to switch the Form Cancel button to use the Dialog's cancel handler when the form is nested in a dialog. This overrides the default history.back method.

## Store, View and Route Utils

We have standardised the utilities we provide to easily set up Flux based applications. This involved a few breaking changes:

### Store

The base Store class is now available from:

```js
import Store from 'carbon/lib/utils/flux/store';
```

When creating your store, initialize it with your application's dispatcher. You must also define the store's data and unique name within its constructor. The following shows the minimum required to set up a store:

```js
import Store from 'carbon/lib/utils/flux/store';
import Dispatcher from 'dispatcher';
import ImmutableHelper from 'carbon/lib/utils/helpers/immutable';

class MyStore extends Store {
  ...
}

let data = ImmutableHelper.parseJSON({});

// init the store with a name, some data, and your dispatcher
export default new MyStore('myStore', data, Dispatcher);
```

### View

The view helper is now available as a flux utility from Carbon. This was done to clarify its intentions. You can import it with:


```js
import { connect } from 'carbon/lib/utils/flux';
```

You can then use the `connect` function to connect a React component to a store:

```js
import React from 'react';
import MyStore from 'stores/my-store';
import { connect } from 'carbon/lib/utils/flux';

class MyComponent extends React.Component {
  render() {
    // the connected store data is available on the state as the store's unique name defined in its constructor
    let val = this.state.myStore.get('myValue');

    return (
      <div>My Component.</div>
    );
  }
}

export default connect(MyComponent, MyStore);
```

This sets up the listeners and data synchronising between the component and the store.

The connect function can connect multiple stores to the component - simply provide them as an array:

```js
connect(MyComponent, [MyStore, MyOtherStore]);
```

### Route

The route helper now returns a specific function:

```js
import React from 'react';
import { Route } from 'react-router';
import { startRouter } from 'carbon/lib/utils/router';

let routes = (
  <Route />
);

startRouter(routes);
```

The `startRouter` function initializes the React router with the given routes. It can also take a second parameter for the HTML target in which to render the React components (by default this uses `document.getElementById('app')`).

## Higher Order Components and Decorators

We now use decorators instead of Higher Order Components in our component library as they are easier to test and result in a tidier and more logical codebase.

Decorators can be found in the `/utils/decorators` directory. So far we have decorators for:

* Input
* Input Icon
* Input Label
* Input Validation

Note: although there is an ES7 Babel transform for decorators, we have opted not to use it for now due to the way in which it compiles and produces missing coverage reports.

## TableFieldsForMany renamed

`TableFieldsForMany` is now called `InputGrid`.

We have renamed this because its original name was based on a Rails convention and was fairly obscure and confusing.

## New Brand
A new style and colour scheme has been applied to the carbon components library. This change will affect all of the components.

## Validations
Validations have changed to a function so that different parameters can be passed to them.

You can now define Validations on a component using the following syntax:

```javascript
<Textbox validations={ [Validation()] } name='valid' />
```

## Misc

* Ran ESLint task and fixed any errors.
* Form provides a serialization method to parse its inputs into data usable for Ajax.
* Forms no longer needs a model name defined.
* Updated Form Cancel Button to use History object.
* Textarea is no longer draggable. Add a expandable={true} prop to make the area height change to fit content
* Input components can now use custom classes.
* Checkbox label now sits inline, and is reversable.
* Added props on inputs for inline labels.
* Added Rainbow chart component.
* Added Tabs component.
* Added Number component.
* Decimal now allows tabbing in and out of the field.
* Date now closes on tab out.


# 0.0.1

Initial prototype release.

Components included:

* Button
* Checkbox
* Date
* Decimal
* Dialog
* Dropdown Suggest
* Dropdown
* Form
* Pod
* Row
* Table Fields for Many
* Table Row
* Textarea
* Textbox

Utils included:

* Events Helper (to help determine keyboard events)
* Immutable Helper (to perform generic tasks with Immutable.js)
* Icons (to include icons from the web font)
* Inputs & Input Validation (generic functionality for inputs)
* Validations (reusable functionality for validations)
* Route Helper (component to provide base route functionality)
* Store Helper (base class for base store functionality)
* View Helper (component to provide base view functionality)<|MERGE_RESOLUTION|>--- conflicted
+++ resolved
@@ -1,13 +1,10 @@
-<<<<<<< HEAD
 # 1.3.0
 
 ## Component Enhancements
 
 * `InputValidation`: now accepts a `info` prop to display info-styled icon and message attached to an input.
-=======
 # 1.1.4
 * Update I18nhelper to respect the locale for the delimiter and separator.
->>>>>>> ee43718b
 
 # 1.1.3
 
