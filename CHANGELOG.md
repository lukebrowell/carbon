--- conflicted
+++ resolved
@@ -2,11 +2,7 @@
 
 ## :warning: Major Change - React 15 Upgrade
 
-<<<<<<< HEAD
-* React has been upgraded to version 15.3.1 - https://github.com/facebook/react/releases
-=======
 * React has been upgraded to version 15.5.0 - https://github.com/facebook/react/releases
->>>>>>> 3db32533
 
 ## !! BREAKING CHANGES!! :warning:
 
@@ -38,8 +34,6 @@
 * `Menu` includes `alternate` prop for marking sub sections of the menu for styling (like tiger stripes for readability on tables, rather than actual submenus
 * `MountInApp` now cleans up it's children when the component is unmounted.
 
-<<<<<<< HEAD
-=======
 ## Helpers
 
 * A new 'insertAt' Ether helper to insert a character in a string at a specified indices
@@ -48,7 +42,6 @@
 
 * Grouped-character component - displays groups with of characters with separator.
 
->>>>>>> 3db32533
 ## Bug Fixes
 
 * `Alert`: default size has been fixed to `extra-small`.
@@ -60,15 +53,7 @@
 
 ## data-attributes on components
 
-<<<<<<< HEAD
-We are adding data-attributes to components to better identify them and their parts within the browser. We will add `data-component` tags on the top level of any component, and `data-member` tags to constituent parts. Developers can also add `data-element` tags to components to uniquely identify specific components within their UI.
-
-So far we have added attributes to the following components:
-
-* Textbox
-=======
 We have added data-attributes to components to better identify them and their parts within the browser. We have added `data-component` tags on the top level of any component, and `data-element` tags to constituent parts. Developers can also add `data-role` tags to components to uniquely identify specific components within their UI.
->>>>>>> 3db32533
 
 ## Dependency Update
 
@@ -81,8 +66,6 @@
 gulp --port 1234
 ```
 
-<<<<<<< HEAD
-=======
 # 0.36.2
 
 * Hide SplitButton additional buttons instead of removing them.
@@ -91,7 +74,6 @@
 
 * Removed the style node from `package.json` in table-ajax. This file doesn't exist.
 
->>>>>>> 3db32533
 # 0.36.0
 
 * Add `additionalRequestParams` prop to `DropdownFilterAjax`
