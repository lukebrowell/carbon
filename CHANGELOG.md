# 0.22.0

## Breaking Change - CSS Naming

* We have renamed all of our styles to be prefixed with `carbon-` rather than `ui-`. This is to avoid conflicts with existing open source libraries like jQuery UI.

### Example of the CSS Name Change
```
// Before:
.ui-button-toggle__icon--large

// After:
.carbon-button-toggle__icon--large
```

Please ensure you check your application carefully to update any references to these styles when upgrading.

## Minor Improvements

* makes heading font styles more flexible, providing `h*`, `.h*` and `@include h*()`
* allows ShowEditPod to receive `false` in its `onEdit` prop to skip rendering of the default edit icon

# 0.21.2

## Minor Improvements

* Help component now opens links in a new tab.

# 0.21.1

## Minor Improvements

* PresenceValidator now returns false for strings that consist only of spaces

# 0.21.0

## New Icons

* Print
* Pdf
* Csv
* Message

## Minor Improvements

<<<<<<< HEAD
* Show edit pod can now be controlled via props
=======
* Link now accepts tooltip props to apply a tooltip to the link. This can be used with the Action Toolbar to apply tooltips to the icon links.
>>>>>>> 85671205
* Input components now accept an onPaste prop.
* Add character count to textarea
* Form now accepts a `onSubmit` prop which is only called when the form is valid.
* AppWrapper now has a minimum width of 958px.
* SUG-19: Change padding for the MessageComponent when transparent and non dismissable. When transparent is applied the padding reduces to 2px, but if it's dismissable it enlarges to it's original to prevent overlap.
* allows `Link` component to handle `mailto:` as an href prefix, previously the `to:` would have been stripped from the string
* fix error count, when input get disabled

# 0.20.0

## Breaking Changes

* The CSS for inputs and icons associated with inputs has changed. If you have overridden this CSS in you code, this may break your input CSS.

## New Components

* Heading - useful for page titles.
* ShowEditPod - Inline editing of fields
* Date Range - Allows start and end date setting with validation for invalid date combinations.

## History and Browser Status

The router's history object is now accessible:

```js
import { history } from 'carbon/lib/utils/router';
```

With the history object you can control the DOM for any UI that uses React Router. For more information see the guides https://github.com/ReactJSTraining/history/tree/master/docs

## Link Prefixes

The `Link` component can now have its `href` or `to` props prefixed to customise the type of link it is (regular or react router).

For example:

```js
<Link href="to:/foobar">My React Router Link</Link>
```

## Router transitions

* The window will automatically scroll to the top when the route is transitioned

## Red and Green Buttons

The `Button` component can now have red and green themes, set using the `as` prop.

## New Icons

* Information
* Sync
* Progress
* Submitted
* Completed

## Minor Changes

* A Sass variable has been introduced to define the path where fonts are located.
* Pod title size has been reduced to more accurately match the demo.
* Secondary Content components font weight has been standardised.
* The `children` prop for the Help component is no longer required.
* Sibling Content components now have a top margin for spacing.
* Button height has been fixed for buttons that behave like links.
* Adds inline help for radio button.
* Fixes inline help for checkboxes.
* Radio Button sprite has been given a fixed size.
* Increase textTag font-spacing from 0.5 to 0.8.
* Button can receive a prop of `to`.
* Fixes fieldset and input margin when rendered on top of one another.
* Fixes position of icon in dropdown button.
* Fixes error icon position for inputs with field help.
* AppWrapper has been increased to 1600px and some padding has been added.
* Form now accepts a prop of `save` which can be used to hide the save button.

# 0.19.0

## Major Changes

!! Babel upgraded to Version 6
* When updating the latest version it is recommend to remove node modules `rm -rf node_modules` and reinstall `npm install`

!! Phantom JS Upgraded to version 2
* This may cause a few tests that were giving false positives to fail

## New Components

* Profile - User to show portrait with name and email.
* AppWrapper - confines your content to the width of your application.
* Menu
* NavigationBar

## Input Label Padding

* All input label padding has been slightly increased.

## Help Updates

* Help component has been updated with a new icon.
* Input Label decorator has been fixed to render the help class for labelHelp.

## Acronymize Function

* We have added an `acronymize` function to the Ether util, which will create an acronym from a given string.

## Dropdown component updates

* All dropdowns now allow keying up and down through the list

## Polling helper

* A polling helper has been added that performs customizable ajax polling.

## New Icons

* Help
* Chevron

# 0.18.1

## Minor Changes

* Portrait extra small size has been changed from `20px` to `25px`.
* Portrait can have a dark background.
* Fixes issue with Portrait size when image would not render.
* Disabled Pill's colours have been updated.
* Individual and Business SVGs have been updated in Icon.

# 0.18.0

## !! BREAKING CHANGE !!

* Renamed Browser `redirectUrl` method to `redirectTo`

## New Components

* Fieldset - stacks inputs rendered as children to the `Fieldset` component.
* Carousel - can be used to display a gallery of slides.

## CSS Module Update

Added margin and padding `0` to the base CSS.

## Uniform Sizing

All components that take a Size Prop have been unified to accept the following

```
extra-small
small
medium-small
medium
medium-large
large
extra-large
```

If you are using the default size of a component there is no change needed except for the `Spinner`

### Component Breakdown

#### Animated Menu Button
  * Added `extra-small`
  * !! CHANGED - `smed to `medium-small`
  * !! CHANGED - `mlarge` to `medium-large`
  * Added `xlarge`

#### Portrait
  * Added `extra-small`
  * !! CHANGED - `smed to `medium-small`
  * Added `medium`
  * !! CHANGED - `mlarge` to `medium-large`
  * Added `xlarge`

#### Spinner
  * !! CHANGED - default is now `medium`

  * Added `extra-small`
  * !! CHANGED - `smed to `medium-small`
  * Added `medium`
  * !! CHANGED - `mlarge` to `medium-large`
  * Added `xlarge`

#### Dialog
  * !! CHANGED - `xsmall` to `extra-small`
  * !! CHANGED - `smed to `medium-small`
  * !! CHANGED - `med` to `medium`
  * !! CHANGED - `mlarge` to `medium-large`
  * Added `xlarge`

## Link (React Router)

Our Link component now supports the React Router. Instead of passing a `href` prop, pass a `to` prop and it will use React Router to navigate.

## Pod Updates

* Pod can now receive a prop of `onEdit` - if this is a String it will use it as a `to` prop on a Link component, if it is a Function it will apply it as an `onClick` handler, if it is an object it will apply it's props to the Link.
* Pod has an additional padding size added of `extra-large`.
* Pod now applies any additional props to it's top most child element.
* We have added a tertiary pod theme.

## Content Updates

Content now has a `secondary` theme which can be applied using the `as` prop.

## Label Updates

* You can supply a `input-width` prop to any input to define its width.

## Modal Updates

### Change in functionality!

Modal

  * Modal no longer closes on background click
  * New prop `disableEscKey` is defaulted to false
  * Changes will also effect Dialog, Sidebar etc...

Dialog

  * New props `showCloseIcon` (defaulted to true) which show and hides the close icon

## Promises

Promises Polyfill. Carbon now contains a ES6 Promises helper which can be imported by

```javascript
  import from 'carbon/lib/utils/promises';
```

## Notifications Updates

Message

  * New props `transparent` (defaulted to false) which if set to true sets the background to transparent

## Decimal

* Decimal can now receive a prop of precision

## Split Button

 * Small CSS change to remove gap in Safari

## Input Validation

* Validation icons now position themselves relative to width of input field when label is inline.

# 0.17.1

## Minor Improvements

* Add paperclip SVG to Icon

# 0.17.0

## New Components

* Multi Step Wizard

## Minor Improvements

* Add edit SVG to Icon
* Supports Ajax call for error validation

# 0.16.1

* Add reload function to browser helper

# 0.16.0

## Minor Improvements

* Adding user class names to tabs.
* Authorize Objects in dialog title

## Browser Helper

Added a redirect action made by the browser. It is now easier to redirect to url

```
import Browser from 'carbon/lib/utils/helpers/browser';

Browser.redirectUrl(url)
```

# 0.15.0

## New Components

* ButtonToggle.

## New Features

* Warnings are now ready to use on form inputs, using the same API as validations you can supply an array as a prop to an input:

```
<Textbox warnings={[ new MyWarning ]} />
```

## Bug Fixes

* CSS fixes to input error icon and error message.
* CSS fixes to input placeholder text for IE11.

# 0.14.4

## Bug Fixes

* Fixes no results row in Table to span all columns.
* Fixes issue in Tabs where initialSelectedTabId was ignored

# 0.14.3

## Bug Fixes

* Fixes a loading row in Table to span all columns.

# 0.14.2

## Minor Changes

* Disable multi select for single row in a table

# 0.14.1

## Minor Changes

* Add ability to set custom labels on Confirm dialog.
* Fixes scrollbar fixed height.
* Fixes word break on tooltips.

# 0.14.0

## !! BREAKING CHANGE !!

* Selectable table rows now emit an object instead of an array, containing more information about the selected rows.

## Minor Changes

* Sidebar now scrolls on overflow
* Adds `$app-light-font-family` Sass variable.
* Adds `$app-medium-font-family` Sass variable.
* Icons - plus, minus, processing. Update contact icons
* Improve tile footer style

# 0.13.0

* A developer can choose for a Table to not automatically render with a `tbody`, allowing them to manually render it `<Table tbody={ false }>`.
* Performance improvements for validation messages.
* Inputs can be rendered with fake inputs, useful for pages with lots of inputs where performance can be an issue.
* Number does not show undefined when value props is not provided and user enter alphabets
* Adds external link icon.
* Adds new colors: `$grey-dark-blue-5`, `$grey-header`.

# 0.12.2

* Stores will now throw an error if an invalid action is dispatched.
* Fixes translation issues with Save and Cancel buttons in Form component.
* Fixes error with refresh method on Table, when Table does not have an ActionToolbar.
* Adds `business` and `individual` icons.

### Modal Updates

* Alert and Confirm have been updated to accept the dialog size prop. Default sizes remain unchanged.

# 0.12.1

* Fixes overflow bug on Table component.
* Fixes colors for recently added icons.

# 0.12.0

## Minor Improvements

* Tabs emits a onTabClick event when on the headers is clicked
* Add phone, email, location and mobile icons
* Table now has a `refresh` method to force retrieve data.

## Bug Fixes

* CSS prevent multi action siblings overlapping
* First columns in tables have additional left padding.
* Page size sets 1 of 1 when there are no records.

# 0.11.0

* Tabs remember the last one they were on when going back in the browser.

## Bug Fixes

* Selectable Tables stopPropagation when selecting checkboxes.

# 0.10.0

* Adds loading and empty data states to Table component.

## Bug Fixes

* CSS fixes to Portrait.
* CSS fixes to Spinner.
* CSS fixes to Pill.

# 0.9.2

* MulitActionButton Classes more specific

# 0.9.1

## Bug Fixes

* Various UI Fixes:
  * MultiActionButton toggle placement.
  * Removed Tab padding.
  * Fixed Button height to 31px.

# 0.9.0

## New Components

* Multi Action Button

## Selectable Table Rows

* Table and TableAjax now have props of `selectable` and `highlightable`, enabling selectable or highlightable rows. Each event also emits events which can be used by developers with props of `onSelect` or `onHighlight`. Developers can also manually control the highlighting or selecting of rows using the same props on TableRow components.
* Selectable rows also enables an action toolbar for the table, for which actions can be defined using the `actions` prop.

## CSS

* Created CSS utility to handle generic CSS.

## Misc

* Inline labels can now be aligned right.
* Added 'small' button option - renders pill-like secondary button.
* Made portrait inline-block to allow label to sit inline.
* Added a 'refresh' svg icon to the icon component.
* Form component can now set custom `saveText` as a prop.
* Pill styling tweaked slightly.
* Made portrait inline-block to allow label to sit inline.
* Updated portrait colour for when no image is loaded.
* Update Radio Button and Checkbox colour when disabled and checked.

## Bug Fixes
* Allow tooltip to decorate class that lacks componentProps method.
* Records value typecast to number for i18n in Pager

# 0.8.1

## Bug Fixes

* Fixed CSS load order issue which caused icons to break their positioning.

# 0.8.0

## Improvements

* Improved store reset. `store.reset()` will now reset the store to its initial data, whether or not history is enabled.
* Inputs can now have field help. Pass `fieldHelp='help message'` to any input.
* Inputs can now have label help. Pass `labelHelp='help message'` to any input.
* Add `thead` prop to `Table` component that allows you to set a row wrapped in a `thead` tag.

## New Components

* Sidebar - with sidebar header
* Portrait
* Content
* Help - An info icon with a tooltip.
* Tooltip

## Layout Updates

* Row margin has been reduced to `15px`.
* Pod component now receives two additional props:

  * `border` - allows developers to disable border.
  * `padding` - allows developers to have control over padding size.

* Message style has changed to follow toast style
* Pill style has changed

## Improved Dialog

* Dialog now takes a prop of `disableBackground` which is true by default.

## Improved Form

* `validate()` can now be called via `this.context.form`

## New Validators

* Inclusion
* Exclusion

## Misc

* Added utility classes for styling text.
* Format i18n error number for numeric validation.
* Allow Tables to shrink in size using the `shrink` prop.
* Link component can now display with an icon.
* Child components of Row can now use a `columnAlign` prop.
* Toast onDismiss is now optional

## New Decorators

* Tooltip Decorator - currently available on Icon and Textbox.

## Bug Fixes

* Fixes alignment issue with SplitButton when using anchors.
* Row component will not break with zero children or children of `null` or `undefined`.

# 0.7.1

## Updates

* Moves the validation logic in Form component to its own method.
* Adds `validateOnMount` prop to Forms.
* Help Components on inputs with labels.

# 0.7.0

## New Components

* Pager
* Filter
* Table Ajax

## Bug Fixes

* TableCell and TableHeader can receive additional props.
* Inputs no longer render a label if the input has no name or label props.

## New functionality

* Table and TableHeader have been updated to allow sorting.
* Tabs - Passing a prop of align='right' will align tab headers to the right

# 0.6.0

## Improve Date widget

Improve the existing Date widget to allow passing in `minDate` and `maxDate`.

## I18nHelper

An I18nHelper has been created to help with formatting decimal numbers.

## Should Component Update Decorator

Supplies base shouldComponentUpdate

## toArray

We have added a helper method to convert strings into arrays, for example:

`"foo[bar][baz]"` into `["foo", "bar", "baz"]`.

## ImmutableHelper parseJSON

The parseJSON method now converts all integers to strings for consistency

## Bug Fixes

* We have inserted an engine dependency for npm version 3. This is to help mitigate any issues of users reporting issues when installing with npm version 2.

## New Components

* Spinner
* RadioButton

# 0.5.3

## Bug Fixes

* Fixed numeral validator so it returns the correct type of validator.

# 0.5.2

## Bug Fixes

* Fixed I18n translation for integer validation.

# 0.5.1

## Bug Fixes

* `autoFocus` no longer automatically opens lists or datepickers on Dropdown and Date components.
* Update validations i18n to use `errors.messages` instead of `validations`
* Bluring of DropdownFilter/DropdownFilterAjax does not throw a js error when no items exist

# 0.5.0

## !BREAKING CHANGE! Validations have been converted into classes

We have converted Validations provided by Carbon into classes. This means that you need to create an instance when you want to use them.

For example, you would need to change:

```js
<Textbox validations={ [PresenceValidator()] } />
```

To this:

```js
<Textbox validations={ [new PresenceValidator()] } />
```

This allows better inspection of the validator, and the ability to modify params on the class.

## Disabled class for inputs

We now add a `common-input--disabled` class to the component when its input is disabled

## Bug Fixes

* Inputs with multiple validations now validate correctly.
* DropdownFilter now parses its filter before creating a Regular Expression.
* Split Button has been given a fixed height to resolve UI issues.
* Dropdown up and down arrows now work with options that use strings for IDs.
* We now use the `$grey-dark-blue-40` color for placeholders in inputs

# 0.4.0

## New Components

* SplitButton.

## New Validations

### Numeral Validation

Checks numeral type (Integer of Decimal)
Checks if value is equal, greater than, less than

```javascript
// Integer with a min value of 8
<Number validations={ [NumeralValidator({ integer: true, min: 8 })] }/>

// Decimal with a between 8 and 20
<Number validations={ [NumeralValidator({ integer: true, min: 8, max: 20 })] }/>

// Decimal exactly 3.142
<Number validations={ [NumeralValidator({ is: 3.142 })] }/>
```

### Length Validation

Checks the length of a number of a string

```javascript
// length is greater than or equal to 8:
<Textbox validations={ [ LengthValidator({ min: 8 }) ] });

// length is less than or equal to 8:
<Textbox validations={ [ LengthValidator({ max: 8 }) ] });

// length is between 5 and 10 characters:
<Number validations={ [ LengthValidator({ min: 5, max: 10 }) ] });

// length is 10 characters:
<Number validations={ [ LengthValidator({ is: 10 }) ] });
```

### Regex Validation

Applies a regex validation to the input

```javascript
<Textbox validations={ [RegexValidator({ format: (/[A-Z]{5}/) }) ] }/>
```

### Email Validation

Applies a email validation to the input

```javascript
<Textbox validations={ [ EmailValidator() ] }/>
```

## Prefix for inputs

We have added a new feature for input components which allows developers to output a prefix to the input.

```js
<Textbox prefix="foo" />
```

## Updated visuals for Toast Notifications and Tabs

* Toast notifications have had updated styling applied to them, based on new designs.
* Colour updates to Tabs, to align with design updates
* New colour variables added

## Misc

* Button component will now render a stylised `anchor` instead of a `button` if passed a `href` prop.

## Bug Fixes

* Add i18n to form buttons

# 0.3.3

* Performance updates to inputs. We also now provide a `shouldComponentUpdate` method which can be reused in custom components.
* Inputs that are detached from a form no longer update error count.

# 0.3.2

## Bug Fixes

* Form no longer validates disabled fields on submit.
* Form inputs are tracked by a guid now, rather than input name.
* Autocomplete is disabled for all inputs by default.
* Locks version numbers to try and mitigate incompatabilities with third party modules.

# 0.3.1

## Bug Fixes

* SVG icons inside toast component now re-render properly.

# 0.3.0

## Handler Pattern

Carbon now has a simple handler pattern implementation. For more information, see [the guide](https://github.com/Sage/carbon/blob/master/docs/guides/handlers.md).

## New Components

* Toast
* Message

## Standardised Color/Icon Sets on Components

Several components allow the ability to define a particular `type` or `status`, such as `warning`, `error` or `success`. We have standardised the way this is implemented in components, each of which should use a prop name of `as`.

Similarly, each supported type comes as part of a Sass list variable called `$colorIconSets`. This list can be used in component `scss` files to iterate through the types available and automatically generate the code required for each type. This means each component will automatically update with any new types added to this list.

You can see examples of how this is implemented in the `scss` files for `Pill`, `Flash`, `Banner` or `Toast`.

### Breaking Changes

* Due to the standardisation of using the prop `as`, some components will have breaking changes to accomodate this:
  * Flash
  * Pill
* The `cancelHandler` method on `Dialog` based components has been renamed to `onCancel` to bring in line with the convention we would like to progress with for this kind of action name.
* The `confirmHandler` method on `Confirm` has also been renamed to `onConfirm` to align with the naming convention.

## Bug Fixes

* Dialog now centers itself if open on initialize.

# 0.2.0

## New Components

* Table, TableRow, TableCell, TableHeader
* Confirm
* Animated Menu Button
* Notification
* Pill
* Banner
* Flash

## Tables and Grids - Breaking Change

The previous iteration of grid (InputGrid) was too restrictive, not allowing much flexibility and being too rigid in its implementation. We have now refactored grids creating a Table component with full control and flexibility for the developer. The new way of doing grids also means we no longer need to use complicated immutable helpers we had set up for line items as well as injecting row_id into the store.

The following is an example of how to use the Table component:

```js
import React from 'react';
import { Table, TableRow, TableCell, TableHeader } from 'carbon/lib/components/table';
import Textbox from 'carbon/lib/components/textbox';
import Button from 'carbon/lib/components/button';

class MyView extends React.Component {
  render() {
    // We map the data from the store, to define what a row should look like.
    // Using map allows the developer to define any content they want - this could
    // render text, an input, a button or anything else.
    let tableRows = this.props.data.map((row, index) => {
      <TableRow>
        // This cell renders just text for 'description'.
        <TableCell>
          { row.get('description') }
        </TableCell>

        // This cell renders a textbox for 'name'. We also give it an onChange function. It is
        // important to notice that we bind additional values to this function - 'this' and 'index'.
        // This means that when the function is called it will receive the index as an argument.
        // The store then knows which index in the array of data has been modified and needs to update,
        // the mutation would look something like:
        // `this.data = this.data.setIn(['line_items', action.index, action.name], action.value);`.
        <TableCell>
          <Textbox value={ row.get('name') } onChange={ Actions.nameUpdated.bind(this, index) } />
        </TableCell>

        // This cell renders a button component.
        <TableCell>
          <Button>An Action!</Button>
        </TableCell>
      </TableRow>
    });

    // tableRows is now an array mapped from the data we provided. We also need a table header so
    // lets add that as an additional row in the array (unshift prepends to an array):
    tableRows.unshift(
      <TableRow>
        <TableHeader>Description</TableHeader>
        <TableHeader>Name</TableHeader>
        <TableHeader>Actions</TableHeader>
      </TableRow>
    );

    // We can now render the array of rows as a child of Table.
    return (
      <Table>
        { tableRows }
      </Table>
    );
  }
}

export default MyView
```

The example above should highlight the flexibility available with grids. You can mix input with plain text or any other component, all in the same table. Adding a placeholder row is simple as well:

```js
import React from 'react';
import { Table, TableRow, TableCell, TableHeader } from 'carbon/lib/components/table';
import Textbox from 'carbon/lib/components/textbox';

class MyView extends React.Component {
  render() {
    // Define tableRows.
    let tableRows = this.props.data.map((row, index) => {
      <TableRow>
        <TableCell>
          <Textbox name="description" value={ row.get('description') } onChange={ Actions.valueUpdated.bind(this, index) } />
        </TableCell>

        <TableCell>
          <Textbox name="name" value={ row.get('name') } onChange={ Actions.valueUpdated.bind(this, index) } />
        </TableCell>
      </TableRow>
    });

    // Add header.
    tableRows.unshift(
      <TableRow>
        <TableHeader>Description</TableHeader>
        <TableHeader>Name</TableHeader>
      </TableRow>
    );

    // Add placeholder row. The main difference between a regular row is we are not mapping any data to
    // this row (as it has none). Also, instead of an index, we are passing the data count to the bound
    // action. This means on valueUpdated that it will update the value in the array to an index which
    // does not yet exist - effectively creating the new row.
    tableRows.push(
      <TableRow>
        <TableCell>
          <Textbox name="description" onChange={ Actions.valueUpdated.bind(this, this.data.count()) } />
        </TableCell>

        <TableCell>
          <Textbox name="name" onChange={ Actions.valueUpdated.bind(this, this.data.count()) } />
        </TableCell>
      </TableRow>
    );

    // We can now render the array of rows as a child of Table.
    return (
      <Table>
        { tableRows }
      </Table>
    );
  }
}

export default MyView
```

## Minor

* Decrease width of dropdown icon to 20px

# 0.1.8

## Bug Fixes

* Backported dropdown validation fix.

# 0.1.7

## Bug Fixes

* Fixes bug - 'item is undefined triggered when clicking away from dropdown with option highlighted'.

# 0.1.6

## Bug Fixes

* `startRouter` no longer throws an error if it cannot find an element to render the component to.

# 0.1.5

## Bug Fixes

* Dropdown will always return a string value to any callbacks.

# 0.1.4

## Bug Fixes

* Dropdown components auto select highlighted values on blur.
* Carbon now compiles code to `lib`, allowing developers to no longer require installing babel on their computer.

# 0.1.3

## Bug Fixes

* Fixes validation message width in Firefox.

# 0.1.2

## Bug Fixes

* Tabs can now render a single child

# 0.1.1

* Form submitting state is now controlled by the developer using the `saving` prop.

## Bug Fixes

* Developers can now set the alignment on an input's value using the `align` prop.
* Tab allows null children.

# 0.1.0

## New Components

* Alert
* Link
* Tabs

## Dialog Type Components

  Breaking Change! :warning: Both components now require a `cancelHandler` prop (rather than the `cancelDialogHandler`). :warning:

## Dropdowns

Dropdown components have been refactored. We now have three different kinds:

* Dropdown
* Dropdown Filter
* Dropdown Filter Ajax

## Inputs and Forms No Longer Rely on Name Property

In previous versions of Carbon, all inputs required a `name` property. Some Carbon components would manipulate what this name was, depending on where the input was used.

To keep things simple, and to remove some of the logic behind the scenes, we no longer do any manipulation on input names and the property is no longer a requirement when using a form input.

It is still recommended that you use names on inputs, as they are useful to identify your which input is which. They are also required if you are performing standing HTML form submissions.

## Minor

* Pod has an option to make it collapsible.

## Bug Fixes

* Fixes position and width or validation messages on inputs.
* Fixes re-validating fields when content is pasted into an input.

# 0.0.3

## Bug Fixes

* On successful submit, form components will disable their save buttons to prevent multiple form submissions.

# 0.0.2

## Decimal Component

 An extra validation has been added to decimal to prevent multiple separators from being entered in the input field.

## Dropdown and DropdownSuggest components

Dropdown and dropdown-suggest have been updated. As they share common functionality, dropdown and dropdown-suggest now use a List decorator. This should not affect how you use either component.
* Dropdown now filters results as you type.

## Dialog Cancel button

Dialogs have been updated to pass context to any children components. We have used this to switch the Form Cancel button to use the Dialog's cancel handler when the form is nested in a dialog. This overrides the default history.back method.

## Store, View and Route Utils

We have standardised the utilities we provide to easily set up Flux based applications. This involved a few breaking changes:

### Store

The base Store class is now available from:

```js
import Store from 'carbon/lib/utils/flux/store';
```

When creating your store, initialize it with your application's dispatcher. You must also define the store's data and unique name within its constructor. The following shows the minimum required to set up a store:

```js
import Store from 'carbon/lib/utils/flux/store';
import Dispatcher from 'dispatcher';
import ImmutableHelper from 'carbon/lib/utils/helpers/immutable';

class MyStore extends Store {
  ...
}

let data = ImmutableHelper.parseJSON({});

// init the store with a name, some data, and your dispatcher
export default new MyStore('myStore', data, Dispatcher);
```

### View

The view helper is now available as a flux utility from Carbon. This was done to clarify its intentions. You can import it with:


```js
import { connect } from 'carbon/lib/utils/flux';
```

You can then use the `connect` function to connect a React component to a store:

```js
import React from 'react';
import MyStore from 'stores/my-store';
import { connect } from 'carbon/lib/utils/flux';

class MyComponent extends React.Component {
  render() {
    // the connected store data is available on the state as the store's unique name defined in its constructor
    let val = this.state.myStore.get('myValue');

    return (
      <div>My Component.</div>
    );
  }
}

export default connect(MyComponent, MyStore);
```

This sets up the listeners and data synchronising between the component and the store.

The connect function can connect multiple stores to the component - simply provide them as an array:

```js
connect(MyComponent, [MyStore, MyOtherStore]);
```

### Route

The route helper now returns a specific function:

```js
import React from 'react';
import { Route } from 'react-router';
import { startRouter } from 'carbon/lib/utils/router';

let routes = (
  <Route />
);

startRouter(routes);
```

The `startRouter` function initializes the React router with the given routes. It can also take a second parameter for the HTML target in which to render the React components (by default this uses `document.getElementById('app')`).

## Higher Order Components and Decorators

We now use decorators instead of Higher Order Components in our component library as they are easier to test and result in a tidier and more logical codebase.

Decorators can be found in the `/utils/decorators` directory. So far we have decorators for:

* Input
* Input Icon
* Input Label
* Input Validation

Note: although there is an ES7 Babel transform for decorators, we have opted not to use it for now due to the way in which it compiles and produces missing coverage reports.

## TableFieldsForMany renamed

`TableFieldsForMany` is now called `InputGrid`.

We have renamed this because its original name was based on a Rails convention and was fairly obscure and confusing.

## New Brand
A new style and colour scheme has been applied to the carbon components library. This change will affect all of the components.

## Validations
Validations have changed to a function so that different parameters can be passed to them.

You can now define Validations on a component using the following syntax:

```javascript
<Textbox validations={ [Validation()] } name='valid' />
```

## Misc

* Ran ESLint task and fixed any errors.
* Form provides a serialization method to parse its inputs into data usable for AJAX.
* Forms no longer needs a model name defined.
* Updated Form Cancel Button to use History object.
* Textarea is no longer draggable. Add a expandable={true} prop to make the area height change to fit content
* Input components can now use custom classes.
* Checkbox label now sits inline, and is reversable.
* Added props on inputs for inline labels.
* Added Rainbow chart component.
* Added Tabs component.
* Added Number component.
* Decimal now allows tabbing in and out of the field.
* Date now closes on tab out.


# 0.0.1

Initial prototype release.

Components included:

* Button
* Checkbox
* Date
* Decimal
* Dialog
* Dropdown Suggest
* Dropdown
* Form
* Pod
* Row
* Table Fields for Many
* Table Row
* Textarea
* Textbox

Utils included:

* Events Helper (to help determine keyboard events)
* Immutable Helper (to perform generic tasks with Immutable.js)
* Icons (to include icons from the web font)
* Inputs & Input Validation (generic functionality for inputs)
* Validations (reusable functionality for validations)
* Route Helper (component to provide base route functionality)
* Store Helper (base class for base store functionality)
* View Helper (component to provide base view functionality)<|MERGE_RESOLUTION|>--- conflicted
+++ resolved
@@ -16,7 +16,7 @@
 Please ensure you check your application carefully to update any references to these styles when upgrading.
 
 ## Minor Improvements
-
+* Show edit pod can now be controlled via props
 * makes heading font styles more flexible, providing `h*`, `.h*` and `@include h*()`
 * allows ShowEditPod to receive `false` in its `onEdit` prop to skip rendering of the default edit icon
 
@@ -42,12 +42,7 @@
 * Message
 
 ## Minor Improvements
-
-<<<<<<< HEAD
-* Show edit pod can now be controlled via props
-=======
 * Link now accepts tooltip props to apply a tooltip to the link. This can be used with the Action Toolbar to apply tooltips to the icon links.
->>>>>>> 85671205
 * Input components now accept an onPaste prop.
 * Add character count to textarea
 * Form now accepts a `onSubmit` prop which is only called when the form is valid.
