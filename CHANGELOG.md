# 0.17.0

<<<<<<< HEAD
## New Components

* Multi Step Wizard
=======
## Minor Improvements

* Add edit SVG to Icon
>>>>>>> 567accff

# 0.16.0

## Minor Improvements

* Adding user class names to tabs.
* Authorize Objects in dialog title

## Browser Helper

Added a redirect action made by the browser. It is now easier to redirect to url

```
import Browser from 'carbon/lib/utils/helpers/browser';

Browser.redirectTo(url)
```

# 0.15.0

## New Components

* ButtonToggle.

## New Features

* Warnings are now ready to use on form inputs, using the same API as validations you can supply an array as a prop to an input:

```
<Textbox warnings={[ new MyWarning ]} />
```

## Bug Fixes

* CSS fixes to input error icon and error message.
* CSS fixes to input placeholder text for IE11.

# 0.14.4

## Bug Fixes

* Fixes no results row in Table to span all columns.
* Fixes issue in Tabs where initialSelectedTabId was ignored

# 0.14.3

## Bug Fixes

* Fixes a loading row in Table to span all columns.

# 0.14.2

## Minor Changes

* Disable multi select for single row in a table

# 0.14.1

## Minor Changes

* Add ability to set custom labels on Confirm dialog.
* Fixes scrollbar fixed height.
* Fixes word break on tooltips.

# 0.14.0

## !! BREAKING CHANGE !!

* Selectable table rows now emit an object instead of an array, containing more information about the selected rows.

## Minor Changes

* Sidebar now scrolls on overflow
* Adds `$app-light-font-family` Sass variable.
* Adds `$app-medium-font-family` Sass variable.
* Icons - plus, minus, processing. Update contact icons
* Improve tile footer style

# 0.13.0

* A developer can choose for a Table to not automatically render with a `tbody`, allowing them to manually render it `<Table tbody={ false }>`.
* Performance improvements for validation messages.
* Inputs can be rendered with fake inputs, useful for pages with lots of inputs where performance can be an issue.
* Number does not show undefined when value props is not provided and user enter alphabets
* Adds external link icon.
* Adds new colors: `$grey-dark-blue-5`, `$grey-header`.

# 0.12.2

* Stores will now throw an error if an invalid action is dispatched.
* Fixes translation issues with Save and Cancel buttons in Form component.
* Fixes error with refresh method on Table, when Table does not have an ActionToolbar.
* Adds `business` and `individual` icons.

### Modal Updates

* Alert and Confirm have been updated to accept the dialog size prop. Default sizes remain unchanged.

# 0.12.1

* Fixes overflow bug on Table component.
* Fixes colors for recently added icons.

# 0.12.0

## Minor Improvements

* Tabs emits a onTabClick event when on the headers is clicked
* Add phone, email, location and mobile icons
* Table now has a `refresh` method to force retrieve data.

## Bug Fixes

* CSS prevent multi action siblings overlapping
* First columns in tables have additional left padding.
* Page size sets 1 of 1 when there are no records.

# 0.11.0

* Tabs remember the last one they were on when going back in the browser.

## Bug Fixes

* Selectable Tables stopPropagation when selecting checkboxes.

# 0.10.0

* Adds loading and empty data states to Table component.

## Bug Fixes

* CSS fixes to Portrait.
* CSS fixes to Spinner.
* CSS fixes to Pill.

# 0.9.2

* MulitActionButton Classes more specific

# 0.9.1

## Bug Fixes

* Various UI Fixes:
  * MultiActionButton toggle placement.
  * Removed Tab padding.
  * Fixed Button height to 31px.

# 0.9.0

## New Components

* Multi Action Button

## Selectable Table Rows

* Table and TableAjax now have props of `selectable` and `highlightable`, enabling selectable or highlightable rows. Each event also emits events which can be used by developers with props of `onSelect` or `onHighlight`. Developers can also manually control the highlighting or selecting of rows using the same props on TableRow components.
* Selectable rows also enables an action toolbar for the table, for which actions can be defined using the `actions` prop.

## CSS

* Created CSS utility to handle generic CSS.

## Misc

* Inline labels can now be aligned right.
* Added 'small' button option - renders pill-like secondary button.
* Made portrait inline-block to allow label to sit inline.
* Added a 'refresh' svg icon to the icon component.
* Form component can now set custom `saveText` as a prop.
* Pill styling tweaked slightly.
* Made portrait inline-block to allow label to sit inline.
* Updated portrait colour for when no image is loaded.
* Update Radio Button and Checkbox colour when disabled and checked.

## Bug Fixes
* Allow tooltip to decorate class that lacks componentProps method.
* Records value typecast to number for i18n in Pager

# 0.8.1

## Bug Fixes

* Fixed CSS load order issue which caused icons to break their positioning.

# 0.8.0

## Improvements

* Improved store reset. `store.reset()` will now reset the store to its initial data, whether or not history is enabled.
* Inputs can now have field help. Pass `fieldHelp='help message'` to any input.
* Inputs can now have label help. Pass `labelHelp='help message'` to any input.
* Add `thead` prop to `Table` component that allows you to set a row wrapped in a `thead` tag.

## New Components

* Sidebar - with sidebar header
* Portrait
* Content
* Help - An info icon with a tooltip.
* Tooltip

## Layout Updates

* Row margin has been reduced to `15px`.
* Pod component now receives two additional props:

  * `border` - allows developers to disable border.
  * `padding` - allows developers to have control over padding size.

* Message style has changed to follow toast style
* Pill style has changed

## Improved Dialog

* Dialog now takes a prop of `disableBackground` which is true by default.

## Improved Form

* `validate()` can now be called via `this.context.form`

## New Validators

* Inclusion
* Exclusion

## Misc

* Added utility classes for styling text.
* Format i18n error number for numeric validation.
* Allow Tables to shrink in size using the `shrink` prop.
* Link component can now display with an icon.
* Child components of Row can now use a `columnAlign` prop.
* Toast onDismiss is now optional

## New Decorators

* Tooltip Decorator - currently available on Icon and Textbox.

## Bug Fixes

* Fixes alignment issue with SplitButton when using anchors.
* Row component will not break with zero children or children of `null` or `undefined`.

# 0.7.1

## Updates

* Moves the validation logic in Form component to its own method.
* Adds `validateOnMount` prop to Forms.
* Help Components on inputs with labels.

# 0.7.0

## New Components

* Pager
* Filter
* Table Ajax

## Bug Fixes

* TableCell and TableHeader can receive additional props.
* Inputs no longer render a label if the input has no name or label props.

## New functionality

* Table and TableHeader have been updated to allow sorting.
* Tabs - Passing a prop of align='right' will align tab headers to the right

# 0.6.0

## Improve Date widget

Improve the existing Date widget to allow passing in `minDate` and `maxDate`.

## I18nHelper

An I18nHelper has been created to help with formatting decimal numbers.

## Should Component Update Decorator

Supplies base shouldComponentUpdate

## toArray

We have added a helper method to convert strings into arrays, for example:

`"foo[bar][baz]"` into `["foo", "bar", "baz"]`.

## ImmutableHelper parseJSON

The parseJSON method now converts all integers to strings for consistency

## Bug Fixes

* We have inserted an engine dependency for npm version 3. This is to help mitigate any issues of users reporting issues when installing with npm version 2.

## New Components

* Spinner
* RadioButton

# 0.5.3

## Bug Fixes

* Fixed numeral validator so it returns the correct type of validator.

# 0.5.2

## Bug Fixes

* Fixed I18n translation for integer validation.

# 0.5.1

## Bug Fixes

* `autoFocus` no longer automatically opens lists or datepickers on Dropdown and Date components.
* Update validations i18n to use `errors.messages` instead of `validations`
* Bluring of DropdownFilter/DropdownFilterAjax does not throw a js error when no items exist

# 0.5.0

## !BREAKING CHANGE! Validations have been converted into classes

We have converted Validations provided by Carbon into classes. This means that you need to create an instance when you want to use them.

For example, you would need to change:

```js
<Textbox validations={ [PresenceValidator()] } />
```

To this:

```js
<Textbox validations={ [new PresenceValidator()] } />
```

This allows better inspection of the validator, and the ability to modify params on the class.

## Disabled class for inputs

We now add a `common-input--disabled` class to the component when its input is disabled

## Bug Fixes

* Inputs with multiple validations now validate correctly.
* DropdownFilter now parses its filter before creating a Regular Expression.
* Split Button has been given a fixed height to resolve UI issues.
* Dropdown up and down arrows now work with options that use strings for IDs.
* We now use the `$grey-dark-blue-40` color for placeholders in inputs

# 0.4.0

## New Components

* SplitButton.

## New Validations

### Numeral Validation

Checks numeral type (Integer of Decimal)
Checks if value is equal, greater than, less than

```javascript
// Integer with a min value of 8
<Number validations={ [NumeralValidator({ integer: true, min: 8 })] }/>

// Decimal with a between 8 and 20
<Number validations={ [NumeralValidator({ integer: true, min: 8, max: 20 })] }/>

// Decimal exactly 3.142
<Number validations={ [NumeralValidator({ is: 3.142 })] }/>
```

### Length Validation

Checks the length of a number of a string

```javascript
// length is greater than or equal to 8:
<Textbox validations={ [ LengthValidator({ min: 8 }) ] });

// length is less than or equal to 8:
<Textbox validations={ [ LengthValidator({ max: 8 }) ] });

// length is between 5 and 10 characters:
<Number validations={ [ LengthValidator({ min: 5, max: 10 }) ] });

// length is 10 characters:
<Number validations={ [ LengthValidator({ is: 10 }) ] });
```

### Regex Validation

Applies a regex validation to the input

```javascript
<Textbox validations={ [RegexValidator({ format: (/[A-Z]{5}/) }) ] }/>
```

### Email Validation

Applies a email validation to the input

```javascript
<Textbox validations={ [ EmailValidator() ] }/>
```

## Prefix for inputs

We have added a new feature for input components which allows developers to output a prefix to the input.

```js
<Textbox prefix="foo" />
```

## Updated visuals for Toast Notifications and Tabs

* Toast notifications have had updated styling applied to them, based on new designs.
* Colour updates to Tabs, to align with design updates
* New colour variables added

## Misc

* Button component will now render a stylised `anchor` instead of a `button` if passed a `href` prop.

## Bug Fixes

* Add i18n to form buttons

# 0.3.3

* Performance updates to inputs. We also now provide a `shouldComponentUpdate` method which can be reused in custom components.
* Inputs that are detached from a form no longer update error count.

# 0.3.2

## Bug Fixes

* Form no longer validates disabled fields on submit.
* Form inputs are tracked by a guid now, rather than input name.
* Autocomplete is disabled for all inputs by default.
* Locks version numbers to try and mitigate incompatabilities with third party modules.

# 0.3.1

## Bug Fixes

* SVG icons inside toast component now re-render properly.

# 0.3.0

## Handler Pattern

Carbon now has a simple handler pattern implementation. For more information, see [the guide](https://github.com/Sage/carbon/blob/master/docs/guides/handlers.md).

## New Components

* Toast
* Message

## Standardised Color/Icon Sets on Components

Several components allow the ability to define a particular `type` or `status`, such as `warning`, `error` or `success`. We have standardised the way this is implemented in components, each of which should use a prop name of `as`.

Similarly, each supported type comes as part of a Sass list variable called `$colorIconSets`. This list can be used in component `scss` files to iterate through the types available and automatically generate the code required for each type. This means each component will automatically update with any new types added to this list.

You can see examples of how this is implemented in the `scss` files for `Pill`, `Flash`, `Banner` or `Toast`.

### Breaking Changes

* Due to the standardisation of using the prop `as`, some components will have breaking changes to accomodate this:
  * Flash
  * Pill
* The `cancelHandler` method on `Dialog` based components has been renamed to `onCancel` to bring in line with the convention we would like to progress with for this kind of action name.
* The `confirmHandler` method on `Confirm` has also been renamed to `onConfirm` to align with the naming convention.

## Bug Fixes

* Dialog now centers itself if open on initialize.

# 0.2.0

## New Components

* Table, TableRow, TableCell, TableHeader
* Confirm
* Animated Menu Button
* Notification
* Pill
* Banner
* Flash

## Tables and Grids - Breaking Change

The previous iteration of grid (InputGrid) was too restrictive, not allowing much flexibility and being too rigid in its implementation. We have now refactored grids creating a Table component with full control and flexibility for the developer. The new way of doing grids also means we no longer need to use complicated immutable helpers we had set up for line items as well as injecting row_id into the store.

The following is an example of how to use the Table component:

```js
import React from 'react';
import { Table, TableRow, TableCell, TableHeader } from 'carbon/lib/components/table';
import Textbox from 'carbon/lib/components/textbox';
import Button from 'carbon/lib/components/button';

class MyView extends React.Component {
  render() {
    // We map the data from the store, to define what a row should look like.
    // Using map allows the developer to define any content they want - this could
    // render text, an input, a button or anything else.
    let tableRows = this.props.data.map((row, index) => {
      <TableRow>
        // This cell renders just text for 'description'.
        <TableCell>
          { row.get('description') }
        </TableCell>

        // This cell renders a textbox for 'name'. We also give it an onChange function. It is
        // important to notice that we bind additional values to this function - 'this' and 'index'.
        // This means that when the function is called it will receive the index as an argument.
        // The store then knows which index in the array of data has been modified and needs to update,
        // the mutation would look something like:
        // `this.data = this.data.setIn(['line_items', action.index, action.name], action.value);`.
        <TableCell>
          <Textbox value={ row.get('name') } onChange={ Actions.nameUpdated.bind(this, index) } />
        </TableCell>

        // This cell renders a button component.
        <TableCell>
          <Button>An Action!</Button>
        </TableCell>
      </TableRow>
    });

    // tableRows is now an array mapped from the data we provided. We also need a table header so
    // lets add that as an additional row in the array (unshift prepends to an array):
    tableRows.unshift(
      <TableRow>
        <TableHeader>Description</TableHeader>
        <TableHeader>Name</TableHeader>
        <TableHeader>Actions</TableHeader>
      </TableRow>
    );

    // We can now render the array of rows as a child of Table.
    return (
      <Table>
        { tableRows }
      </Table>
    );
  }
}

export default MyView
```

The example above should highlight the flexibility available with grids. You can mix input with plain text or any other component, all in the same table. Adding a placeholder row is simple as well:

```js
import React from 'react';
import { Table, TableRow, TableCell, TableHeader } from 'carbon/lib/components/table';
import Textbox from 'carbon/lib/components/textbox';

class MyView extends React.Component {
  render() {
    // Define tableRows.
    let tableRows = this.props.data.map((row, index) => {
      <TableRow>
        <TableCell>
          <Textbox name="description" value={ row.get('description') } onChange={ Actions.valueUpdated.bind(this, index) } />
        </TableCell>

        <TableCell>
          <Textbox name="name" value={ row.get('name') } onChange={ Actions.valueUpdated.bind(this, index) } />
        </TableCell>
      </TableRow>
    });

    // Add header.
    tableRows.unshift(
      <TableRow>
        <TableHeader>Description</TableHeader>
        <TableHeader>Name</TableHeader>
      </TableRow>
    );

    // Add placeholder row. The main difference between a regular row is we are not mapping any data to
    // this row (as it has none). Also, instead of an index, we are passing the data count to the bound
    // action. This means on valueUpdated that it will update the value in the array to an index which
    // does not yet exist - effectively creating the new row.
    tableRows.push(
      <TableRow>
        <TableCell>
          <Textbox name="description" onChange={ Actions.valueUpdated.bind(this, this.data.count()) } />
        </TableCell>

        <TableCell>
          <Textbox name="name" onChange={ Actions.valueUpdated.bind(this, this.data.count()) } />
        </TableCell>
      </TableRow>
    );

    // We can now render the array of rows as a child of Table.
    return (
      <Table>
        { tableRows }
      </Table>
    );
  }
}

export default MyView
```

## Minor

* Decrease width of dropdown icon to 20px

# 0.1.8

## Bug Fixes

* Backported dropdown validation fix.

# 0.1.7

## Bug Fixes

* [CARBON-102](https://sageone.atlassian.net/browse/CARBON-102) - Fixes bug - 'item is undefined triggered when clicking away from dropdown with option highlighted'.

# 0.1.6

## Bug Fixes

* `startRouter` no longer throws an error if it cannot find an element to render the component to.

# 0.1.5

## Bug Fixes

* Dropdown will always return a string value to any callbacks.

# 0.1.4

## Bug Fixes

* Dropdown components auto select highlighted values on blur.
* Carbon now compiles code to `lib`, allowing developers to no longer require installing babel on their computer.

# 0.1.3

## Bug Fixes

* Fixes validation message width in Firefox.

# 0.1.2

## Bug Fixes

* Tabs can now render a single child

# 0.1.1

* Form submitting state is now controlled by the developer using the `saving` prop.

## Bug Fixes

* Developers can now set the alignment on an input's value using the `align` prop.
* Tab allows null children.

# 0.1.0

## New Components

* Alert
* Link
* Tabs

## Dialog Type Components

  Breaking Change! :warning: Both components now require a `cancelHandler` prop (rather than the `cancelDialogHandler`). :warning:

## Dropdowns

Dropdown components have been refactored. We now have three different kinds:

* Dropdown
* Dropdown Filter
* Dropdown Filter Ajax

## Inputs and Forms No Longer Rely on Name Property

In previous versions of Carbon, all inputs required a `name` property. Some Carbon components would manipulate what this name was, depending on where the input was used.

To keep things simple, and to remove some of the logic behind the scenes, we no longer do any manipulation on input names and the property is no longer a requirement when using a form input.

It is still recommended that you use names on inputs, as they are useful to identify your which input is which. They are also required if you are performing standing HTML form submissions.

## Minor

* Pod has an option to make it collapsible.

## Bug Fixes

* Fixes position and width or validation messages on inputs.
* Fixes re-validating fields when content is pasted into an input.

# 0.0.3

## Bug Fixes

* On successful submit, form components will disable their save buttons to prevent multiple form submissions.

# 0.0.2

## Decimal Component

 An extra validation has been added to decimal to prevent multiple separators from being entered in the input field.

## Dropdown and DropdownSuggest components

Dropdown and dropdown-suggest have been updated. As they share common functionality, dropdown and dropdown-suggest now use a List decorator. This should not affect how you use either component.
* Dropdown now filters results as you type.

## Dialog Cancel button

Dialogs have been updated to pass context to any children components. We have used this to switch the Form Cancel button to use the Dialog's cancel handler when the form is nested in a dialog. This overrides the default history.back method.

## Store, View and Route Utils

We have standardised the utilities we provide to easily set up Flux based applications. This involved a few breaking changes:

### Store

The base Store class is now available from:

```js
import Store from 'carbon/lib/utils/flux/store';
```

When creating your store, initialize it with your application's dispatcher. You must also define the store's data and unique name within its constructor. The following shows the minimum required to set up a store:

```js
import Store from 'carbon/lib/utils/flux/store';
import Dispatcher from 'dispatcher';
import ImmutableHelper from 'carbon/lib/utils/helpers/immutable';

class MyStore extends Store {
  ...
}

let data = ImmutableHelper.parseJSON({});

// init the store with a name, some data, and your dispatcher
export default new MyStore('myStore', data, Dispatcher);
```

### View

The view helper is now available as a flux utility from Carbon. This was done to clarify its intentions. You can import it with:


```js
import { connect } from 'carbon/lib/utils/flux';
```

You can then use the `connect` function to connect a React component to a store:

```js
import React from 'react';
import MyStore from 'stores/my-store';
import { connect } from 'carbon/lib/utils/flux';

class MyComponent extends React.Component {
  render() {
    // the connected store data is available on the state as the store's unique name defined in its constructor
    let val = this.state.myStore.get('myValue');

    return (
      <div>My Component.</div>
    );
  }
}

export default connect(MyComponent, MyStore);
```

This sets up the listeners and data synchronising between the component and the store.

The connect function can connect multiple stores to the component - simply provide them as an array:

```js
connect(MyComponent, [MyStore, MyOtherStore]);
```

### Route

The route helper now returns a specific function:

```js
import React from 'react';
import { Route } from 'react-router';
import { startRouter } from 'carbon/lib/utils/router';

let routes = (
  <Route />
);

startRouter(routes);
```

The `startRouter` function initializes the React router with the given routes. It can also take a second parameter for the HTML target in which to render the React components (by default this uses `document.getElementById('app')`).

## Higher Order Components and Decorators

We now use decorators instead of Higher Order Components in our component library as they are easier to test and result in a tidier and more logical codebase.

Decorators can be found in the `/utils/decorators` directory. So far we have decorators for:

* Input
* Input Icon
* Input Label
* Input Validation

Note: although there is an ES7 Babel transform for decorators, we have opted not to use it for now due to the way in which it compiles and produces missing coverage reports.

## TableFieldsForMany renamed

`TableFieldsForMany` is now called `InputGrid`.

We have renamed this because its original name was based on a Rails convention and was fairly obscure and confusing.

## New Brand
A new style and colour scheme has been applied to the carbon components library. This change will affect all of the components.

## Validations
Validations have changed to a function so that different parameters can be passed to them.

You can now define Validations on a component using the following syntax:

```javascript
<Textbox validations={ [Validation()] } name='valid' />
```

## Misc

* Ran ESLint task and fixed any errors.
* Form provides a serialization method to parse its inputs into data usable for AJAX.
* Forms no longer needs a model name defined.
* Updated Form Cancel Button to use History object.
* Textarea is no longer draggable. Add a expandable={true} prop to make the area height change to fit content
* Input components can now use custom classes.
* Checkbox label now sits inline, and is reversable.
* Added props on inputs for inline labels.
* Added Rainbow chart component.
* Added Tabs component.
* Added Number component.
* Decimal now allows tabbing in and out of the field.
* Date now closes on tab out.


# 0.0.1

Initial prototype release.

Components included:

* Button
* Checkbox
* Date
* Decimal
* Dialog
* Dropdown Suggest
* Dropdown
* Form
* Pod
* Row
* Table Fields for Many
* Table Row
* Textarea
* Textbox

Utils included:

* Events Helper (to help determine keyboard events)
* Immutable Helper (to perform generic tasks with Immutable.js)
* Icons (to include icons from the web font)
* Inputs & Input Validation (generic functionality for inputs)
* Validations (reusable functionality for validations)
* Route Helper (component to provide base route functionality)
* Store Helper (base class for base store functionality)
* View Helper (component to provide base view functionality)<|MERGE_RESOLUTION|>--- conflicted
+++ resolved
@@ -1,14 +1,12 @@
 # 0.17.0
 
-<<<<<<< HEAD
 ## New Components
 
 * Multi Step Wizard
-=======
+
 ## Minor Improvements
 
 * Add edit SVG to Icon
->>>>>>> 567accff
 
 # 0.16.0
 
