--- conflicted
+++ resolved
@@ -128,11 +128,9 @@
 * Input components can now use custom classes.
 * Checkbox label now sits inline, and is reversable.
 * Added Rainbow chart component.
-<<<<<<< HEAD
 * Decimal now allows tabbing in and out of the field.
-=======
 * Date now closes on tab out.
->>>>>>> b5b66940
+
 
 # 0.0.1
 
