# 0.20.0

## Breaking Changes

* The CSS for inputs and icons associated with inputs has changed. If you have overridden this CSS in you code, this may break your input CSS.

## New Components

* Heading - useful for page titles.
<<<<<<< HEAD
* ShowEditPod - Inline editing of fields
=======
* Date Range - Allows start and end date setting with validation for invalid date combinations.

## History and Browser Status

The router's history object is now accessible:

```js
import { history } from 'carbon/lib/utils/router';
```

With the history object you can control the DOM for any UI that uses React Router. For more information see the guides https://github.com/ReactJSTraining/history/tree/master/docs
>>>>>>> 4fb25a4c

## History and Browser Status

The router's history object is now accessible:

```js
import { history } from 'carbon/lib/utils/router';
```

With the history object you can control the DOM for any UI that uses React Router. For more information see the guides https://github.com/ReactJSTraining/history/tree/master/docs

## Router transitions

* The window will automatically scroll to the top when the route is transitioned

## Red and Green Buttons

The `Button` component can now have red and green themes, set using the `as` prop.

## New Icons

* Information
* Sync

## Minor Changes

* A Sass variable has been introduced to define the path where fonts are located.
* Pod title size has been reduced to more accurately match the demo.
* Secondary Content components font weight has been normalised.
* The `children` prop for the Help component is no longer required.
* Sibling Content components now have a top margin for spacing.
* Button height has been fixed for buttons that behave like links.
* Adds inline help for radio button.
* Fixes inline help for checkboxes.
* Radio Button sprite has been given a fixed size.
* Increase textTag font-spacing from 0.5 to 0.8.
* Button can receive a prop of `to`.
* Fixes fieldset and input margin when rendered on top of one another.
* Fixes position of icon in dropdown button.
* Fixes error icon position for inputs with field help.
* AppWrapper has been increased to 1600px and some padding has been added.

# 0.19.0

## Major Changes

!! Babel upgraded to Version 6
* When updating the latest version it is recommend to remove node modules `rm -rf node_modules` and reinstall `npm install`

!! Phantom JS Upgraded to version 2
* This may cause a few tests that were giving false positives to fail

## New Components

* Profile - User to show portrait with name and email.
* AppWrapper - confines your content to the width of your application.
* Menu
* NavigationBar

## Input Label Padding

* All input label padding has been slightly increased.

## Help Updates

* Help component has been updated with a new icon.
* Input Label decorator has been fixed to render the help class for labelHelp.

## Acronymize Function

* We have added an `acronymize` function to the Ether util, which will create an acronym from a given string.

## Dropdown component updates

* All dropdowns now allow keying up and down through the list

## Polling helper

* A polling helper has been added that performs customizable ajax polling.

## New Icons

* Help
* Chevron

# 0.18.1

## Minor Changes

* Portrait extra small size has been changed from `20px` to `25px`.
* Portrait can have a dark background.
* Fixes issue with Portrait size when image would not render.
* Disabled Pill's colours have been updated.
* Individual and Business SVGs have been updated in Icon.

# 0.18.0

## !! BREAKING CHANGE !!

* Renamed Browser `redirectUrl` method to `redirectTo`

## New Components

* Fieldset - stacks inputs rendered as children to the `Fieldset` component.
* Carousel - can be used to display a gallery of slides.

## CSS Module Update

Added margin and padding `0` to the base CSS.

## Uniform Sizing

All components that take a Size Prop have been unified to accept the following

```
extra-small
small
medium-small
medium
medium-large
large
extra-large
```

If you are using the default size of a component there is no change needed except for the `Spinner`

### Component Breakdown

#### Animated Menu Button
  * Added `extra-small`
  * !! CHANGED - `smed to `medium-small`
  * !! CHANGED - `mlarge` to `medium-large`
  * Added `xlarge`

#### Portrait
  * Added `extra-small`
  * !! CHANGED - `smed to `medium-small`
  * Added `medium`
  * !! CHANGED - `mlarge` to `medium-large`
  * Added `xlarge`

#### Spinner
  * !! CHANGED - default is now `medium`

  * Added `extra-small`
  * !! CHANGED - `smed to `medium-small`
  * Added `medium`
  * !! CHANGED - `mlarge` to `medium-large`
  * Added `xlarge`

#### Dialog
  * !! CHANGED - `xsmall` to `extra-small`
  * !! CHANGED - `smed to `medium-small`
  * !! CHANGED - `med` to `medium`
  * !! CHANGED - `mlarge` to `medium-large`
  * Added `xlarge`

## Link (React Router)

Our Link component now supports the React Router. Instead of passing a `href` prop, pass a `to` prop and it will use React Router to navigate.

## Pod Updates

* Pod can now receive a prop of `onEdit` - if this is a String it will use it as a `to` prop on a Link component, if it is a Function it will apply it as an `onClick` handler, if it is an object it will apply it's props to the Link.
* Pod has an additional padding size added of `extra-large`.
* Pod now applies any additional props to it's top most child element.
* We have added a tertiary pod theme.

## Content Updates

Content now has a `secondary` theme which can be applied using the `as` prop.

## Label Updates

* You can supply a `input-width` prop to any input to define its width.

## Modal Updates

### Change in functionality!

Modal

  * Modal no longer closes on background click
  * New prop `disableEscKey` is defaulted to false
  * Changes will also effect Dialog, Sidebar etc...

Dialog

  * New props `showCloseIcon` (defaulted to true) which show and hides the close icon

## Promises

Promises Polyfill. Carbon now contains a ES6 Promises helper which can be imported by

```javascript
  import from 'carbon/lib/utils/promises';
```

## Notifications Updates

Message

  * New props `transparent` (defaulted to false) which if set to true sets the background to transparent

## Decimal

* Decimal can now receive a prop of precision

## Split Button

 * Small CSS change to remove gap in Safari

## Input Validation

* Validation icons now position themselves relative to width of input field when label is inline.

# 0.17.1

## Minor Improvements

* Add paperclip SVG to Icon

# 0.17.0

## New Components

* Multi Step Wizard

## Minor Improvements

* Add edit SVG to Icon
* Supports Ajax call for error validation

# 0.16.1

* Add reload function to browser helper

# 0.16.0

## Minor Improvements

* Adding user class names to tabs.
* Authorize Objects in dialog title

## Browser Helper

Added a redirect action made by the browser. It is now easier to redirect to url

```
import Browser from 'carbon/lib/utils/helpers/browser';

Browser.redirectUrl(url)
```

# 0.15.0

## New Components

* ButtonToggle.

## New Features

* Warnings are now ready to use on form inputs, using the same API as validations you can supply an array as a prop to an input:

```
<Textbox warnings={[ new MyWarning ]} />
```

## Bug Fixes

* CSS fixes to input error icon and error message.
* CSS fixes to input placeholder text for IE11.

# 0.14.4

## Bug Fixes

* Fixes no results row in Table to span all columns.
* Fixes issue in Tabs where initialSelectedTabId was ignored

# 0.14.3

## Bug Fixes

* Fixes a loading row in Table to span all columns.

# 0.14.2

## Minor Changes

* Disable multi select for single row in a table

# 0.14.1

## Minor Changes

* Add ability to set custom labels on Confirm dialog.
* Fixes scrollbar fixed height.
* Fixes word break on tooltips.

# 0.14.0

## !! BREAKING CHANGE !!

* Selectable table rows now emit an object instead of an array, containing more information about the selected rows.

## Minor Changes

* Sidebar now scrolls on overflow
* Adds `$app-light-font-family` Sass variable.
* Adds `$app-medium-font-family` Sass variable.
* Icons - plus, minus, processing. Update contact icons
* Improve tile footer style

# 0.13.0

* A developer can choose for a Table to not automatically render with a `tbody`, allowing them to manually render it `<Table tbody={ false }>`.
* Performance improvements for validation messages.
* Inputs can be rendered with fake inputs, useful for pages with lots of inputs where performance can be an issue.
* Number does not show undefined when value props is not provided and user enter alphabets
* Adds external link icon.
* Adds new colors: `$grey-dark-blue-5`, `$grey-header`.

# 0.12.2

* Stores will now throw an error if an invalid action is dispatched.
* Fixes translation issues with Save and Cancel buttons in Form component.
* Fixes error with refresh method on Table, when Table does not have an ActionToolbar.
* Adds `business` and `individual` icons.

### Modal Updates

* Alert and Confirm have been updated to accept the dialog size prop. Default sizes remain unchanged.

# 0.12.1

* Fixes overflow bug on Table component.
* Fixes colors for recently added icons.

# 0.12.0

## Minor Improvements

* Tabs emits a onTabClick event when on the headers is clicked
* Add phone, email, location and mobile icons
* Table now has a `refresh` method to force retrieve data.

## Bug Fixes

* CSS prevent multi action siblings overlapping
* First columns in tables have additional left padding.
* Page size sets 1 of 1 when there are no records.

# 0.11.0

* Tabs remember the last one they were on when going back in the browser.

## Bug Fixes

* Selectable Tables stopPropagation when selecting checkboxes.

# 0.10.0

* Adds loading and empty data states to Table component.

## Bug Fixes

* CSS fixes to Portrait.
* CSS fixes to Spinner.
* CSS fixes to Pill.

# 0.9.2

* MulitActionButton Classes more specific

# 0.9.1

## Bug Fixes

* Various UI Fixes:
  * MultiActionButton toggle placement.
  * Removed Tab padding.
  * Fixed Button height to 31px.

# 0.9.0

## New Components

* Multi Action Button

## Selectable Table Rows

* Table and TableAjax now have props of `selectable` and `highlightable`, enabling selectable or highlightable rows. Each event also emits events which can be used by developers with props of `onSelect` or `onHighlight`. Developers can also manually control the highlighting or selecting of rows using the same props on TableRow components.
* Selectable rows also enables an action toolbar for the table, for which actions can be defined using the `actions` prop.

## CSS

* Created CSS utility to handle generic CSS.

## Misc

* Inline labels can now be aligned right.
* Added 'small' button option - renders pill-like secondary button.
* Made portrait inline-block to allow label to sit inline.
* Added a 'refresh' svg icon to the icon component.
* Form component can now set custom `saveText` as a prop.
* Pill styling tweaked slightly.
* Made portrait inline-block to allow label to sit inline.
* Updated portrait colour for when no image is loaded.
* Update Radio Button and Checkbox colour when disabled and checked.

## Bug Fixes
* Allow tooltip to decorate class that lacks componentProps method.
* Records value typecast to number for i18n in Pager

# 0.8.1

## Bug Fixes

* Fixed CSS load order issue which caused icons to break their positioning.

# 0.8.0

## Improvements

* Improved store reset. `store.reset()` will now reset the store to its initial data, whether or not history is enabled.
* Inputs can now have field help. Pass `fieldHelp='help message'` to any input.
* Inputs can now have label help. Pass `labelHelp='help message'` to any input.
* Add `thead` prop to `Table` component that allows you to set a row wrapped in a `thead` tag.

## New Components

* Sidebar - with sidebar header
* Portrait
* Content
* Help - An info icon with a tooltip.
* Tooltip

## Layout Updates

* Row margin has been reduced to `15px`.
* Pod component now receives two additional props:

  * `border` - allows developers to disable border.
  * `padding` - allows developers to have control over padding size.

* Message style has changed to follow toast style
* Pill style has changed

## Improved Dialog

* Dialog now takes a prop of `disableBackground` which is true by default.

## Improved Form

* `validate()` can now be called via `this.context.form`

## New Validators

* Inclusion
* Exclusion

## Misc

* Added utility classes for styling text.
* Format i18n error number for numeric validation.
* Allow Tables to shrink in size using the `shrink` prop.
* Link component can now display with an icon.
* Child components of Row can now use a `columnAlign` prop.
* Toast onDismiss is now optional

## New Decorators

* Tooltip Decorator - currently available on Icon and Textbox.

## Bug Fixes

* Fixes alignment issue with SplitButton when using anchors.
* Row component will not break with zero children or children of `null` or `undefined`.

# 0.7.1

## Updates

* Moves the validation logic in Form component to its own method.
* Adds `validateOnMount` prop to Forms.
* Help Components on inputs with labels.

# 0.7.0

## New Components

* Pager
* Filter
* Table Ajax

## Bug Fixes

* TableCell and TableHeader can receive additional props.
* Inputs no longer render a label if the input has no name or label props.

## New functionality

* Table and TableHeader have been updated to allow sorting.
* Tabs - Passing a prop of align='right' will align tab headers to the right

# 0.6.0

## Improve Date widget

Improve the existing Date widget to allow passing in `minDate` and `maxDate`.

## I18nHelper

An I18nHelper has been created to help with formatting decimal numbers.

## Should Component Update Decorator

Supplies base shouldComponentUpdate

## toArray

We have added a helper method to convert strings into arrays, for example:

`"foo[bar][baz]"` into `["foo", "bar", "baz"]`.

## ImmutableHelper parseJSON

The parseJSON method now converts all integers to strings for consistency

## Bug Fixes

* We have inserted an engine dependency for npm version 3. This is to help mitigate any issues of users reporting issues when installing with npm version 2.

## New Components

* Spinner
* RadioButton

# 0.5.3

## Bug Fixes

* Fixed numeral validator so it returns the correct type of validator.

# 0.5.2

## Bug Fixes

* Fixed I18n translation for integer validation.

# 0.5.1

## Bug Fixes

* `autoFocus` no longer automatically opens lists or datepickers on Dropdown and Date components.
* Update validations i18n to use `errors.messages` instead of `validations`
* Bluring of DropdownFilter/DropdownFilterAjax does not throw a js error when no items exist

# 0.5.0

## !BREAKING CHANGE! Validations have been converted into classes

We have converted Validations provided by Carbon into classes. This means that you need to create an instance when you want to use them.

For example, you would need to change:

```js
<Textbox validations={ [PresenceValidator()] } />
```

To this:

```js
<Textbox validations={ [new PresenceValidator()] } />
```

This allows better inspection of the validator, and the ability to modify params on the class.

## Disabled class for inputs

We now add a `common-input--disabled` class to the component when its input is disabled

## Bug Fixes

* Inputs with multiple validations now validate correctly.
* DropdownFilter now parses its filter before creating a Regular Expression.
* Split Button has been given a fixed height to resolve UI issues.
* Dropdown up and down arrows now work with options that use strings for IDs.
* We now use the `$grey-dark-blue-40` color for placeholders in inputs

# 0.4.0

## New Components

* SplitButton.

## New Validations

### Numeral Validation

Checks numeral type (Integer of Decimal)
Checks if value is equal, greater than, less than

```javascript
// Integer with a min value of 8
<Number validations={ [NumeralValidator({ integer: true, min: 8 })] }/>

// Decimal with a between 8 and 20
<Number validations={ [NumeralValidator({ integer: true, min: 8, max: 20 })] }/>

// Decimal exactly 3.142
<Number validations={ [NumeralValidator({ is: 3.142 })] }/>
```

### Length Validation

Checks the length of a number of a string

```javascript
// length is greater than or equal to 8:
<Textbox validations={ [ LengthValidator({ min: 8 }) ] });

// length is less than or equal to 8:
<Textbox validations={ [ LengthValidator({ max: 8 }) ] });

// length is between 5 and 10 characters:
<Number validations={ [ LengthValidator({ min: 5, max: 10 }) ] });

// length is 10 characters:
<Number validations={ [ LengthValidator({ is: 10 }) ] });
```

### Regex Validation

Applies a regex validation to the input

```javascript
<Textbox validations={ [RegexValidator({ format: (/[A-Z]{5}/) }) ] }/>
```

### Email Validation

Applies a email validation to the input

```javascript
<Textbox validations={ [ EmailValidator() ] }/>
```

## Prefix for inputs

We have added a new feature for input components which allows developers to output a prefix to the input.

```js
<Textbox prefix="foo" />
```

## Updated visuals for Toast Notifications and Tabs

* Toast notifications have had updated styling applied to them, based on new designs.
* Colour updates to Tabs, to align with design updates
* New colour variables added

## Misc

* Button component will now render a stylised `anchor` instead of a `button` if passed a `href` prop.

## Bug Fixes

* Add i18n to form buttons

# 0.3.3

* Performance updates to inputs. We also now provide a `shouldComponentUpdate` method which can be reused in custom components.
* Inputs that are detached from a form no longer update error count.

# 0.3.2

## Bug Fixes

* Form no longer validates disabled fields on submit.
* Form inputs are tracked by a guid now, rather than input name.
* Autocomplete is disabled for all inputs by default.
* Locks version numbers to try and mitigate incompatabilities with third party modules.

# 0.3.1

## Bug Fixes

* SVG icons inside toast component now re-render properly.

# 0.3.0

## Handler Pattern

Carbon now has a simple handler pattern implementation. For more information, see [the guide](https://github.com/Sage/carbon/blob/master/docs/guides/handlers.md).

## New Components

* Toast
* Message

## Standardised Color/Icon Sets on Components

Several components allow the ability to define a particular `type` or `status`, such as `warning`, `error` or `success`. We have standardised the way this is implemented in components, each of which should use a prop name of `as`.

Similarly, each supported type comes as part of a Sass list variable called `$colorIconSets`. This list can be used in component `scss` files to iterate through the types available and automatically generate the code required for each type. This means each component will automatically update with any new types added to this list.

You can see examples of how this is implemented in the `scss` files for `Pill`, `Flash`, `Banner` or `Toast`.

### Breaking Changes

* Due to the standardisation of using the prop `as`, some components will have breaking changes to accomodate this:
  * Flash
  * Pill
* The `cancelHandler` method on `Dialog` based components has been renamed to `onCancel` to bring in line with the convention we would like to progress with for this kind of action name.
* The `confirmHandler` method on `Confirm` has also been renamed to `onConfirm` to align with the naming convention.

## Bug Fixes

* Dialog now centers itself if open on initialize.

# 0.2.0

## New Components

* Table, TableRow, TableCell, TableHeader
* Confirm
* Animated Menu Button
* Notification
* Pill
* Banner
* Flash

## Tables and Grids - Breaking Change

The previous iteration of grid (InputGrid) was too restrictive, not allowing much flexibility and being too rigid in its implementation. We have now refactored grids creating a Table component with full control and flexibility for the developer. The new way of doing grids also means we no longer need to use complicated immutable helpers we had set up for line items as well as injecting row_id into the store.

The following is an example of how to use the Table component:

```js
import React from 'react';
import { Table, TableRow, TableCell, TableHeader } from 'carbon/lib/components/table';
import Textbox from 'carbon/lib/components/textbox';
import Button from 'carbon/lib/components/button';

class MyView extends React.Component {
  render() {
    // We map the data from the store, to define what a row should look like.
    // Using map allows the developer to define any content they want - this could
    // render text, an input, a button or anything else.
    let tableRows = this.props.data.map((row, index) => {
      <TableRow>
        // This cell renders just text for 'description'.
        <TableCell>
          { row.get('description') }
        </TableCell>

        // This cell renders a textbox for 'name'. We also give it an onChange function. It is
        // important to notice that we bind additional values to this function - 'this' and 'index'.
        // This means that when the function is called it will receive the index as an argument.
        // The store then knows which index in the array of data has been modified and needs to update,
        // the mutation would look something like:
        // `this.data = this.data.setIn(['line_items', action.index, action.name], action.value);`.
        <TableCell>
          <Textbox value={ row.get('name') } onChange={ Actions.nameUpdated.bind(this, index) } />
        </TableCell>

        // This cell renders a button component.
        <TableCell>
          <Button>An Action!</Button>
        </TableCell>
      </TableRow>
    });

    // tableRows is now an array mapped from the data we provided. We also need a table header so
    // lets add that as an additional row in the array (unshift prepends to an array):
    tableRows.unshift(
      <TableRow>
        <TableHeader>Description</TableHeader>
        <TableHeader>Name</TableHeader>
        <TableHeader>Actions</TableHeader>
      </TableRow>
    );

    // We can now render the array of rows as a child of Table.
    return (
      <Table>
        { tableRows }
      </Table>
    );
  }
}

export default MyView
```

The example above should highlight the flexibility available with grids. You can mix input with plain text or any other component, all in the same table. Adding a placeholder row is simple as well:

```js
import React from 'react';
import { Table, TableRow, TableCell, TableHeader } from 'carbon/lib/components/table';
import Textbox from 'carbon/lib/components/textbox';

class MyView extends React.Component {
  render() {
    // Define tableRows.
    let tableRows = this.props.data.map((row, index) => {
      <TableRow>
        <TableCell>
          <Textbox name="description" value={ row.get('description') } onChange={ Actions.valueUpdated.bind(this, index) } />
        </TableCell>

        <TableCell>
          <Textbox name="name" value={ row.get('name') } onChange={ Actions.valueUpdated.bind(this, index) } />
        </TableCell>
      </TableRow>
    });

    // Add header.
    tableRows.unshift(
      <TableRow>
        <TableHeader>Description</TableHeader>
        <TableHeader>Name</TableHeader>
      </TableRow>
    );

    // Add placeholder row. The main difference between a regular row is we are not mapping any data to
    // this row (as it has none). Also, instead of an index, we are passing the data count to the bound
    // action. This means on valueUpdated that it will update the value in the array to an index which
    // does not yet exist - effectively creating the new row.
    tableRows.push(
      <TableRow>
        <TableCell>
          <Textbox name="description" onChange={ Actions.valueUpdated.bind(this, this.data.count()) } />
        </TableCell>

        <TableCell>
          <Textbox name="name" onChange={ Actions.valueUpdated.bind(this, this.data.count()) } />
        </TableCell>
      </TableRow>
    );

    // We can now render the array of rows as a child of Table.
    return (
      <Table>
        { tableRows }
      </Table>
    );
  }
}

export default MyView
```

## Minor

* Decrease width of dropdown icon to 20px

# 0.1.8

## Bug Fixes

* Backported dropdown validation fix.

# 0.1.7

## Bug Fixes

* [CARBON-102](https://sageone.atlassian.net/browse/CARBON-102) - Fixes bug - 'item is undefined triggered when clicking away from dropdown with option highlighted'.

# 0.1.6

## Bug Fixes

* `startRouter` no longer throws an error if it cannot find an element to render the component to.

# 0.1.5

## Bug Fixes

* Dropdown will always return a string value to any callbacks.

# 0.1.4

## Bug Fixes

* Dropdown components auto select highlighted values on blur.
* Carbon now compiles code to `lib`, allowing developers to no longer require installing babel on their computer.

# 0.1.3

## Bug Fixes

* Fixes validation message width in Firefox.

# 0.1.2

## Bug Fixes

* Tabs can now render a single child

# 0.1.1

* Form submitting state is now controlled by the developer using the `saving` prop.

## Bug Fixes

* Developers can now set the alignment on an input's value using the `align` prop.
* Tab allows null children.

# 0.1.0

## New Components

* Alert
* Link
* Tabs

## Dialog Type Components

  Breaking Change! :warning: Both components now require a `cancelHandler` prop (rather than the `cancelDialogHandler`). :warning:

## Dropdowns

Dropdown components have been refactored. We now have three different kinds:

* Dropdown
* Dropdown Filter
* Dropdown Filter Ajax

## Inputs and Forms No Longer Rely on Name Property

In previous versions of Carbon, all inputs required a `name` property. Some Carbon components would manipulate what this name was, depending on where the input was used.

To keep things simple, and to remove some of the logic behind the scenes, we no longer do any manipulation on input names and the property is no longer a requirement when using a form input.

It is still recommended that you use names on inputs, as they are useful to identify your which input is which. They are also required if you are performing standing HTML form submissions.

## Minor

* Pod has an option to make it collapsible.

## Bug Fixes

* Fixes position and width or validation messages on inputs.
* Fixes re-validating fields when content is pasted into an input.

# 0.0.3

## Bug Fixes

* On successful submit, form components will disable their save buttons to prevent multiple form submissions.

# 0.0.2

## Decimal Component

 An extra validation has been added to decimal to prevent multiple separators from being entered in the input field.

## Dropdown and DropdownSuggest components

Dropdown and dropdown-suggest have been updated. As they share common functionality, dropdown and dropdown-suggest now use a List decorator. This should not affect how you use either component.
* Dropdown now filters results as you type.

## Dialog Cancel button

Dialogs have been updated to pass context to any children components. We have used this to switch the Form Cancel button to use the Dialog's cancel handler when the form is nested in a dialog. This overrides the default history.back method.

## Store, View and Route Utils

We have standardised the utilities we provide to easily set up Flux based applications. This involved a few breaking changes:

### Store

The base Store class is now available from:

```js
import Store from 'carbon/lib/utils/flux/store';
```

When creating your store, initialize it with your application's dispatcher. You must also define the store's data and unique name within its constructor. The following shows the minimum required to set up a store:

```js
import Store from 'carbon/lib/utils/flux/store';
import Dispatcher from 'dispatcher';
import ImmutableHelper from 'carbon/lib/utils/helpers/immutable';

class MyStore extends Store {
  ...
}

let data = ImmutableHelper.parseJSON({});

// init the store with a name, some data, and your dispatcher
export default new MyStore('myStore', data, Dispatcher);
```

### View

The view helper is now available as a flux utility from Carbon. This was done to clarify its intentions. You can import it with:


```js
import { connect } from 'carbon/lib/utils/flux';
```

You can then use the `connect` function to connect a React component to a store:

```js
import React from 'react';
import MyStore from 'stores/my-store';
import { connect } from 'carbon/lib/utils/flux';

class MyComponent extends React.Component {
  render() {
    // the connected store data is available on the state as the store's unique name defined in its constructor
    let val = this.state.myStore.get('myValue');

    return (
      <div>My Component.</div>
    );
  }
}

export default connect(MyComponent, MyStore);
```

This sets up the listeners and data synchronising between the component and the store.

The connect function can connect multiple stores to the component - simply provide them as an array:

```js
connect(MyComponent, [MyStore, MyOtherStore]);
```

### Route

The route helper now returns a specific function:

```js
import React from 'react';
import { Route } from 'react-router';
import { startRouter } from 'carbon/lib/utils/router';

let routes = (
  <Route />
);

startRouter(routes);
```

The `startRouter` function initializes the React router with the given routes. It can also take a second parameter for the HTML target in which to render the React components (by default this uses `document.getElementById('app')`).

## Higher Order Components and Decorators

We now use decorators instead of Higher Order Components in our component library as they are easier to test and result in a tidier and more logical codebase.

Decorators can be found in the `/utils/decorators` directory. So far we have decorators for:

* Input
* Input Icon
* Input Label
* Input Validation

Note: although there is an ES7 Babel transform for decorators, we have opted not to use it for now due to the way in which it compiles and produces missing coverage reports.

## TableFieldsForMany renamed

`TableFieldsForMany` is now called `InputGrid`.

We have renamed this because its original name was based on a Rails convention and was fairly obscure and confusing.

## New Brand
A new style and colour scheme has been applied to the carbon components library. This change will affect all of the components.

## Validations
Validations have changed to a function so that different parameters can be passed to them.

You can now define Validations on a component using the following syntax:

```javascript
<Textbox validations={ [Validation()] } name='valid' />
```

## Misc

* Ran ESLint task and fixed any errors.
* Form provides a serialization method to parse its inputs into data usable for AJAX.
* Forms no longer needs a model name defined.
* Updated Form Cancel Button to use History object.
* Textarea is no longer draggable. Add a expandable={true} prop to make the area height change to fit content
* Input components can now use custom classes.
* Checkbox label now sits inline, and is reversable.
* Added props on inputs for inline labels.
* Added Rainbow chart component.
* Added Tabs component.
* Added Number component.
* Decimal now allows tabbing in and out of the field.
* Date now closes on tab out.


# 0.0.1

Initial prototype release.

Components included:

* Button
* Checkbox
* Date
* Decimal
* Dialog
* Dropdown Suggest
* Dropdown
* Form
* Pod
* Row
* Table Fields for Many
* Table Row
* Textarea
* Textbox

Utils included:

* Events Helper (to help determine keyboard events)
* Immutable Helper (to perform generic tasks with Immutable.js)
* Icons (to include icons from the web font)
* Inputs & Input Validation (generic functionality for inputs)
* Validations (reusable functionality for validations)
* Route Helper (component to provide base route functionality)
* Store Helper (base class for base store functionality)
* View Helper (component to provide base view functionality)<|MERGE_RESOLUTION|>--- conflicted
+++ resolved
@@ -7,21 +7,8 @@
 ## New Components
 
 * Heading - useful for page titles.
-<<<<<<< HEAD
 * ShowEditPod - Inline editing of fields
-=======
 * Date Range - Allows start and end date setting with validation for invalid date combinations.
-
-## History and Browser Status
-
-The router's history object is now accessible:
-
-```js
-import { history } from 'carbon/lib/utils/router';
-```
-
-With the history object you can control the DOM for any UI that uses React Router. For more information see the guides https://github.com/ReactJSTraining/history/tree/master/docs
->>>>>>> 4fb25a4c
 
 ## History and Browser Status
 
