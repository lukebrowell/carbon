--- conflicted
+++ resolved
@@ -6,11 +6,8 @@
 
 ## Component Enhancements
 
-<<<<<<< HEAD
+* `Dropdown`: Options list is always rendered to the DOM, but is hidden until selected
 * `TableHeader`: improve accessibility of sortable columns. They can now receive focus via the keyboard, and include `aria-sort` and `aria-label` attributes to indicate they are sortable, the current sort direction, and which direction the column will be sorted when sorting is next activated.
-=======
-* `Dropdown`: Options list is always rendered to the DOM, but is hidden until selected
->>>>>>> 5522300c
 * `Textarea` now accepts a new prop `warnOverLimit` to display the character count message in red.
 * Simplify character count in `Textarea`.
 
