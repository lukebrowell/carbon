--- conflicted
+++ resolved
@@ -46,19 +46,16 @@
 
 ## Component Improvements
 
-<<<<<<< HEAD
-* `Poller` helper has been refactored to no longer use promises
-* `Tooltip` now renders an ARIA role of tooltip, and accepts an optional `id` prop
-=======
 * `Form` now has additional props of `leftAlignedActions` and `rightAlignedActions` which allows developers to add additional nodes in line with the default form actions.
 * `Button`: Makes large button text the same as the medium button
 * `Button`: Allows secondary text under main text [#1385](https://github.com/Sage/carbon/issues/1385)
 * `ButtonToggle`: The buttons can now be toggled using the keyboard
+* `Poller` helper has been refactored to no longer use promises
+* `Tooltip` now renders an ARIA role of tooltip, and accepts an optional `id` prop
 
 ## Minor Improvments
 
 * The `Poller` helper has been refactored to no longer use promises
->>>>>>> a863fcf0
 
 # 1.3.5
 
