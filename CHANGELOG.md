--- conflicted
+++ resolved
@@ -1,4 +1,3 @@
-<<<<<<< HEAD
 # 1.0.0
 
 ## :warning: Major Change - React 15 Upgrade
@@ -62,7 +61,7 @@
 ```bash
 gulp --port 1234
 ```
-=======
+
 # 0.36.0
 
 * Add `additionalRequestParams` prop to `DropdownFilterAjax`
@@ -70,7 +69,6 @@
 # 0.35.1
 
 * Ensure that node modules can only upgrade patch versions
->>>>>>> 03eb63d8
 
 # 0.35.0
 
