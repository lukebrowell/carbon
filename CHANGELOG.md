--- conflicted
+++ resolved
@@ -10,15 +10,13 @@
 * To upgrade your version of npm, run `npm install npm@latest`.
 * Then, before running `npm install` in your project folder, run `npm verify cache` to update your cache.
 
-<<<<<<< HEAD
 # Component Enhancements
 
 * `TableAjax` component now uses the data-state attribute and `aria-busy`.
-=======
+
 # 1.4.5
 
 * `Validations`: fixes an error from being thrown for non-Textbox validations when situated inside a Modal.
->>>>>>> a687fab3
 
 # 1.4.4
 
