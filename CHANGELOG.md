<<<<<<< HEAD
# 0.36.3

## Bug Fix

* Fix presence validator bug validating value as false if no props sent to validator.
=======
# 1.0.0

## :warning: Major Change - React 15 Upgrade

* React has been upgraded to version 15.5.0 - https://github.com/facebook/react/releases

## !! BREAKING CHANGES!! :warning:

* Banner Component has been Deleted in favour of the Message Component
* `ButtonToggle`: `icon` and `iconSize` become `buttonIcon` and `buttonIconSize` to avoid clash with Input decorator
* Menu List - Main Classes and `className` props have been moved from the `ul` to the top level `div`. To access the `ul` use `carbon-menu-list__list`

## Potentially breaking changes

* The following components have been refactored to meet best practice standards and pass linting. If you have overridden any internal methods of these components, you may need to update your code.
  - Action Toolbar
  - Alert
  - Animated Menu Button
  - App-Wrapper
  - Button
  - Content
  - Create
  - Carousel
* `ButtonToggle` no longer inherits from the label decorator as it was providing more functionality than required.
* `Rainbow` has been updated to no longer use the `react-highcharts` component. To use this component you need to ensure to make the `Highcharts` library available to your application globally.
* `ActionToolbar` incorrectly required actions as an `Array` - this has been changed to an `Object` to reflect its actual usage.

## Google Analytics

If you have Google Analytics enabled (`window.ga` is defined), and you are using the router supplied by Carbon, we will track subsequent page views. Please ensure that your Google Analytics tracking code is defined after you load the your application JavaScript.

## Component Enhancements

* `Decimal` now shows propType warning when precision is outside the range 0..20
* `DropdownFilter`: placeholder text is made more legible by removing italics and making the font color darker
* `DropdownFilterAjax`: `data-state` component tag is added to the `getData` Ajax request to mark the requesting state
* `Menu` includes `alternate` prop for marking sub sections of the menu for styling (like tiger stripes for readability on tables, rather than actual submenus
* `MountInApp` now cleans up it's children when the component is unmounted.

## Helpers

* A new 'insertAt' Ether helper to insert a character in a string at a specified indices

## New components

* Grouped-character component - displays groups with of characters with separator.

## Bug Fixes

* `Alert`: default size has been fixed to `extra-small`.
* `ButtonToggle`: css typo corrected
* `Confirm`: default size has been fixed to `extra-small`.
* `Heading`: alignment is fixed in IE where `hr` was centring by default
* `Link`: CSS inheritance has been updated to better support buttons.
* `MenuList`: item filter search icon positioning is fixed
* Row clones children when mutating props rather than creating new element to retain refs

## data-attributes on components

We have added data-attributes to components to better identify them and their parts within the browser. We have added `data-component` tags on the top level of any component, and `data-element` tags to constituent parts. Developers can also add `data-role` tags to components to uniquely identify specific components within their UI.

## Dependency Update

* Carbon Factory has been upgraded to v0.3.0 - https://github.com/Sage/carbon-factory/releases/tag/v0.3.0

### Gulp updates

* Can pass command line arg to pecify port for demo server.
```bash
gulp --port 1234
```
>>>>>>> 8c481402

# 0.36.2

* Hide SplitButton additional buttons instead of removing them.

# 0.36.1

* Removed the style node from `package.json` in table-ajax. This file doesn't exist.

# 0.36.0

* Add `additionalRequestParams` prop to `DropdownFilterAjax`

# 0.35.2

* Hide SplitButton additional buttons instead of removing them.

# 0.35.1

* Ensure that node modules can only upgrade patch versions

# 0.35.0

## Bug Fix

* `ShowEditPod`: `beforeFormValidation` and `buttonAlign` props are now passed to the `Form` as they should be

## InlineInputs Component
A simple `InlineInputs` wrapper component which allows multiple input fields to be displayed horizontally
with a label.

```js
<InlineInputs label='Test Label'>
  <Textbox />
  <Textbox />
</InlineInputs>
```

## Component Enchancements

* `Date` now shows error validation when an invalid date is entered.
* `Flash`: Change error icon to match other notifications (now shows error icon when `as` prop is `error`)
* `Form`: adds error and warning icons (and refactors the summary into its own sub-component)
* `Dialog`: Added `subtitle` prop
* `Input` can now receive an `inputHelp` prop which renders a tooltip after the input field.

## New Validations

* DateWithinRangeValidator checks that a date is within specified bounds.
e.g.
```javascript
  new DateWithinRangeValidator({ limit: 30, units: 'days' }
```

# 0.34.5

## Bug Fix

* `Dropdown`: adds a set of ontouch events to the list in order to stop blurring from happening until after the touch event which fixes a bug with the input update on finger tap on touch screens
* `TableHeader`: fix overflow issue so that tooltip / help components aren't cut off.
* `Decimal`: fix issue where `visibleValue` was not updated after a change to `precision`.

# 0.34.4

## Bug fix

* `Pod`: corrects misalignment caused by centering

# 0.34.3

## Component Enhancements

* `DropdownFilter`: Refactored 'freetext' mode to operate on `value` for an option id, or `visibleValue` for a write-in value.
* `PresenceValidator`: Added `props` and `requireAll` arguments to validate any/all of multiple input properties.

# 0.34.2

## Bug fix

* Fixes onBlur prop passed to `Date`, `Decimal`, `Dropdown`, `DropdownFilter`, and `DropdownFilterAjax` components so it is called instead of ignored
* `I18nHelper`: Number abbreviator allows negative numbers

# 0.34.1

## Component Enhancements

* `MenuItem`: Added `onClick` prop.

# 0.34.0

## Component Enhancements

* `DateRange`: Two new props have been added, `startDateProps` and `endDateProps`, to apply props to the child `Date` components.
* `MultiStepWizard` now allows adding callbacks when clicking on Next/Back button and allows adding validation callback before wizard submission when clicking on Submit button.

## DropdownFilter `freetext` mode

Adds a new mode to `DropdownFilter` which prompts the user with suggest-style filtered options, but also allows typed
entries that do not match any options. If the typed string exactly matches the name of an option, that option is
automatically selected on blur, and the `onChange` event target will specify the option id as `value` and name as
`visibleValue`, just as if it had been clicked. If the typed string does not match any options on blur, it remains as
the input value and `onChange` will carry an empty string `value` and the typed string as `visibleValue`.

Usage:

```
<DropdownFilter options={ options } freetext={ true } onChange={ this.onChange } />
```

# 0.33.2

## Bug fix

* `Portrait`: Fixes image stacking.
* Fixes decimal input displaying error with single negative sign `-`.
* Fixes numeral validation exception with single negative sign `-`.
* Currently active inputs no longer re-validate during `componentWillReceiveProps`, ensuring that duplicate re-validation no longer occurs triggering `-1` error counts.

# 0.33.1

## Bug fix

* Fixes alignment issue in inputs caused by the font size of prefixes differing from values.

# 0.33.0

## Helpers

* The I18n helper now uses the current locale for delimiter and separator.

# 0.32.1

## Bug Fixes

* Validation is now correctly reset when a value is changed externally from the input.

# 0.32.0

## New Validators

* IsBlankValidator

## MountInApp Component

Can be used to integrate React components into pre-existing user interfaces.

```
  <MountInApp targetId="put_carbon_component_here">
    // Children
  </MountInApp>
```

The code above will render all `//Children` components inside of the element with ID=`put_carbon_component_here` found on the page.

## SimpleColorPicker Component

A component that displays squares with color samples that you can choose from.

```javascript
  <SimpleColorPicker
    availableColors={ ['transparent', '#ff0102', '#34ff01'] }
    selectedColor="#34ff01"
    name="settings[color_of_something]"
    onChange={ customEventHandler }
  />
```

## Helpers

* A new 'insertAt' Ether helper to insert a character in a string.
*  It inserts a dash by default, or a custom `newChar`

```javascript
  insertAt('123456', 2);
  // => 12-3456
  insertAt('123456789', 3, { newChar:'/' });
  // => 123/456789
```
To repeat the character at the same interval, set `repeat` to `true`

```javascript
  insertAt('123456', 2, { repeat: true });
  // => 12-34-56
  insertAt('123456789', 3, { newChar:'/', repeat: true });
  // => 123/456/789
```

# 0.31.3

* `legacyEditStyles` prop name has changed to `internalEditButton`.

# 0.31.2

## Bug fix

* `Pod`: bug fixed with link and hover event props being mixed up

# 0.31.1

## Bug fix

* `I18nHelper.formatCurrency`: returns integer with option { precision: 0 }.

# 0.31.0

## MultiStepWizard Component

We have updated MultiStepWizard's default buttons as primary.

## Pod Component

Now takes a legacy style flag that switches the styles back

## Component Enhancements

* `Icon`: Three new props have been added:
  * `bgShape`: 'square', 'rounded-rect', or 'circle'.
  * `bgTheme`: 'warning', 'default', 'error', 'info', 'new', 'success', 'help', or 'maintenance'
  * `bgSize`: 'small' (default), 'medium', or 'large' - only modifies overall icon size if `bgShape` or `bgTheme` is passed.

* `Form`: Two new props have been added, `saveButtonProps` and `cancelButtonProps`, to apply props to Form buttons.

## Helper Enhancements

* `Browser`: A new `postToNewWindow` method has been added, for sending POST data to a new browser window/tab.

## CSS Changes

* Added `$beta` orange color variable

# 0.30.0

## SettingsRow Component

We have added a settings row component for settings pages. It employs the current UX standard for the appearance of settings pages. Title, description, and any details (accepts nodes) are formatted into the header, while children are rendered in the input cell. Renders nothing if no children present.

```
<SettingsRow
  className='mysetting-row'
  title='My Setting'
  description='Some descriptive text'
  description={ <span>Detailed description</span> }> }
>
  <Checkbox label='Enable my setting' />
  <div>Some other blurb about the setting</div>
</SettingsRow>
```

## CSS Changes

* Portrait initials are now dark grey on grey

## Component Enhancements

* `Heading`: One new prop has been added, `separator`, to show a 2x50px separator between title and subheader.
* All input components can now render an icon using the prop `icon`.
* `Portrait`: Now displays an icon in place of a blank box when the image has not been set and the initials are an empty string.

# 0.29.3

## Bug Fixes

* single quote(') is valid in email address now.

# 0.29.2

## Bug Fixes

* Readded the `carbon-tabs` class to the Tabs component.
* Clear any selected rows too in refresh()
* SelectedRows should be reset to the same object it is defined with

# 0.29.1

## CSS Update

* The `default` colour set now uses a lighter grey.

# 0.29.0

## !! BREAKING CHANGES!! :warning:

* error icon on `Date` component is now displayed in place of the calendar icon clicker

### Immutable Helper

* ImmutableHelper.parseJSON now converts javascript objects to regular Maps rather than ordered maps.
* If you require ordered maps you will need to explicitly create them rather than use ImmutableHelper.
* `margin-bottom` has been removed from the message component.

## CSS Changes

* `Navigation-Bar`: line-height has been applied to parent content div rather than children.
* Updated base font CSS to better reflect the Lato font.
* Updated Menu Item CSS to better reflect the Lato font.
* Updated input help text color for accessibility standards.
* Animated Menu Button has been updated with latest font changes.
* Links inside of input warnings are now coloured white.

## Bug Fixes

* `Tabs` now correctly tracks warning state of a tab.
* `Tabs` no longer jumps when changing tab.

## Package Upgrades

* Datepicker has been upgraded the latest version.
* Bowser has been upgraded to the latest version.

## Component Enhancements

* `Message`: Two new props have been added, `border` and `roundedCorners`.
* `Dropdown`: One new prop has been added, `cacheVisibleValue`.
* `Tabs` now can take a prop of 'position' which supports floating to the left and being positioned in a vertical stack.

## Helpers

* A new `humanizeFilesize` helper for converting bytes to a human readable representation.
* `roundForAbbreviation` is added to handle the number element of `abbreviateNumber` as well as forcing any abbreviated number to one decimal place
* `abbreviateCurrency` takes unit value

## Minor Improvements

* Cookie functions added to browser helper
* Fixes vertical alignment of minus icon.

# 0.28.3

* `Tabs`: Tab Heading hover, focus and active states corrected

## Components

* `Icon`: removes SVGs to fallback to icon font until new SVGs designed
* `Flash`, `Message` and `Toast`: all use `flex` for positioning

# 0.28.2

* `Pod`: now accepts a `displayEditButtonOnHover` prop which will hide the edit button until the mouse is hovering over it.
* `Pod`: now accepts a `triggerEditOnContent` prop will trigger the `onEdit` function when clicking the content.
* `Pod`: the colours of an editable pod have been updated to be more consistent.

# 0.28.1

## Bug Fixes

* Fixes reference to utils from the link component.

# 0.28.0

## :warning: Breaking Changes - Visual Styles

Visual improvements to the design of components, which may impact the colors and font styles used.

* Lato font added
* Colors updated
* Table row active and hover styles
* Font sizes for text

## :warning: Breaking Change - Button colors

* Button color is now determined by a `theme` prop.
* If you are using a red or green button, you must pass props of `as` and `theme`.
* i.e. for a red button

```js
<Button theme='red'>
  Foo
</Button>
```

* For a green button

```js
<Button theme='green' as='secondary'>
  Foo
</Button>
```


## I18n Component

We have added a component to handle I18n translations. The component also supports markdown, allowing developers to safely add HTML markup to translations such as bold tags or hyperlinks.

```
<I18n scope="my.translation" options={{ myVar: "foobar" }} markdown={ true } />
```

## Helpers

* `abbreviateNumber` function is provided for adding 'k' and 'm' style abbreviations for large numbers

## Component Enhancements

* `Button`: now accepts a size and theme prop to determine size and color respectively.
* `Decimal` now emits value of 0 on blur if cleared.
* `Icon`: new Icons added - Draft, Github, Twitter, Dribble and Remove
* `Link`: tabindex default and switch control via a prop
* `MenuList`: autofocuses on filter when a menu is opened
* `Link`: pressing `enter` triggers any `onClick` event
* `Rainbow`: Added the config prop to to be able to control the way
the chart is displayed.
* `TableAjax` now accepts `pageSize` prop.

## Poller Helper

* Added callback to poller helper which is called when the terminating condition is not met

## CSS Changes

* Input prefix is now positioned correctly when using inline labels

# 0.27.2

* `Decimal` component can validate properly with alternative i18n settings

## New Components

* `MenuList`: handles simple `ul` based menus

# 0.27.1

* Heading component can now configure it's divider on/off using the prop 'divider'.

# 0.27.0

## :warning: Breaking Change - Default colour for Pill component has changed. :warning:

* The default behaviour for the Pill component was to previously set as `info`. This is now set as `default` which is a grey colour.
* Ensure you check for any implementations of the Pill component where the `as` prop is not defined and set this to `as='info'`.

## :warning: Breaking Change - Date Component requires importing of locales

* The Date component now uses Strict mode and a I18n locale for parsing date.
* If you require multiple locales for your Date component you will need to import them from moment js
* Please see the [moment js docs](http://momentjs.com/docs/#/use-it/browserify/) for more information

## :warning: Breaking Change :warning:

* `Rainbow` expects the Highcharts library to be already loaded. If your project does not include Highcharts, you need to import it before Rainbow.
```js
import 'react-highcharts/dist/bundle/highcharts';
```

## New Components

* Subheader component created to be used with the Table and TableAjax components

## Component Enhancements

* `ShowEditPod` now closes and cancels editing on Escape keydown.
* `ShowEditPod` puts focus on pod if mounted in editing state.
* `Sidebar` no longer renders a close icon if there is no `onCancel` prop.
* `Date` field uses I18n for formats and sanitizes inputs for passing
* `Content` component can take props of `bodyFullWidth` to set component width to 100%;
* `Date` field uses I18n for formats and sanitizes inputs for passing
* `Step` wizard sub-component now accepts a prop of `enabled`.
* `Table` components now accept an `onPageSizeChange` callback function as a prop.
* `InputValidation` uses `Form` and `Input` in order to ensure messages stay on screen for a short while unless the user hovers on another field
* `Pod` enter triggers edit function and edit element is keyboard accessible
* `Tabs` enter triggers tab load and navigation tabs are keyboard accessible
* `Tabs` focus state is given the same styles as hover state
* `Pager` component now emits which element has changed.
* `Sidebar` now takes a size prop (e.g. `extra-small`, `small`, ...`extra-large`)

## Dependencies

* Moment JS bumped to version 2.15.1

# 0.26.1

## Component Enhancements

* `Decimal` component can prevent decimal value from exceeding the precision setting

# 0.26.0

## New Components

* `Create` component: supplies a button for creating new artefacts.
* Detail component

## Component Enhancements

* `Content` now has additional display options to customise the alignment, to render inline with it's title and to customise the title's width.
* `Link` component now has a prop of `iconAlign` to align icons to the right of the link's text.
* `Row` component can now be given a size to control the size of the gutter using the prop `gutter` (eg. `extra-small`, `small`, `medium`, `large` or `extra-large`).
* `Row` can enable `columnDivide` to add dividing lines between columns.
* `ShowEditPod` requires a tab press to focus on the first field of the contained form rather than automatically focusing on the first field

## Minor Improvements

* Inputs now reset parent tabs error state when unmounted
* Valid Date entry formats can be overridden via I18n
* add helper to focus on input field
* Table Header - sort column no longer overlaps text when right aligned
* Add a currencyFormatter helper to the i18n helpers
* Editable Pod width can be set to full width by setting the prop `editContentFullWidth` to true.
* Refactor Icon component into separate file SVGs
* Ensure portrait component uses https for gravatar images.

## CSS Changes

* Have increased pill font size and weight
* Carbon Components CSS now imports from relative paths
* removes uneccessary space from clearfix in `Row` component
* Aligned MultiActionButton icon to center
* `Content` components now handles wrapping more robustly with single words longer than the content width wrapping correctly
* `Filter` handles it's child inputs more robustly by over-riding widths and margins when children are displayed inline
* Darken colour of text--secondary
* Fieldset - readonly fields maintain border
* Remove italics from text--inactive
* Have increased pill font size and weight
* Carbon Components CSS now imports from relative paths

## Bug Fixes

* Allow carbon to be incorporated into webpack project
* Removed footer from datepicker. This will be reverted in the React 15 Upgrade
* The CSS for applying clears to Row columns has been fixed.
* Tooltips now close when component receives new props.
* Text Area now scrollable except when expandable.
* Pod lifecycle methods are no longer defined as class properties.
* Input validation decorator was not re-checking validity for warnings
* Table sort arrows now point in the correct direction.
* `Pod` applies props to it's container rather than the first child of that container keeping things consistent
* `Pod` filters out any `title` that is not a string before it is applied as an HTML attribute to the underlying element stopping `Object` being output as a browser generated tooltip

# 0.25.4

## Bug Fixes

* Form now tracks error and warning count on instance as well as in state.

# 0.25.3

# Bug Fixes

* Tabs component - added check to ensure that onTabChange is not called if the selectedTabId prop is changed to the existing state of the tabs component

# 0.25.2

## Bug Fix

* Row now supports immutable children.
* Row columns now clear when there are more columns than the defined number.
* Editable Pod is now aligned properly with title.

# 0.25.1

## Bug Fix

* Additional classes were not being applied to the Pod element, this has now been fixed.
* Added missing icon for "entry".

# 0.25.0

## MAJOR VISUAL/LAYOUT CHANGES:

### Updated Carbon Icons Font

New pixel perfect icon font has been added.

### Added Lato as base text font

Lato has now been added as the base font for applications, there are 4 weights introduced, 300(light), 400(regular), 600(semi-bold) and 700(bold). For performance, 3 of the 4 new weights used the Google Font CDN network and the 4th is added via assets.

### CSS and Structural Changes to Pod

The markup structure for pods has been modified, including some adjustments to Pod padding.

The edit action for a Pod has been modified to sit outside of the Pod.

# 0.24.2

## Bug Fix

* Tabs component - added check to ensure that onTabChange is not called if the selectedTabId prop is changed to the existing state of the tabs component

# 0.24.1

* Improves Flash component timeout behaviour.

# 0.24.0

## Carbon Factory Upgrade v0.1.0
* [Carbon Factory Release Notes](https://github.com/Sage/carbon-factory/releases/tag/v0.1.0)

## Updated Flash component API

As well as just a string, the Flash component will now receive a message value with the following:

 * A string: `"Alert"`
 * An array: `["Message One", "Message Two"]`
 * An object with description: `{ description: "My description" }`
 * An object of key/value pairs: `{ first_name: "is required", last_name: "is required" }`
 * An object with description with nested key/value pairs:
   `{ description: { first_name: "is required", last_name: "is required" } }`

# 0.23.1

## Bug Fix

* Tabs component - added check to ensure that onTabChange is not called if the selectedTabId prop is changed to the existing state of the tabs component

# 0.23.0

## Breaking Change - Additional functionality for initialSelectedTabId prop in Tabs component

* Renamed initialSelectedTabId to selectedTabId and onTabClick to onTabChange in the Tabs component
* If selectedTabId is updated the visible tab will change to the value of selectedTabId, this will call the onTabChange function if set.

## Minor Improvements

* Pod component now accepts a alignTitle prop.
* Checkbox input now has `important` set on position.
* Tooltip Decorator now protects against no target or tooltip rendered in the DOM

# 0.22.1

## Bug Fix

* ShowEditPod shows edit content when controlled externally

# 0.22.0

## Breaking Change - CSS Naming

* We have renamed all of our styles to be prefixed with `carbon-` rather than `ui-`. This is to avoid conflicts with existing open source libraries like jQuery UI.

### Example of the CSS Name Change
```
// Before:
.ui-button-toggle__icon--large

// After:
.carbon-button-toggle__icon--large
```

Please ensure you check your application carefully to update any references to these styles when upgrading.

## Minor Improvements

* Show edit pod can now be controlled via props
* Make heading font styles more flexible, providing `h*`, `.h*` and `@include h*()`
* Allow ShowEditPod to receive `false` in its `onEdit` prop to skip rendering of the default edit icon
* Added a 'Payment' icon and a 'Key' icon.
* ShowEditPod now animates between the two states

# 0.21.2

## Minor Improvements

* Help component now opens links in a new tab.

# 0.21.1

## Minor Improvements

* PresenceValidator now returns false for strings that consist only of spaces

# 0.21.0

## New Icons

* Print
* Pdf
* Csv
* Message

## Minor Improvements
* Link now accepts tooltip props to apply a tooltip to the link. This can be used with the Action Toolbar to apply tooltips to the icon links.
* Input components now accept an onPaste prop.
* Add character count to textarea
* Form now accepts a `onSubmit` prop which is only called when the form is valid.
* AppWrapper now has a minimum width of 958px.
* SUG-19: Change padding for the MessageComponent when transparent and non dismissable. When transparent is applied the padding reduces to 2px, but if it's dismissable it enlarges to it's original to prevent overlap.
* Allows `Link` component to handle `mailto:` as an href prefix, previously the `to:` would have been stripped from the string
* Fix error count, when input gets disabled

# 0.20.0

## Breaking Changes

* The CSS for inputs and icons associated with inputs has changed. If you have overridden this CSS in you code, this may break your input CSS.

## New Components

* Heading - useful for page titles.
* ShowEditPod - Inline editing of fields
* Date Range - Allows start and end date setting with validation for invalid date combinations.

## History and Browser Status

The router's history object is now accessible:

```js
import { history } from 'carbon/lib/utils/router';
```

With the history object you can control the DOM for any UI that uses React Router. For more information see the guides https://github.com/ReactJSTraining/history/tree/master/docs

## Link Prefixes

The `Link` component can now have its `href` or `to` props prefixed to customise the type of link it is (regular or react router).

For example:

```js
<Link href="to:/foobar">My React Router Link</Link>
```

## Router transitions

* The window will automatically scroll to the top when the route is transitioned

## Red and Green Buttons

The `Button` component can now have red and green themes, set using the `as` prop.

## New Icons

* Information
* Sync
* Progress
* Submitted
* Completed

## Minor Changes

* A Sass variable has been introduced to define the path where fonts are located.
* Pod title size has been reduced to more accurately match the demo.
* Secondary Content components font weight has been standardised.
* The `children` prop for the Help component is no longer required.
* Sibling Content components now have a top margin for spacing.
* Button height has been fixed for buttons that behave like links.
* Adds inline help for radio button.
* Fixes inline help for checkboxes.
* Radio Button sprite has been given a fixed size.
* Increase textTag font-spacing from 0.5 to 0.8.
* Button can receive a prop of `to`.
* Fixes fieldset and input margin when rendered on top of one another.
* Fixes position of icon in dropdown button.
* Fixes error icon position for inputs with field help.
* AppWrapper has been increased to 1600px and some padding has been added.
* Form now accepts a prop of `save` which can be used to hide the save button.

# 0.19.0

## Major Changes

!! Babel upgraded to Version 6
* When updating the latest version it is recommend to remove node modules `rm -rf node_modules` and reinstall `npm install`

!! Phantom JS Upgraded to version 2
* This may cause a few tests that were giving false positives to fail

## New Components

* Profile - User to show portrait with name and email.
* AppWrapper - confines your content to the width of your application.
* Menu
* NavigationBar

## Input Label Padding

* All input label padding has been slightly increased.

## Help Updates

* Help component has been updated with a new icon.
* Input Label decorator has been fixed to render the help class for labelHelp.

## Acronymize Function

* We have added an `acronymize` function to the Ether util, which will create an acronym from a given string.

## Dropdown component updates

* All dropdowns now allow keying up and down through the list

## Polling helper

* A polling helper has been added that performs customizable ajax polling.

## New Icons

* Help
* Chevron

# 0.18.1

## Minor Changes

* Portrait extra small size has been changed from `20px` to `25px`.
* Portrait can have a dark background.
* Fixes issue with Portrait size when image would not render.
* Disabled Pill's colours have been updated.
* Individual and Business SVGs have been updated in Icon.

# 0.18.0

## !! BREAKING CHANGE !!

* Renamed Browser `redirectUrl` method to `redirectTo`

## New Components

* Fieldset - stacks inputs rendered as children to the `Fieldset` component.
* Carousel - can be used to display a gallery of slides.

## CSS Module Update

Added margin and padding `0` to the base CSS.

## Uniform Sizing

All components that take a Size Prop have been unified to accept the following

```
extra-small
small
medium-small
medium
medium-large
large
extra-large
```

If you are using the default size of a component there is no change needed except for the `Spinner`

### Component Breakdown

#### Animated Menu Button
  * Added `extra-small`
  * !! CHANGED - `smed to `medium-small`
  * !! CHANGED - `mlarge` to `medium-large`
  * Added `xlarge`

#### Portrait
  * Added `extra-small`
  * !! CHANGED - `smed to `medium-small`
  * Added `medium`
  * !! CHANGED - `mlarge` to `medium-large`
  * Added `xlarge`

#### Spinner
  * !! CHANGED - default is now `medium`

  * Added `extra-small`
  * !! CHANGED - `smed to `medium-small`
  * Added `medium`
  * !! CHANGED - `mlarge` to `medium-large`
  * Added `xlarge`

#### Dialog
  * !! CHANGED - `xsmall` to `extra-small`
  * !! CHANGED - `smed to `medium-small`
  * !! CHANGED - `med` to `medium`
  * !! CHANGED - `mlarge` to `medium-large`
  * Added `xlarge`

## Link (React Router)

Our Link component now supports the React Router. Instead of passing a `href` prop, pass a `to` prop and it will use React Router to navigate.

## Pod Updates

* Pod can now receive a prop of `onEdit` - if this is a String it will use it as a `to` prop on a Link component, if it is a Function it will apply it as an `onClick` handler, if it is an object it will apply it's props to the Link.
* Pod has an additional padding size added of `extra-large`.
* Pod now applies any additional props to it's top most child element.
* We have added a tertiary pod theme.

## Content Updates

Content now has a `secondary` theme which can be applied using the `as` prop.

## Label Updates

* You can supply a `input-width` prop to any input to define its width.

## Modal Updates

### Change in functionality!

Modal

  * Modal no longer closes on background click
  * New prop `disableEscKey` is defaulted to false
  * Changes will also effect Dialog, Sidebar etc...

Dialog

  * New props `showCloseIcon` (defaulted to true) which show and hides the close icon

## Promises

Promises Polyfill. Carbon now contains a ES6 Promises helper which can be imported by

```javascript
  import from 'carbon/lib/utils/promises';
```

## Notifications Updates

Message

  * New props `transparent` (defaulted to false) which if set to true sets the background to transparent

## Decimal

* Decimal can now receive a prop of precision

## Split Button

 * Small CSS change to remove gap in Safari

## Input Validation

* Validation icons now position themselves relative to width of input field when label is inline.

# 0.17.1

## Minor Improvements

* Add paperclip SVG to Icon

# 0.17.0

## New Components

* Multi Step Wizard

## Minor Improvements

* Add edit SVG to Icon
* Supports Ajax call for error validation

# 0.16.1

* Add reload function to browser helper

# 0.16.0

## Minor Improvements

* Adding user class names to tabs.
* Authorize Objects in dialog title

## Browser Helper

Added a redirect action made by the browser. It is now easier to redirect to url

```
import Browser from 'carbon/lib/utils/helpers/browser';

Browser.redirectUrl(url)
```

# 0.15.0

## New Components

* ButtonToggle.

## New Features

* Warnings are now ready to use on form inputs, using the same API as validations you can supply an array as a prop to an input:

```
<Textbox warnings={[ new MyWarning ]} />
```

## Bug Fixes

* CSS fixes to input error icon and error message.
* CSS fixes to input placeholder text for IE11.

# 0.14.4

## Bug Fixes

* Fixes no results row in Table to span all columns.
* Fixes issue in Tabs where initialSelectedTabId was ignored

# 0.14.3

## Bug Fixes

* Fixes a loading row in Table to span all columns.

# 0.14.2

## Minor Changes

* Disable multi select for single row in a table

# 0.14.1

## Minor Changes

* Add ability to set custom labels on Confirm dialog.
* Fixes scrollbar fixed height.
* Fixes word break on tooltips.

# 0.14.0

## !! BREAKING CHANGE !!

* Selectable table rows now emit an object instead of an array, containing more information about the selected rows.

## Minor Changes

* Sidebar now scrolls on overflow
* Adds `$app-light-font-family` Sass variable.
* Adds `$app-medium-font-family` Sass variable.
* Icons - plus, minus, processing. Update contact icons
* Improve tile footer style

# 0.13.0

* A developer can choose for a Table to not automatically render with a `tbody`, allowing them to manually render it `<Table tbody={ false }>`.
* Performance improvements for validation messages.
* Inputs can be rendered with fake inputs, useful for pages with lots of inputs where performance can be an issue.
* Number does not show undefined when value props is not provided and user enter alphabets
* Adds external link icon.
* Adds new colors: `$grey-dark-blue-5`, `$grey-header`.

# 0.12.2

* Stores will now throw an error if an invalid action is dispatched.
* Fixes translation issues with Save and Cancel buttons in Form component.
* Fixes error with refresh method on Table, when Table does not have an ActionToolbar.
* Adds `business` and `individual` icons.

### Modal Updates

* Alert and Confirm have been updated to accept the dialog size prop. Default sizes remain unchanged.

# 0.12.1

* Fixes overflow bug on Table component.
* Fixes colors for recently added icons.

# 0.12.0

## Minor Improvements

* Tabs emits a onTabClick event when on the headers is clicked
* Add phone, email, location and mobile icons
* Table now has a `refresh` method to force retrieve data.

## Bug Fixes

* CSS prevent multi action siblings overlapping
* First columns in tables have additional left padding.
* Page size sets 1 of 1 when there are no records.

# 0.11.0

* Tabs remember the last one they were on when going back in the browser.

## Bug Fixes

* Selectable Tables stopPropagation when selecting checkboxes.

# 0.10.0

* Adds loading and empty data states to Table component.

## Bug Fixes

* CSS fixes to Portrait.
* CSS fixes to Spinner.
* CSS fixes to Pill.

# 0.9.2

* MulitActionButton Classes more specific

# 0.9.1

## Bug Fixes

* Various UI Fixes:
  * MultiActionButton toggle placement.
  * Removed Tab padding.
  * Fixed Button height to 31px.

# 0.9.0

## New Components

* Multi Action Button

## Selectable Table Rows

* Table and TableAjax now have props of `selectable` and `highlightable`, enabling selectable or highlightable rows. Each event also emits events which can be used by developers with props of `onSelect` or `onHighlight`. Developers can also manually control the highlighting or selecting of rows using the same props on TableRow components.
* Selectable rows also enables an action toolbar for the table, for which actions can be defined using the `actions` prop.

## CSS

* Created CSS utility to handle generic CSS.

## Misc

* Inline labels can now be aligned right.
* Added 'small' button option - renders pill-like secondary button.
* Made portrait inline-block to allow label to sit inline.
* Added a 'refresh' svg icon to the icon component.
* Form component can now set custom `saveText` as a prop.
* Pill styling tweaked slightly.
* Made portrait inline-block to allow label to sit inline.
* Updated portrait colour for when no image is loaded.
* Update Radio Button and Checkbox colour when disabled and checked.

## Bug Fixes
* Allow tooltip to decorate class that lacks componentProps method.
* Records value typecast to number for i18n in Pager

# 0.8.1

## Bug Fixes

* Fixed CSS load order issue which caused icons to break their positioning.

# 0.8.0

## Improvements

* Improved store reset. `store.reset()` will now reset the store to its initial data, whether or not history is enabled.
* Inputs can now have field help. Pass `fieldHelp='help message'` to any input.
* Inputs can now have label help. Pass `labelHelp='help message'` to any input.
* Add `thead` prop to `Table` component that allows you to set a row wrapped in a `thead` tag.

## New Components

* Sidebar - with sidebar header
* Portrait
* Content
* Help - An info icon with a tooltip.
* Tooltip

## Layout Updates

* Row margin has been reduced to `15px`.
* Pod component now receives two additional props:

  * `border` - allows developers to disable border.
  * `padding` - allows developers to have control over padding size.

* Message style has changed to follow toast style
* Pill style has changed

## Improved Dialog

* Dialog now takes a prop of `disableBackground` which is true by default.

## Improved Form

* `validate()` can now be called via `this.context.form`

## New Validators

* Inclusion
* Exclusion

## Misc

* Added utility classes for styling text.
* Format i18n error number for numeric validation.
* Allow Tables to shrink in size using the `shrink` prop.
* Link component can now display with an icon.
* Child components of Row can now use a `columnAlign` prop.
* Toast onDismiss is now optional

## New Decorators

* Tooltip Decorator - currently available on Icon and Textbox.

## Bug Fixes

* Fixes alignment issue with SplitButton when using anchors.
* Row component will not break with zero children or children of `null` or `undefined`.

# 0.7.1

## Updates

* Moves the validation logic in Form component to its own method.
* Adds `validateOnMount` prop to Forms.
* Help Components on inputs with labels.

# 0.7.0

## New Components

* Pager
* Filter
* Table Ajax

## Bug Fixes

* TableCell and TableHeader can receive additional props.
* Inputs no longer render a label if the input has no name or label props.

## New functionality

* Table and TableHeader have been updated to allow sorting.
* Tabs - Passing a prop of align='right' will align tab headers to the right

# 0.6.0

## Improve Date widget

Improve the existing Date widget to allow passing in `minDate` and `maxDate`.

## I18nHelper

An I18nHelper has been created to help with formatting decimal numbers.

## Should Component Update Decorator

Supplies base shouldComponentUpdate

## toArray

We have added a helper method to convert strings into arrays, for example:

`"foo[bar][baz]"` into `["foo", "bar", "baz"]`.

## ImmutableHelper parseJSON

The parseJSON method now converts all integers to strings for consistency

## Bug Fixes

* We have inserted an engine dependency for npm version 3. This is to help mitigate any issues of users reporting issues when installing with npm version 2.

## New Components

* Spinner
* RadioButton

# 0.5.3

## Bug Fixes

* Fixed numeral validator so it returns the correct type of validator.

# 0.5.2

## Bug Fixes

* Fixed I18n translation for integer validation.

# 0.5.1

## Bug Fixes

* `autoFocus` no longer automatically opens lists or datepickers on Dropdown and Date components.
* Update validations i18n to use `errors.messages` instead of `validations`
* Bluring of DropdownFilter/DropdownFilterAjax does not throw a js error when no items exist

# 0.5.0

## !BREAKING CHANGE! Validations have been converted into classes

We have converted Validations provided by Carbon into classes. This means that you need to create an instance when you want to use them.

For example, you would need to change:

```js
<Textbox validations={ [PresenceValidator()] } />
```

To this:

```js
<Textbox validations={ [new PresenceValidator()] } />
```

This allows better inspection of the validator, and the ability to modify params on the class.

## Disabled class for inputs

We now add a `common-input--disabled` class to the component when its input is disabled

## Bug Fixes

* Inputs with multiple validations now validate correctly.
* DropdownFilter now parses its filter before creating a Regular Expression.
* Split Button has been given a fixed height to resolve UI issues.
* Dropdown up and down arrows now work with options that use strings for IDs.
* We now use the `$grey-dark-blue-40` color for placeholders in inputs

# 0.4.0

## New Components

* SplitButton.

## New Validations

### Numeral Validation

Checks numeral type (Integer of Decimal)
Checks if value is equal, greater than, less than

```javascript
// Integer with a min value of 8
<Number validations={ [NumeralValidator({ integer: true, min: 8 })] }/>

// Decimal with a between 8 and 20
<Number validations={ [NumeralValidator({ integer: true, min: 8, max: 20 })] }/>

// Decimal exactly 3.142
<Number validations={ [NumeralValidator({ is: 3.142 })] }/>
```

### Length Validation

Checks the length of a number of a string

```javascript
// length is greater than or equal to 8:
<Textbox validations={ [ LengthValidator({ min: 8 }) ] });

// length is less than or equal to 8:
<Textbox validations={ [ LengthValidator({ max: 8 }) ] });

// length is between 5 and 10 characters:
<Number validations={ [ LengthValidator({ min: 5, max: 10 }) ] });

// length is 10 characters:
<Number validations={ [ LengthValidator({ is: 10 }) ] });
```

### Regex Validation

Applies a regex validation to the input

```javascript
<Textbox validations={ [RegexValidator({ format: (/[A-Z]{5}/) }) ] }/>
```

### Email Validation

Applies a email validation to the input

```javascript
<Textbox validations={ [ EmailValidator() ] }/>
```

## Prefix for inputs

We have added a new feature for input components which allows developers to output a prefix to the input.

```js
<Textbox prefix="foo" />
```

## Updated visuals for Toast Notifications and Tabs

* Toast notifications have had updated styling applied to them, based on new designs.
* Colour updates to Tabs, to align with design updates
* New colour variables added

## Misc

* Button component will now render a stylised `anchor` instead of a `button` if passed a `href` prop.

## Bug Fixes

* Add i18n to form buttons

# 0.3.3

* Performance updates to inputs. We also now provide a `shouldComponentUpdate` method which can be reused in custom components.
* Inputs that are detached from a form no longer update error count.

# 0.3.2

## Bug Fixes

* Form no longer validates disabled fields on submit.
* Form inputs are tracked by a guid now, rather than input name.
* Autocomplete is disabled for all inputs by default.
* Locks version numbers to try and mitigate incompatabilities with third party modules.

# 0.3.1

## Bug Fixes

* SVG icons inside toast component now re-render properly.

# 0.3.0

## Handler Pattern

Carbon now has a simple handler pattern implementation. For more information, see [the guide](https://github.com/Sage/carbon/blob/master/docs/guides/handlers.md).

## New Components

* Toast
* Message

## Standardised Color/Icon Sets on Components

Several components allow the ability to define a particular `type` or `status`, such as `warning`, `error` or `success`. We have standardised the way this is implemented in components, each of which should use a prop name of `as`.

Similarly, each supported type comes as part of a Sass list variable called `$colorIconSets`. This list can be used in component `scss` files to iterate through the types available and automatically generate the code required for each type. This means each component will automatically update with any new types added to this list.

You can see examples of how this is implemented in the `scss` files for `Pill`, `Flash`, `Banner` or `Toast`.

### Breaking Changes

* Due to the standardisation of using the prop `as`, some components will have breaking changes to accomodate this:
  * Flash
  * Pill
* The `cancelHandler` method on `Dialog` based components has been renamed to `onCancel` to bring in line with the convention we would like to progress with for this kind of action name.
* The `confirmHandler` method on `Confirm` has also been renamed to `onConfirm` to align with the naming convention.

## Bug Fixes

* Dialog now centers itself if open on initialize.

# 0.2.0

## New Components

* Table, TableRow, TableCell, TableHeader
* Confirm
* Animated Menu Button
* Notification
* Pill
* Banner
* Flash

## Tables and Grids - Breaking Change

The previous iteration of grid (InputGrid) was too restrictive, not allowing much flexibility and being too rigid in its implementation. We have now refactored grids creating a Table component with full control and flexibility for the developer. The new way of doing grids also means we no longer need to use complicated immutable helpers we had set up for line items as well as injecting row_id into the store.

The following is an example of how to use the Table component:

```js
import React from 'react';
import { Table, TableRow, TableCell, TableHeader } from 'carbon/lib/components/table';
import Textbox from 'carbon/lib/components/textbox';
import Button from 'carbon/lib/components/button';

class MyView extends React.Component {
  render() {
    // We map the data from the store, to define what a row should look like.
    // Using map allows the developer to define any content they want - this could
    // render text, an input, a button or anything else.
    let tableRows = this.props.data.map((row, index) => {
      <TableRow>
        // This cell renders just text for 'description'.
        <TableCell>
          { row.get('description') }
        </TableCell>

        // This cell renders a textbox for 'name'. We also give it an onChange function. It is
        // important to notice that we bind additional values to this function - 'this' and 'index'.
        // This means that when the function is called it will receive the index as an argument.
        // The store then knows which index in the array of data has been modified and needs to update,
        // the mutation would look something like:
        // `this.data = this.data.setIn(['line_items', action.index, action.name], action.value);`.
        <TableCell>
          <Textbox value={ row.get('name') } onChange={ Actions.nameUpdated.bind(this, index) } />
        </TableCell>

        // This cell renders a button component.
        <TableCell>
          <Button>An Action!</Button>
        </TableCell>
      </TableRow>
    });

    // tableRows is now an array mapped from the data we provided. We also need a table header so
    // lets add that as an additional row in the array (unshift prepends to an array):
    tableRows.unshift(
      <TableRow>
        <TableHeader>Description</TableHeader>
        <TableHeader>Name</TableHeader>
        <TableHeader>Actions</TableHeader>
      </TableRow>
    );

    // We can now render the array of rows as a child of Table.
    return (
      <Table>
        { tableRows }
      </Table>
    );
  }
}

export default MyView
```

The example above should highlight the flexibility available with grids. You can mix input with plain text or any other component, all in the same table. Adding a placeholder row is simple as well:

```js
import React from 'react';
import { Table, TableRow, TableCell, TableHeader } from 'carbon/lib/components/table';
import Textbox from 'carbon/lib/components/textbox';

class MyView extends React.Component {
  render() {
    // Define tableRows.
    let tableRows = this.props.data.map((row, index) => {
      <TableRow>
        <TableCell>
          <Textbox name="description" value={ row.get('description') } onChange={ Actions.valueUpdated.bind(this, index) } />
        </TableCell>

        <TableCell>
          <Textbox name="name" value={ row.get('name') } onChange={ Actions.valueUpdated.bind(this, index) } />
        </TableCell>
      </TableRow>
    });

    // Add header.
    tableRows.unshift(
      <TableRow>
        <TableHeader>Description</TableHeader>
        <TableHeader>Name</TableHeader>
      </TableRow>
    );

    // Add placeholder row. The main difference between a regular row is we are not mapping any data to
    // this row (as it has none). Also, instead of an index, we are passing the data count to the bound
    // action. This means on valueUpdated that it will update the value in the array to an index which
    // does not yet exist - effectively creating the new row.
    tableRows.push(
      <TableRow>
        <TableCell>
          <Textbox name="description" onChange={ Actions.valueUpdated.bind(this, this.data.count()) } />
        </TableCell>

        <TableCell>
          <Textbox name="name" onChange={ Actions.valueUpdated.bind(this, this.data.count()) } />
        </TableCell>
      </TableRow>
    );

    // We can now render the array of rows as a child of Table.
    return (
      <Table>
        { tableRows }
      </Table>
    );
  }
}

export default MyView
```

## Minor

* Decrease width of dropdown icon to 20px

# 0.1.8

## Bug Fixes

* Backported dropdown validation fix.

# 0.1.7

## Bug Fixes

* Fixes bug - 'item is undefined triggered when clicking away from dropdown with option highlighted'.

# 0.1.6

## Bug Fixes

* `startRouter` no longer throws an error if it cannot find an element to render the component to.

# 0.1.5

## Bug Fixes

* Dropdown will always return a string value to any callbacks.

# 0.1.4

## Bug Fixes

* Dropdown components auto select highlighted values on blur.
* Carbon now compiles code to `lib`, allowing developers to no longer require installing babel on their computer.

# 0.1.3

## Bug Fixes

* Fixes validation message width in Firefox.

# 0.1.2

## Bug Fixes

* Tabs can now render a single child

# 0.1.1

* Form submitting state is now controlled by the developer using the `saving` prop.

## Bug Fixes

* Developers can now set the alignment on an input's value using the `align` prop.
* Tab allows null children.

# 0.1.0

## New Components

* Alert
* Link
* Tabs

## Dialog Type Components

  Breaking Change! :warning: Both components now require a `cancelHandler` prop (rather than the `cancelDialogHandler`). :warning:

## Dropdowns

Dropdown components have been refactored. We now have three different kinds:

* Dropdown
* Dropdown Filter
* Dropdown Filter Ajax

## Inputs and Forms No Longer Rely on Name Property

In previous versions of Carbon, all inputs required a `name` property. Some Carbon components would manipulate what this name was, depending on where the input was used.

To keep things simple, and to remove some of the logic behind the scenes, we no longer do any manipulation on input names and the property is no longer a requirement when using a form input.

It is still recommended that you use names on inputs, as they are useful to identify your which input is which. They are also required if you are performing standing HTML form submissions.

## Minor

* Pod has an option to make it collapsible.

## Bug Fixes

* Fixes position and width or validation messages on inputs.
* Fixes re-validating fields when content is pasted into an input.

# 0.0.3

## Bug Fixes

* On successful submit, form components will disable their save buttons to prevent multiple form submissions.

# 0.0.2

## Decimal Component

 An extra validation has been added to decimal to prevent multiple separators from being entered in the input field.

## Dropdown and DropdownSuggest components

Dropdown and dropdown-suggest have been updated. As they share common functionality, dropdown and dropdown-suggest now use a List decorator. This should not affect how you use either component.
* Dropdown now filters results as you type.

## Dialog Cancel button

Dialogs have been updated to pass context to any children components. We have used this to switch the Form Cancel button to use the Dialog's cancel handler when the form is nested in a dialog. This overrides the default history.back method.

## Store, View and Route Utils

We have standardised the utilities we provide to easily set up Flux based applications. This involved a few breaking changes:

### Store

The base Store class is now available from:

```js
import Store from 'carbon/lib/utils/flux/store';
```

When creating your store, initialize it with your application's dispatcher. You must also define the store's data and unique name within its constructor. The following shows the minimum required to set up a store:

```js
import Store from 'carbon/lib/utils/flux/store';
import Dispatcher from 'dispatcher';
import ImmutableHelper from 'carbon/lib/utils/helpers/immutable';

class MyStore extends Store {
  ...
}

let data = ImmutableHelper.parseJSON({});

// init the store with a name, some data, and your dispatcher
export default new MyStore('myStore', data, Dispatcher);
```

### View

The view helper is now available as a flux utility from Carbon. This was done to clarify its intentions. You can import it with:


```js
import { connect } from 'carbon/lib/utils/flux';
```

You can then use the `connect` function to connect a React component to a store:

```js
import React from 'react';
import MyStore from 'stores/my-store';
import { connect } from 'carbon/lib/utils/flux';

class MyComponent extends React.Component {
  render() {
    // the connected store data is available on the state as the store's unique name defined in its constructor
    let val = this.state.myStore.get('myValue');

    return (
      <div>My Component.</div>
    );
  }
}

export default connect(MyComponent, MyStore);
```

This sets up the listeners and data synchronising between the component and the store.

The connect function can connect multiple stores to the component - simply provide them as an array:

```js
connect(MyComponent, [MyStore, MyOtherStore]);
```

### Route

The route helper now returns a specific function:

```js
import React from 'react';
import { Route } from 'react-router';
import { startRouter } from 'carbon/lib/utils/router';

let routes = (
  <Route />
);

startRouter(routes);
```

The `startRouter` function initializes the React router with the given routes. It can also take a second parameter for the HTML target in which to render the React components (by default this uses `document.getElementById('app')`).

## Higher Order Components and Decorators

We now use decorators instead of Higher Order Components in our component library as they are easier to test and result in a tidier and more logical codebase.

Decorators can be found in the `/utils/decorators` directory. So far we have decorators for:

* Input
* Input Icon
* Input Label
* Input Validation

Note: although there is an ES7 Babel transform for decorators, we have opted not to use it for now due to the way in which it compiles and produces missing coverage reports.

## TableFieldsForMany renamed

`TableFieldsForMany` is now called `InputGrid`.

We have renamed this because its original name was based on a Rails convention and was fairly obscure and confusing.

## New Brand
A new style and colour scheme has been applied to the carbon components library. This change will affect all of the components.

## Validations
Validations have changed to a function so that different parameters can be passed to them.

You can now define Validations on a component using the following syntax:

```javascript
<Textbox validations={ [Validation()] } name='valid' />
```

## Misc

* Ran ESLint task and fixed any errors.
* Form provides a serialization method to parse its inputs into data usable for Ajax.
* Forms no longer needs a model name defined.
* Updated Form Cancel Button to use History object.
* Textarea is no longer draggable. Add a expandable={true} prop to make the area height change to fit content
* Input components can now use custom classes.
* Checkbox label now sits inline, and is reversable.
* Added props on inputs for inline labels.
* Added Rainbow chart component.
* Added Tabs component.
* Added Number component.
* Decimal now allows tabbing in and out of the field.
* Date now closes on tab out.


# 0.0.1

Initial prototype release.

Components included:

* Button
* Checkbox
* Date
* Decimal
* Dialog
* Dropdown Suggest
* Dropdown
* Form
* Pod
* Row
* Table Fields for Many
* Table Row
* Textarea
* Textbox

Utils included:

* Events Helper (to help determine keyboard events)
* Immutable Helper (to perform generic tasks with Immutable.js)
* Icons (to include icons from the web font)
* Inputs & Input Validation (generic functionality for inputs)
* Validations (reusable functionality for validations)
* Route Helper (component to provide base route functionality)
* Store Helper (base class for base store functionality)
* View Helper (component to provide base view functionality)<|MERGE_RESOLUTION|>--- conflicted
+++ resolved
@@ -1,10 +1,3 @@
-<<<<<<< HEAD
-# 0.36.3
-
-## Bug Fix
-
-* Fix presence validator bug validating value as false if no props sent to validator.
-=======
 # 1.0.0
 
 ## :warning: Major Change - React 15 Upgrade
@@ -61,6 +54,7 @@
 * `Link`: CSS inheritance has been updated to better support buttons.
 * `MenuList`: item filter search icon positioning is fixed
 * Row clones children when mutating props rather than creating new element to retain refs
+* Fix presence validator bug validating value as false if no props sent to validator.
 
 ## data-attributes on components
 
@@ -76,7 +70,6 @@
 ```bash
 gulp --port 1234
 ```
->>>>>>> 8c481402
 
 # 0.36.2
 
