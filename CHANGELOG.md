--- conflicted
+++ resolved
@@ -1,10 +1,9 @@
 # 0.3.0
 
-<<<<<<< HEAD
 ## Handler Pattern
 
 Carbon now has a simple handler pattern implementation. For more information, see [the guide](https://github.com/Sage/carbon/blob/master/docs/guides/handlers.md).
-=======
+
 ## New Components
 
 * Toast
@@ -27,7 +26,6 @@
 ## Bug Fixes
 
 * Dialog now centers itself if open on initialize.
->>>>>>> 8cc78da1
 
 # 0.2.0
 
