# 0.20.0

## New Components

* Heading - useful for page titles.

<<<<<<< HEAD
## History and Browser Status

The router's history object is now accessible:

```js
import { history } from 'carbon/lib/utils/router';
```

With the history object you can control the DOM for any UI that uses React Router. For more information see the guides https://github.com/ReactJSTraining/history/tree/master/docs
=======
## Router transitions

* The window will automatically scroll to the top when the route is transitioned
>>>>>>> 07520a3f

## Minor Changes

* Pod title size has been reduced to more accurately match the demo.
* Secondary Content components font weight has been normalised.
* The `children` prop for the Help component is no longer required.
* Sibling Content components now have a top margin for spacing.
* Button height has been fixed for buttons that behave like links.
* Adds inline help for radio button.
* Fixes inline help for checkboxes.
* Radio Button sprite has been given a fixed size.
* Button can receive a prop of `to`.
* Fixes fieldset and input margin when rendered on top of one another.
* Fixes position of icon in dropdown button.
* Fixes error icon position for inputs with field help.

# 0.19.0

## Major Changes

!! Babel upgraded to Version 6
* When updating the latest version it is recommend to remove node modules `rm -rf node_modules` and reinstall `npm install`

!! Phantom JS Upgraded to version 2
* This may cause a few tests that were giving false positives to fail

## New Components

* Profile - User to show portrait with name and email.
* AppWrapper - confines your content to the width of your application.
* Menu
* NavigationBar

## Input Label Padding

* All input label padding has been slightly increased.

## Help Updates

* Help component has been updated with a new icon.
* Input Label decorator has been fixed to render the help class for labelHelp.

## Acronymize Function

* We have added an `acronymize` function to the Ether util, which will create an acronym from a given string.

## Dropdown component updates

* All dropdowns now allow keying up and down through the list

## Polling helper

* A polling helper has been added that performs customizable ajax polling.

## New Icons

* Help
* Chevron

# 0.18.1

## Minor Changes

* Portrait extra small size has been changed from `20px` to `25px`.
* Portrait can have a dark background.
* Fixes issue with Portrait size when image would not render.
* Disabled Pill's colours have been updated.
* Individual and Business SVGs have been updated in Icon.

# 0.18.0

## !! BREAKING CHANGE !!

* Renamed Browser `redirectUrl` method to `redirectTo`

## New Components

* Fieldset - stacks inputs rendered as children to the `Fieldset` component.
* Carousel - can be used to display a gallery of slides.

## CSS Module Update

Added margin and padding `0` to the base CSS.

## Uniform Sizing

All components that take a Size Prop have been unified to accept the following

```
extra-small
small
medium-small
medium
medium-large
large
extra-large
```

If you are using the default size of a component there is no change needed except for the `Spinner`

### Component Breakdown

#### Animated Menu Button
  * Added `extra-small`
  * !! CHANGED - `smed to `medium-small`
  * !! CHANGED - `mlarge` to `medium-large`
  * Added `xlarge`

#### Portrait
  * Added `extra-small`
  * !! CHANGED - `smed to `medium-small`
  * Added `medium`
  * !! CHANGED - `mlarge` to `medium-large`
  * Added `xlarge`

#### Spinner
  * !! CHANGED - default is now `medium`

  * Added `extra-small`
  * !! CHANGED - `smed to `medium-small`
  * Added `medium`
  * !! CHANGED - `mlarge` to `medium-large`
  * Added `xlarge`

#### Dialog
  * !! CHANGED - `xsmall` to `extra-small`
  * !! CHANGED - `smed to `medium-small`
  * !! CHANGED - `med` to `medium`
  * !! CHANGED - `mlarge` to `medium-large`
  * Added `xlarge`

## Link (React Router)

Our Link component now supports the React Router. Instead of passing a `href` prop, pass a `to` prop and it will use React Router to navigate.

## Pod Updates

* Pod can now receive a prop of `onEdit` - if this is a String it will use it as a `to` prop on a Link component, if it is a Function it will apply it as an `onClick` handler, if it is an object it will apply it's props to the Link.
* Pod has an additional padding size added of `extra-large`.
* Pod now applies any additional props to it's top most child element.
* We have added a tertiary pod theme.

## Content Updates

Content now has a `secondary` theme which can be applied using the `as` prop.

## Label Updates

* You can supply a `input-width` prop to any input to define its width.

## Modal Updates

### Change in functionality!

Modal

  * Modal no longer closes on background click
  * New prop `disableEscKey` is defaulted to false
  * Changes will also effect Dialog, Sidebar etc...

Dialog

  * New props `showCloseIcon` (defaulted to true) which show and hides the close icon

## Promises

Promises Polyfill. Carbon now contains a ES6 Promises helper which can be imported by

```javascript
  import from 'carbon/lib/utils/promises';
```

## Notifications Updates

Message

  * New props `transparent` (defaulted to false) which if set to true sets the background to transparent

## Decimal

* Decimal can now receive a prop of precision

## Split Button

 * Small CSS change to remove gap in Safari

## Input Validation

* Validation icons now position themselves relative to width of input field when label is inline.

# 0.17.1

## Minor Improvements

* Add paperclip SVG to Icon

# 0.17.0

## New Components

* Multi Step Wizard

## Minor Improvements

* Add edit SVG to Icon
* Supports Ajax call for error validation

# 0.16.1

* Add reload function to browser helper

# 0.16.0

## Minor Improvements

* Adding user class names to tabs.
* Authorize Objects in dialog title

## Browser Helper

Added a redirect action made by the browser. It is now easier to redirect to url

```
import Browser from 'carbon/lib/utils/helpers/browser';

Browser.redirectUrl(url)
```

# 0.15.0

## New Components

* ButtonToggle.

## New Features

* Warnings are now ready to use on form inputs, using the same API as validations you can supply an array as a prop to an input:

```
<Textbox warnings={[ new MyWarning ]} />
```

## Bug Fixes

* CSS fixes to input error icon and error message.
* CSS fixes to input placeholder text for IE11.

# 0.14.4

## Bug Fixes

* Fixes no results row in Table to span all columns.
* Fixes issue in Tabs where initialSelectedTabId was ignored

# 0.14.3

## Bug Fixes

* Fixes a loading row in Table to span all columns.

# 0.14.2

## Minor Changes

* Disable multi select for single row in a table

# 0.14.1

## Minor Changes

* Add ability to set custom labels on Confirm dialog.
* Fixes scrollbar fixed height.
* Fixes word break on tooltips.

# 0.14.0

## !! BREAKING CHANGE !!

* Selectable table rows now emit an object instead of an array, containing more information about the selected rows.

## Minor Changes

* Sidebar now scrolls on overflow
* Adds `$app-light-font-family` Sass variable.
* Adds `$app-medium-font-family` Sass variable.
* Icons - plus, minus, processing. Update contact icons
* Improve tile footer style

# 0.13.0

* A developer can choose for a Table to not automatically render with a `tbody`, allowing them to manually render it `<Table tbody={ false }>`.
* Performance improvements for validation messages.
* Inputs can be rendered with fake inputs, useful for pages with lots of inputs where performance can be an issue.
* Number does not show undefined when value props is not provided and user enter alphabets
* Adds external link icon.
* Adds new colors: `$grey-dark-blue-5`, `$grey-header`.

# 0.12.2

* Stores will now throw an error if an invalid action is dispatched.
* Fixes translation issues with Save and Cancel buttons in Form component.
* Fixes error with refresh method on Table, when Table does not have an ActionToolbar.
* Adds `business` and `individual` icons.

### Modal Updates

* Alert and Confirm have been updated to accept the dialog size prop. Default sizes remain unchanged.

# 0.12.1

* Fixes overflow bug on Table component.
* Fixes colors for recently added icons.

# 0.12.0

## Minor Improvements

* Tabs emits a onTabClick event when on the headers is clicked
* Add phone, email, location and mobile icons
* Table now has a `refresh` method to force retrieve data.

## Bug Fixes

* CSS prevent multi action siblings overlapping
* First columns in tables have additional left padding.
* Page size sets 1 of 1 when there are no records.

# 0.11.0

* Tabs remember the last one they were on when going back in the browser.

## Bug Fixes

* Selectable Tables stopPropagation when selecting checkboxes.

# 0.10.0

* Adds loading and empty data states to Table component.

## Bug Fixes

* CSS fixes to Portrait.
* CSS fixes to Spinner.
* CSS fixes to Pill.

# 0.9.2

* MulitActionButton Classes more specific

# 0.9.1

## Bug Fixes

* Various UI Fixes:
  * MultiActionButton toggle placement.
  * Removed Tab padding.
  * Fixed Button height to 31px.

# 0.9.0

## New Components

* Multi Action Button

## Selectable Table Rows

* Table and TableAjax now have props of `selectable` and `highlightable`, enabling selectable or highlightable rows. Each event also emits events which can be used by developers with props of `onSelect` or `onHighlight`. Developers can also manually control the highlighting or selecting of rows using the same props on TableRow components.
* Selectable rows also enables an action toolbar for the table, for which actions can be defined using the `actions` prop.

## CSS

* Created CSS utility to handle generic CSS.

## Misc

* Inline labels can now be aligned right.
* Added 'small' button option - renders pill-like secondary button.
* Made portrait inline-block to allow label to sit inline.
* Added a 'refresh' svg icon to the icon component.
* Form component can now set custom `saveText` as a prop.
* Pill styling tweaked slightly.
* Made portrait inline-block to allow label to sit inline.
* Updated portrait colour for when no image is loaded.
* Update Radio Button and Checkbox colour when disabled and checked.

## Bug Fixes
* Allow tooltip to decorate class that lacks componentProps method.
* Records value typecast to number for i18n in Pager

# 0.8.1

## Bug Fixes

* Fixed CSS load order issue which caused icons to break their positioning.

# 0.8.0

## Improvements

* Improved store reset. `store.reset()` will now reset the store to its initial data, whether or not history is enabled.
* Inputs can now have field help. Pass `fieldHelp='help message'` to any input.
* Inputs can now have label help. Pass `labelHelp='help message'` to any input.
* Add `thead` prop to `Table` component that allows you to set a row wrapped in a `thead` tag.

## New Components

* Sidebar - with sidebar header
* Portrait
* Content
* Help - An info icon with a tooltip.
* Tooltip

## Layout Updates

* Row margin has been reduced to `15px`.
* Pod component now receives two additional props:

  * `border` - allows developers to disable border.
  * `padding` - allows developers to have control over padding size.

* Message style has changed to follow toast style
* Pill style has changed

## Improved Dialog

* Dialog now takes a prop of `disableBackground` which is true by default.

## Improved Form

* `validate()` can now be called via `this.context.form`

## New Validators

* Inclusion
* Exclusion

## Misc

* Added utility classes for styling text.
* Format i18n error number for numeric validation.
* Allow Tables to shrink in size using the `shrink` prop.
* Link component can now display with an icon.
* Child components of Row can now use a `columnAlign` prop.
* Toast onDismiss is now optional

## New Decorators

* Tooltip Decorator - currently available on Icon and Textbox.

## Bug Fixes

* Fixes alignment issue with SplitButton when using anchors.
* Row component will not break with zero children or children of `null` or `undefined`.

# 0.7.1

## Updates

* Moves the validation logic in Form component to its own method.
* Adds `validateOnMount` prop to Forms.
* Help Components on inputs with labels.

# 0.7.0

## New Components

* Pager
* Filter
* Table Ajax

## Bug Fixes

* TableCell and TableHeader can receive additional props.
* Inputs no longer render a label if the input has no name or label props.

## New functionality

* Table and TableHeader have been updated to allow sorting.
* Tabs - Passing a prop of align='right' will align tab headers to the right

# 0.6.0

## Improve Date widget

Improve the existing Date widget to allow passing in `minDate` and `maxDate`.

## I18nHelper

An I18nHelper has been created to help with formatting decimal numbers.

## Should Component Update Decorator

Supplies base shouldComponentUpdate

## toArray

We have added a helper method to convert strings into arrays, for example:

`"foo[bar][baz]"` into `["foo", "bar", "baz"]`.

## ImmutableHelper parseJSON

The parseJSON method now converts all integers to strings for consistency

## Bug Fixes

* We have inserted an engine dependency for npm version 3. This is to help mitigate any issues of users reporting issues when installing with npm version 2.

## New Components

* Spinner
* RadioButton

# 0.5.3

## Bug Fixes

* Fixed numeral validator so it returns the correct type of validator.

# 0.5.2

## Bug Fixes

* Fixed I18n translation for integer validation.

# 0.5.1

## Bug Fixes

* `autoFocus` no longer automatically opens lists or datepickers on Dropdown and Date components.
* Update validations i18n to use `errors.messages` instead of `validations`
* Bluring of DropdownFilter/DropdownFilterAjax does not throw a js error when no items exist

# 0.5.0

## !BREAKING CHANGE! Validations have been converted into classes

We have converted Validations provided by Carbon into classes. This means that you need to create an instance when you want to use them.

For example, you would need to change:

```js
<Textbox validations={ [PresenceValidator()] } />
```

To this:

```js
<Textbox validations={ [new PresenceValidator()] } />
```

This allows better inspection of the validator, and the ability to modify params on the class.

## Disabled class for inputs

We now add a `common-input--disabled` class to the component when its input is disabled

## Bug Fixes

* Inputs with multiple validations now validate correctly.
* DropdownFilter now parses its filter before creating a Regular Expression.
* Split Button has been given a fixed height to resolve UI issues.
* Dropdown up and down arrows now work with options that use strings for IDs.
* We now use the `$grey-dark-blue-40` color for placeholders in inputs

# 0.4.0

## New Components

* SplitButton.

## New Validations

### Numeral Validation

Checks numeral type (Integer of Decimal)
Checks if value is equal, greater than, less than

```javascript
// Integer with a min value of 8
<Number validations={ [NumeralValidator({ integer: true, min: 8 })] }/>

// Decimal with a between 8 and 20
<Number validations={ [NumeralValidator({ integer: true, min: 8, max: 20 })] }/>

// Decimal exactly 3.142
<Number validations={ [NumeralValidator({ is: 3.142 })] }/>
```

### Length Validation

Checks the length of a number of a string

```javascript
// length is greater than or equal to 8:
<Textbox validations={ [ LengthValidator({ min: 8 }) ] });

// length is less than or equal to 8:
<Textbox validations={ [ LengthValidator({ max: 8 }) ] });

// length is between 5 and 10 characters:
<Number validations={ [ LengthValidator({ min: 5, max: 10 }) ] });

// length is 10 characters:
<Number validations={ [ LengthValidator({ is: 10 }) ] });
```

### Regex Validation

Applies a regex validation to the input

```javascript
<Textbox validations={ [RegexValidator({ format: (/[A-Z]{5}/) }) ] }/>
```

### Email Validation

Applies a email validation to the input

```javascript
<Textbox validations={ [ EmailValidator() ] }/>
```

## Prefix for inputs

We have added a new feature for input components which allows developers to output a prefix to the input.

```js
<Textbox prefix="foo" />
```

## Updated visuals for Toast Notifications and Tabs

* Toast notifications have had updated styling applied to them, based on new designs.
* Colour updates to Tabs, to align with design updates
* New colour variables added

## Misc

* Button component will now render a stylised `anchor` instead of a `button` if passed a `href` prop.

## Bug Fixes

* Add i18n to form buttons

# 0.3.3

* Performance updates to inputs. We also now provide a `shouldComponentUpdate` method which can be reused in custom components.
* Inputs that are detached from a form no longer update error count.

# 0.3.2

## Bug Fixes

* Form no longer validates disabled fields on submit.
* Form inputs are tracked by a guid now, rather than input name.
* Autocomplete is disabled for all inputs by default.
* Locks version numbers to try and mitigate incompatabilities with third party modules.

# 0.3.1

## Bug Fixes

* SVG icons inside toast component now re-render properly.

# 0.3.0

## Handler Pattern

Carbon now has a simple handler pattern implementation. For more information, see [the guide](https://github.com/Sage/carbon/blob/master/docs/guides/handlers.md).

## New Components

* Toast
* Message

## Standardised Color/Icon Sets on Components

Several components allow the ability to define a particular `type` or `status`, such as `warning`, `error` or `success`. We have standardised the way this is implemented in components, each of which should use a prop name of `as`.

Similarly, each supported type comes as part of a Sass list variable called `$colorIconSets`. This list can be used in component `scss` files to iterate through the types available and automatically generate the code required for each type. This means each component will automatically update with any new types added to this list.

You can see examples of how this is implemented in the `scss` files for `Pill`, `Flash`, `Banner` or `Toast`.

### Breaking Changes

* Due to the standardisation of using the prop `as`, some components will have breaking changes to accomodate this:
  * Flash
  * Pill
* The `cancelHandler` method on `Dialog` based components has been renamed to `onCancel` to bring in line with the convention we would like to progress with for this kind of action name.
* The `confirmHandler` method on `Confirm` has also been renamed to `onConfirm` to align with the naming convention.

## Bug Fixes

* Dialog now centers itself if open on initialize.

# 0.2.0

## New Components

* Table, TableRow, TableCell, TableHeader
* Confirm
* Animated Menu Button
* Notification
* Pill
* Banner
* Flash

## Tables and Grids - Breaking Change

The previous iteration of grid (InputGrid) was too restrictive, not allowing much flexibility and being too rigid in its implementation. We have now refactored grids creating a Table component with full control and flexibility for the developer. The new way of doing grids also means we no longer need to use complicated immutable helpers we had set up for line items as well as injecting row_id into the store.

The following is an example of how to use the Table component:

```js
import React from 'react';
import { Table, TableRow, TableCell, TableHeader } from 'carbon/lib/components/table';
import Textbox from 'carbon/lib/components/textbox';
import Button from 'carbon/lib/components/button';

class MyView extends React.Component {
  render() {
    // We map the data from the store, to define what a row should look like.
    // Using map allows the developer to define any content they want - this could
    // render text, an input, a button or anything else.
    let tableRows = this.props.data.map((row, index) => {
      <TableRow>
        // This cell renders just text for 'description'.
        <TableCell>
          { row.get('description') }
        </TableCell>

        // This cell renders a textbox for 'name'. We also give it an onChange function. It is
        // important to notice that we bind additional values to this function - 'this' and 'index'.
        // This means that when the function is called it will receive the index as an argument.
        // The store then knows which index in the array of data has been modified and needs to update,
        // the mutation would look something like:
        // `this.data = this.data.setIn(['line_items', action.index, action.name], action.value);`.
        <TableCell>
          <Textbox value={ row.get('name') } onChange={ Actions.nameUpdated.bind(this, index) } />
        </TableCell>

        // This cell renders a button component.
        <TableCell>
          <Button>An Action!</Button>
        </TableCell>
      </TableRow>
    });

    // tableRows is now an array mapped from the data we provided. We also need a table header so
    // lets add that as an additional row in the array (unshift prepends to an array):
    tableRows.unshift(
      <TableRow>
        <TableHeader>Description</TableHeader>
        <TableHeader>Name</TableHeader>
        <TableHeader>Actions</TableHeader>
      </TableRow>
    );

    // We can now render the array of rows as a child of Table.
    return (
      <Table>
        { tableRows }
      </Table>
    );
  }
}

export default MyView
```

The example above should highlight the flexibility available with grids. You can mix input with plain text or any other component, all in the same table. Adding a placeholder row is simple as well:

```js
import React from 'react';
import { Table, TableRow, TableCell, TableHeader } from 'carbon/lib/components/table';
import Textbox from 'carbon/lib/components/textbox';

class MyView extends React.Component {
  render() {
    // Define tableRows.
    let tableRows = this.props.data.map((row, index) => {
      <TableRow>
        <TableCell>
          <Textbox name="description" value={ row.get('description') } onChange={ Actions.valueUpdated.bind(this, index) } />
        </TableCell>

        <TableCell>
          <Textbox name="name" value={ row.get('name') } onChange={ Actions.valueUpdated.bind(this, index) } />
        </TableCell>
      </TableRow>
    });

    // Add header.
    tableRows.unshift(
      <TableRow>
        <TableHeader>Description</TableHeader>
        <TableHeader>Name</TableHeader>
      </TableRow>
    );

    // Add placeholder row. The main difference between a regular row is we are not mapping any data to
    // this row (as it has none). Also, instead of an index, we are passing the data count to the bound
    // action. This means on valueUpdated that it will update the value in the array to an index which
    // does not yet exist - effectively creating the new row.
    tableRows.push(
      <TableRow>
        <TableCell>
          <Textbox name="description" onChange={ Actions.valueUpdated.bind(this, this.data.count()) } />
        </TableCell>

        <TableCell>
          <Textbox name="name" onChange={ Actions.valueUpdated.bind(this, this.data.count()) } />
        </TableCell>
      </TableRow>
    );

    // We can now render the array of rows as a child of Table.
    return (
      <Table>
        { tableRows }
      </Table>
    );
  }
}

export default MyView
```

## Minor

* Decrease width of dropdown icon to 20px

# 0.1.8

## Bug Fixes

* Backported dropdown validation fix.

# 0.1.7

## Bug Fixes

* [CARBON-102](https://sageone.atlassian.net/browse/CARBON-102) - Fixes bug - 'item is undefined triggered when clicking away from dropdown with option highlighted'.

# 0.1.6

## Bug Fixes

* `startRouter` no longer throws an error if it cannot find an element to render the component to.

# 0.1.5

## Bug Fixes

* Dropdown will always return a string value to any callbacks.

# 0.1.4

## Bug Fixes

* Dropdown components auto select highlighted values on blur.
* Carbon now compiles code to `lib`, allowing developers to no longer require installing babel on their computer.

# 0.1.3

## Bug Fixes

* Fixes validation message width in Firefox.

# 0.1.2

## Bug Fixes

* Tabs can now render a single child

# 0.1.1

* Form submitting state is now controlled by the developer using the `saving` prop.

## Bug Fixes

* Developers can now set the alignment on an input's value using the `align` prop.
* Tab allows null children.

# 0.1.0

## New Components

* Alert
* Link
* Tabs

## Dialog Type Components

  Breaking Change! :warning: Both components now require a `cancelHandler` prop (rather than the `cancelDialogHandler`). :warning:

## Dropdowns

Dropdown components have been refactored. We now have three different kinds:

* Dropdown
* Dropdown Filter
* Dropdown Filter Ajax

## Inputs and Forms No Longer Rely on Name Property

In previous versions of Carbon, all inputs required a `name` property. Some Carbon components would manipulate what this name was, depending on where the input was used.

To keep things simple, and to remove some of the logic behind the scenes, we no longer do any manipulation on input names and the property is no longer a requirement when using a form input.

It is still recommended that you use names on inputs, as they are useful to identify your which input is which. They are also required if you are performing standing HTML form submissions.

## Minor

* Pod has an option to make it collapsible.

## Bug Fixes

* Fixes position and width or validation messages on inputs.
* Fixes re-validating fields when content is pasted into an input.

# 0.0.3

## Bug Fixes

* On successful submit, form components will disable their save buttons to prevent multiple form submissions.

# 0.0.2

## Decimal Component

 An extra validation has been added to decimal to prevent multiple separators from being entered in the input field.

## Dropdown and DropdownSuggest components

Dropdown and dropdown-suggest have been updated. As they share common functionality, dropdown and dropdown-suggest now use a List decorator. This should not affect how you use either component.
* Dropdown now filters results as you type.

## Dialog Cancel button

Dialogs have been updated to pass context to any children components. We have used this to switch the Form Cancel button to use the Dialog's cancel handler when the form is nested in a dialog. This overrides the default history.back method.

## Store, View and Route Utils

We have standardised the utilities we provide to easily set up Flux based applications. This involved a few breaking changes:

### Store

The base Store class is now available from:

```js
import Store from 'carbon/lib/utils/flux/store';
```

When creating your store, initialize it with your application's dispatcher. You must also define the store's data and unique name within its constructor. The following shows the minimum required to set up a store:

```js
import Store from 'carbon/lib/utils/flux/store';
import Dispatcher from 'dispatcher';
import ImmutableHelper from 'carbon/lib/utils/helpers/immutable';

class MyStore extends Store {
  ...
}

let data = ImmutableHelper.parseJSON({});

// init the store with a name, some data, and your dispatcher
export default new MyStore('myStore', data, Dispatcher);
```

### View

The view helper is now available as a flux utility from Carbon. This was done to clarify its intentions. You can import it with:


```js
import { connect } from 'carbon/lib/utils/flux';
```

You can then use the `connect` function to connect a React component to a store:

```js
import React from 'react';
import MyStore from 'stores/my-store';
import { connect } from 'carbon/lib/utils/flux';

class MyComponent extends React.Component {
  render() {
    // the connected store data is available on the state as the store's unique name defined in its constructor
    let val = this.state.myStore.get('myValue');

    return (
      <div>My Component.</div>
    );
  }
}

export default connect(MyComponent, MyStore);
```

This sets up the listeners and data synchronising between the component and the store.

The connect function can connect multiple stores to the component - simply provide them as an array:

```js
connect(MyComponent, [MyStore, MyOtherStore]);
```

### Route

The route helper now returns a specific function:

```js
import React from 'react';
import { Route } from 'react-router';
import { startRouter } from 'carbon/lib/utils/router';

let routes = (
  <Route />
);

startRouter(routes);
```

The `startRouter` function initializes the React router with the given routes. It can also take a second parameter for the HTML target in which to render the React components (by default this uses `document.getElementById('app')`).

## Higher Order Components and Decorators

We now use decorators instead of Higher Order Components in our component library as they are easier to test and result in a tidier and more logical codebase.

Decorators can be found in the `/utils/decorators` directory. So far we have decorators for:

* Input
* Input Icon
* Input Label
* Input Validation

Note: although there is an ES7 Babel transform for decorators, we have opted not to use it for now due to the way in which it compiles and produces missing coverage reports.

## TableFieldsForMany renamed

`TableFieldsForMany` is now called `InputGrid`.

We have renamed this because its original name was based on a Rails convention and was fairly obscure and confusing.

## New Brand
A new style and colour scheme has been applied to the carbon components library. This change will affect all of the components.

## Validations
Validations have changed to a function so that different parameters can be passed to them.

You can now define Validations on a component using the following syntax:

```javascript
<Textbox validations={ [Validation()] } name='valid' />
```

## Misc

* Ran ESLint task and fixed any errors.
* Form provides a serialization method to parse its inputs into data usable for AJAX.
* Forms no longer needs a model name defined.
* Updated Form Cancel Button to use History object.
* Textarea is no longer draggable. Add a expandable={true} prop to make the area height change to fit content
* Input components can now use custom classes.
* Checkbox label now sits inline, and is reversable.
* Added props on inputs for inline labels.
* Added Rainbow chart component.
* Added Tabs component.
* Added Number component.
* Decimal now allows tabbing in and out of the field.
* Date now closes on tab out.


# 0.0.1

Initial prototype release.

Components included:

* Button
* Checkbox
* Date
* Decimal
* Dialog
* Dropdown Suggest
* Dropdown
* Form
* Pod
* Row
* Table Fields for Many
* Table Row
* Textarea
* Textbox

Utils included:

* Events Helper (to help determine keyboard events)
* Immutable Helper (to perform generic tasks with Immutable.js)
* Icons (to include icons from the web font)
* Inputs & Input Validation (generic functionality for inputs)
* Validations (reusable functionality for validations)
* Route Helper (component to provide base route functionality)
* Store Helper (base class for base store functionality)
* View Helper (component to provide base view functionality)<|MERGE_RESOLUTION|>--- conflicted
+++ resolved
@@ -4,7 +4,6 @@
 
 * Heading - useful for page titles.
 
-<<<<<<< HEAD
 ## History and Browser Status
 
 The router's history object is now accessible:
@@ -14,11 +13,10 @@
 ```
 
 With the history object you can control the DOM for any UI that uses React Router. For more information see the guides https://github.com/ReactJSTraining/history/tree/master/docs
-=======
+
 ## Router transitions
 
 * The window will automatically scroll to the top when the route is transitioned
->>>>>>> 07520a3f
 
 ## Minor Changes
 
