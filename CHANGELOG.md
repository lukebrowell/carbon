# 0.21.0

<<<<<<< HEAD
## Minor Improvements

* Add character count to textarea
=======
## Minor Changes

* Form now accepts a `onSubmit` prop which is only called when the form is valid.
* AppWrapper now has a minium width of 958px.
>>>>>>> b7cf383a

# 0.20.0

## Breaking Changes

* The CSS for inputs and icons associated with inputs has changed. If you have overridden this CSS in you code, this may break your input CSS.

## New Components

* Heading - useful for page titles.
* ShowEditPod - Inline editing of fields
* Date Range - Allows start and end date setting with validation for invalid date combinations.

## History and Browser Status

The router's history object is now accessible:

```js
import { history } from 'carbon/lib/utils/router';
```

With the history object you can control the DOM for any UI that uses React Router. For more information see the guides https://github.com/ReactJSTraining/history/tree/master/docs

## Link Prefixes

The `Link` component can now have its `href` or `to` props prefixed to customise the type of link it is (regular or react router).

For example:

```js
<Link href="to:/foobar">My React Router Link</Link>
```

## Router transitions

* The window will automatically scroll to the top when the route is transitioned

## Red and Green Buttons

The `Button` component can now have red and green themes, set using the `as` prop.

## New Icons

* Information
* Sync
* Progress
* Submitted
* Completed

## Minor Changes

* A Sass variable has been introduced to define the path where fonts are located.
* Pod title size has been reduced to more accurately match the demo.
* Secondary Content components font weight has been standardised.
* The `children` prop for the Help component is no longer required.
* Sibling Content components now have a top margin for spacing.
* Button height has been fixed for buttons that behave like links.
* Adds inline help for radio button.
* Fixes inline help for checkboxes.
* Radio Button sprite has been given a fixed size.
* Increase textTag font-spacing from 0.5 to 0.8.
* Button can receive a prop of `to`.
* Fixes fieldset and input margin when rendered on top of one another.
* Fixes position of icon in dropdown button.
* Fixes error icon position for inputs with field help.
* AppWrapper has been increased to 1600px and some padding has been added.
* Form now accepts a prop of `save` which can be used to hide the save button.

# 0.19.0

## Major Changes

!! Babel upgraded to Version 6
* When updating the latest version it is recommend to remove node modules `rm -rf node_modules` and reinstall `npm install`

!! Phantom JS Upgraded to version 2
* This may cause a few tests that were giving false positives to fail

## New Components

* Profile - User to show portrait with name and email.
* AppWrapper - confines your content to the width of your application.
* Menu
* NavigationBar

## Input Label Padding

* All input label padding has been slightly increased.

## Help Updates

* Help component has been updated with a new icon.
* Input Label decorator has been fixed to render the help class for labelHelp.

## Acronymize Function

* We have added an `acronymize` function to the Ether util, which will create an acronym from a given string.

## Dropdown component updates

* All dropdowns now allow keying up and down through the list

## Polling helper

* A polling helper has been added that performs customizable ajax polling.

## New Icons

* Help
* Chevron

# 0.18.1

## Minor Changes

* Portrait extra small size has been changed from `20px` to `25px`.
* Portrait can have a dark background.
* Fixes issue with Portrait size when image would not render.
* Disabled Pill's colours have been updated.
* Individual and Business SVGs have been updated in Icon.

# 0.18.0

## !! BREAKING CHANGE !!

* Renamed Browser `redirectUrl` method to `redirectTo`

## New Components

* Fieldset - stacks inputs rendered as children to the `Fieldset` component.
* Carousel - can be used to display a gallery of slides.

## CSS Module Update

Added margin and padding `0` to the base CSS.

## Uniform Sizing

All components that take a Size Prop have been unified to accept the following

```
extra-small
small
medium-small
medium
medium-large
large
extra-large
```

If you are using the default size of a component there is no change needed except for the `Spinner`

### Component Breakdown

#### Animated Menu Button
  * Added `extra-small`
  * !! CHANGED - `smed to `medium-small`
  * !! CHANGED - `mlarge` to `medium-large`
  * Added `xlarge`

#### Portrait
  * Added `extra-small`
  * !! CHANGED - `smed to `medium-small`
  * Added `medium`
  * !! CHANGED - `mlarge` to `medium-large`
  * Added `xlarge`

#### Spinner
  * !! CHANGED - default is now `medium`

  * Added `extra-small`
  * !! CHANGED - `smed to `medium-small`
  * Added `medium`
  * !! CHANGED - `mlarge` to `medium-large`
  * Added `xlarge`

#### Dialog
  * !! CHANGED - `xsmall` to `extra-small`
  * !! CHANGED - `smed to `medium-small`
  * !! CHANGED - `med` to `medium`
  * !! CHANGED - `mlarge` to `medium-large`
  * Added `xlarge`

## Link (React Router)

Our Link component now supports the React Router. Instead of passing a `href` prop, pass a `to` prop and it will use React Router to navigate.

## Pod Updates

* Pod can now receive a prop of `onEdit` - if this is a String it will use it as a `to` prop on a Link component, if it is a Function it will apply it as an `onClick` handler, if it is an object it will apply it's props to the Link.
* Pod has an additional padding size added of `extra-large`.
* Pod now applies any additional props to it's top most child element.
* We have added a tertiary pod theme.

## Content Updates

Content now has a `secondary` theme which can be applied using the `as` prop.

## Label Updates

* You can supply a `input-width` prop to any input to define its width.

## Modal Updates

### Change in functionality!

Modal

  * Modal no longer closes on background click
  * New prop `disableEscKey` is defaulted to false
  * Changes will also effect Dialog, Sidebar etc...

Dialog

  * New props `showCloseIcon` (defaulted to true) which show and hides the close icon

## Promises

Promises Polyfill. Carbon now contains a ES6 Promises helper which can be imported by

```javascript
  import from 'carbon/lib/utils/promises';
```

## Notifications Updates

Message

  * New props `transparent` (defaulted to false) which if set to true sets the background to transparent

## Decimal

* Decimal can now receive a prop of precision

## Split Button

 * Small CSS change to remove gap in Safari

## Input Validation

* Validation icons now position themselves relative to width of input field when label is inline.

# 0.17.1

## Minor Improvements

* Add paperclip SVG to Icon

# 0.17.0

## New Components

* Multi Step Wizard

## Minor Improvements

* Add edit SVG to Icon
* Supports Ajax call for error validation

# 0.16.1

* Add reload function to browser helper

# 0.16.0

## Minor Improvements

* Adding user class names to tabs.
* Authorize Objects in dialog title

## Browser Helper

Added a redirect action made by the browser. It is now easier to redirect to url

```
import Browser from 'carbon/lib/utils/helpers/browser';

Browser.redirectUrl(url)
```

# 0.15.0

## New Components

* ButtonToggle.

## New Features

* Warnings are now ready to use on form inputs, using the same API as validations you can supply an array as a prop to an input:

```
<Textbox warnings={[ new MyWarning ]} />
```

## Bug Fixes

* CSS fixes to input error icon and error message.
* CSS fixes to input placeholder text for IE11.

# 0.14.4

## Bug Fixes

* Fixes no results row in Table to span all columns.
* Fixes issue in Tabs where initialSelectedTabId was ignored

# 0.14.3

## Bug Fixes

* Fixes a loading row in Table to span all columns.

# 0.14.2

## Minor Changes

* Disable multi select for single row in a table

# 0.14.1

## Minor Changes

* Add ability to set custom labels on Confirm dialog.
* Fixes scrollbar fixed height.
* Fixes word break on tooltips.

# 0.14.0

## !! BREAKING CHANGE !!

* Selectable table rows now emit an object instead of an array, containing more information about the selected rows.

## Minor Changes

* Sidebar now scrolls on overflow
* Adds `$app-light-font-family` Sass variable.
* Adds `$app-medium-font-family` Sass variable.
* Icons - plus, minus, processing. Update contact icons
* Improve tile footer style

# 0.13.0

* A developer can choose for a Table to not automatically render with a `tbody`, allowing them to manually render it `<Table tbody={ false }>`.
* Performance improvements for validation messages.
* Inputs can be rendered with fake inputs, useful for pages with lots of inputs where performance can be an issue.
* Number does not show undefined when value props is not provided and user enter alphabets
* Adds external link icon.
* Adds new colors: `$grey-dark-blue-5`, `$grey-header`.

# 0.12.2

* Stores will now throw an error if an invalid action is dispatched.
* Fixes translation issues with Save and Cancel buttons in Form component.
* Fixes error with refresh method on Table, when Table does not have an ActionToolbar.
* Adds `business` and `individual` icons.

### Modal Updates

* Alert and Confirm have been updated to accept the dialog size prop. Default sizes remain unchanged.

# 0.12.1

* Fixes overflow bug on Table component.
* Fixes colors for recently added icons.

# 0.12.0

## Minor Improvements

* Tabs emits a onTabClick event when on the headers is clicked
* Add phone, email, location and mobile icons
* Table now has a `refresh` method to force retrieve data.

## Bug Fixes

* CSS prevent multi action siblings overlapping
* First columns in tables have additional left padding.
* Page size sets 1 of 1 when there are no records.

# 0.11.0

* Tabs remember the last one they were on when going back in the browser.

## Bug Fixes

* Selectable Tables stopPropagation when selecting checkboxes.

# 0.10.0

* Adds loading and empty data states to Table component.

## Bug Fixes

* CSS fixes to Portrait.
* CSS fixes to Spinner.
* CSS fixes to Pill.

# 0.9.2

* MulitActionButton Classes more specific

# 0.9.1

## Bug Fixes

* Various UI Fixes:
  * MultiActionButton toggle placement.
  * Removed Tab padding.
  * Fixed Button height to 31px.

# 0.9.0

## New Components

* Multi Action Button

## Selectable Table Rows

* Table and TableAjax now have props of `selectable` and `highlightable`, enabling selectable or highlightable rows. Each event also emits events which can be used by developers with props of `onSelect` or `onHighlight`. Developers can also manually control the highlighting or selecting of rows using the same props on TableRow components.
* Selectable rows also enables an action toolbar for the table, for which actions can be defined using the `actions` prop.

## CSS

* Created CSS utility to handle generic CSS.

## Misc

* Inline labels can now be aligned right.
* Added 'small' button option - renders pill-like secondary button.
* Made portrait inline-block to allow label to sit inline.
* Added a 'refresh' svg icon to the icon component.
* Form component can now set custom `saveText` as a prop.
* Pill styling tweaked slightly.
* Made portrait inline-block to allow label to sit inline.
* Updated portrait colour for when no image is loaded.
* Update Radio Button and Checkbox colour when disabled and checked.

## Bug Fixes
* Allow tooltip to decorate class that lacks componentProps method.
* Records value typecast to number for i18n in Pager

# 0.8.1

## Bug Fixes

* Fixed CSS load order issue which caused icons to break their positioning.

# 0.8.0

## Improvements

* Improved store reset. `store.reset()` will now reset the store to its initial data, whether or not history is enabled.
* Inputs can now have field help. Pass `fieldHelp='help message'` to any input.
* Inputs can now have label help. Pass `labelHelp='help message'` to any input.
* Add `thead` prop to `Table` component that allows you to set a row wrapped in a `thead` tag.

## New Components

* Sidebar - with sidebar header
* Portrait
* Content
* Help - An info icon with a tooltip.
* Tooltip

## Layout Updates

* Row margin has been reduced to `15px`.
* Pod component now receives two additional props:

  * `border` - allows developers to disable border.
  * `padding` - allows developers to have control over padding size.

* Message style has changed to follow toast style
* Pill style has changed

## Improved Dialog

* Dialog now takes a prop of `disableBackground` which is true by default.

## Improved Form

* `validate()` can now be called via `this.context.form`

## New Validators

* Inclusion
* Exclusion

## Misc

* Added utility classes for styling text.
* Format i18n error number for numeric validation.
* Allow Tables to shrink in size using the `shrink` prop.
* Link component can now display with an icon.
* Child components of Row can now use a `columnAlign` prop.
* Toast onDismiss is now optional

## New Decorators

* Tooltip Decorator - currently available on Icon and Textbox.

## Bug Fixes

* Fixes alignment issue with SplitButton when using anchors.
* Row component will not break with zero children or children of `null` or `undefined`.

# 0.7.1

## Updates

* Moves the validation logic in Form component to its own method.
* Adds `validateOnMount` prop to Forms.
* Help Components on inputs with labels.

# 0.7.0

## New Components

* Pager
* Filter
* Table Ajax

## Bug Fixes

* TableCell and TableHeader can receive additional props.
* Inputs no longer render a label if the input has no name or label props.

## New functionality

* Table and TableHeader have been updated to allow sorting.
* Tabs - Passing a prop of align='right' will align tab headers to the right

# 0.6.0

## Improve Date widget

Improve the existing Date widget to allow passing in `minDate` and `maxDate`.

## I18nHelper

An I18nHelper has been created to help with formatting decimal numbers.

## Should Component Update Decorator

Supplies base shouldComponentUpdate

## toArray

We have added a helper method to convert strings into arrays, for example:

`"foo[bar][baz]"` into `["foo", "bar", "baz"]`.

## ImmutableHelper parseJSON

The parseJSON method now converts all integers to strings for consistency

## Bug Fixes

* We have inserted an engine dependency for npm version 3. This is to help mitigate any issues of users reporting issues when installing with npm version 2.

## New Components

* Spinner
* RadioButton

# 0.5.3

## Bug Fixes

* Fixed numeral validator so it returns the correct type of validator.

# 0.5.2

## Bug Fixes

* Fixed I18n translation for integer validation.

# 0.5.1

## Bug Fixes

* `autoFocus` no longer automatically opens lists or datepickers on Dropdown and Date components.
* Update validations i18n to use `errors.messages` instead of `validations`
* Bluring of DropdownFilter/DropdownFilterAjax does not throw a js error when no items exist

# 0.5.0

## !BREAKING CHANGE! Validations have been converted into classes

We have converted Validations provided by Carbon into classes. This means that you need to create an instance when you want to use them.

For example, you would need to change:

```js
<Textbox validations={ [PresenceValidator()] } />
```

To this:

```js
<Textbox validations={ [new PresenceValidator()] } />
```

This allows better inspection of the validator, and the ability to modify params on the class.

## Disabled class for inputs

We now add a `common-input--disabled` class to the component when its input is disabled

## Bug Fixes

* Inputs with multiple validations now validate correctly.
* DropdownFilter now parses its filter before creating a Regular Expression.
* Split Button has been given a fixed height to resolve UI issues.
* Dropdown up and down arrows now work with options that use strings for IDs.
* We now use the `$grey-dark-blue-40` color for placeholders in inputs

# 0.4.0

## New Components

* SplitButton.

## New Validations

### Numeral Validation

Checks numeral type (Integer of Decimal)
Checks if value is equal, greater than, less than

```javascript
// Integer with a min value of 8
<Number validations={ [NumeralValidator({ integer: true, min: 8 })] }/>

// Decimal with a between 8 and 20
<Number validations={ [NumeralValidator({ integer: true, min: 8, max: 20 })] }/>

// Decimal exactly 3.142
<Number validations={ [NumeralValidator({ is: 3.142 })] }/>
```

### Length Validation

Checks the length of a number of a string

```javascript
// length is greater than or equal to 8:
<Textbox validations={ [ LengthValidator({ min: 8 }) ] });

// length is less than or equal to 8:
<Textbox validations={ [ LengthValidator({ max: 8 }) ] });

// length is between 5 and 10 characters:
<Number validations={ [ LengthValidator({ min: 5, max: 10 }) ] });

// length is 10 characters:
<Number validations={ [ LengthValidator({ is: 10 }) ] });
```

### Regex Validation

Applies a regex validation to the input

```javascript
<Textbox validations={ [RegexValidator({ format: (/[A-Z]{5}/) }) ] }/>
```

### Email Validation

Applies a email validation to the input

```javascript
<Textbox validations={ [ EmailValidator() ] }/>
```

## Prefix for inputs

We have added a new feature for input components which allows developers to output a prefix to the input.

```js
<Textbox prefix="foo" />
```

## Updated visuals for Toast Notifications and Tabs

* Toast notifications have had updated styling applied to them, based on new designs.
* Colour updates to Tabs, to align with design updates
* New colour variables added

## Misc

* Button component will now render a stylised `anchor` instead of a `button` if passed a `href` prop.

## Bug Fixes

* Add i18n to form buttons

# 0.3.3

* Performance updates to inputs. We also now provide a `shouldComponentUpdate` method which can be reused in custom components.
* Inputs that are detached from a form no longer update error count.

# 0.3.2

## Bug Fixes

* Form no longer validates disabled fields on submit.
* Form inputs are tracked by a guid now, rather than input name.
* Autocomplete is disabled for all inputs by default.
* Locks version numbers to try and mitigate incompatabilities with third party modules.

# 0.3.1

## Bug Fixes

* SVG icons inside toast component now re-render properly.

# 0.3.0

## Handler Pattern

Carbon now has a simple handler pattern implementation. For more information, see [the guide](https://github.com/Sage/carbon/blob/master/docs/guides/handlers.md).

## New Components

* Toast
* Message

## Standardised Color/Icon Sets on Components

Several components allow the ability to define a particular `type` or `status`, such as `warning`, `error` or `success`. We have standardised the way this is implemented in components, each of which should use a prop name of `as`.

Similarly, each supported type comes as part of a Sass list variable called `$colorIconSets`. This list can be used in component `scss` files to iterate through the types available and automatically generate the code required for each type. This means each component will automatically update with any new types added to this list.

You can see examples of how this is implemented in the `scss` files for `Pill`, `Flash`, `Banner` or `Toast`.

### Breaking Changes

* Due to the standardisation of using the prop `as`, some components will have breaking changes to accomodate this:
  * Flash
  * Pill
* The `cancelHandler` method on `Dialog` based components has been renamed to `onCancel` to bring in line with the convention we would like to progress with for this kind of action name.
* The `confirmHandler` method on `Confirm` has also been renamed to `onConfirm` to align with the naming convention.

## Bug Fixes

* Dialog now centers itself if open on initialize.

# 0.2.0

## New Components

* Table, TableRow, TableCell, TableHeader
* Confirm
* Animated Menu Button
* Notification
* Pill
* Banner
* Flash

## Tables and Grids - Breaking Change

The previous iteration of grid (InputGrid) was too restrictive, not allowing much flexibility and being too rigid in its implementation. We have now refactored grids creating a Table component with full control and flexibility for the developer. The new way of doing grids also means we no longer need to use complicated immutable helpers we had set up for line items as well as injecting row_id into the store.

The following is an example of how to use the Table component:

```js
import React from 'react';
import { Table, TableRow, TableCell, TableHeader } from 'carbon/lib/components/table';
import Textbox from 'carbon/lib/components/textbox';
import Button from 'carbon/lib/components/button';

class MyView extends React.Component {
  render() {
    // We map the data from the store, to define what a row should look like.
    // Using map allows the developer to define any content they want - this could
    // render text, an input, a button or anything else.
    let tableRows = this.props.data.map((row, index) => {
      <TableRow>
        // This cell renders just text for 'description'.
        <TableCell>
          { row.get('description') }
        </TableCell>

        // This cell renders a textbox for 'name'. We also give it an onChange function. It is
        // important to notice that we bind additional values to this function - 'this' and 'index'.
        // This means that when the function is called it will receive the index as an argument.
        // The store then knows which index in the array of data has been modified and needs to update,
        // the mutation would look something like:
        // `this.data = this.data.setIn(['line_items', action.index, action.name], action.value);`.
        <TableCell>
          <Textbox value={ row.get('name') } onChange={ Actions.nameUpdated.bind(this, index) } />
        </TableCell>

        // This cell renders a button component.
        <TableCell>
          <Button>An Action!</Button>
        </TableCell>
      </TableRow>
    });

    // tableRows is now an array mapped from the data we provided. We also need a table header so
    // lets add that as an additional row in the array (unshift prepends to an array):
    tableRows.unshift(
      <TableRow>
        <TableHeader>Description</TableHeader>
        <TableHeader>Name</TableHeader>
        <TableHeader>Actions</TableHeader>
      </TableRow>
    );

    // We can now render the array of rows as a child of Table.
    return (
      <Table>
        { tableRows }
      </Table>
    );
  }
}

export default MyView
```

The example above should highlight the flexibility available with grids. You can mix input with plain text or any other component, all in the same table. Adding a placeholder row is simple as well:

```js
import React from 'react';
import { Table, TableRow, TableCell, TableHeader } from 'carbon/lib/components/table';
import Textbox from 'carbon/lib/components/textbox';

class MyView extends React.Component {
  render() {
    // Define tableRows.
    let tableRows = this.props.data.map((row, index) => {
      <TableRow>
        <TableCell>
          <Textbox name="description" value={ row.get('description') } onChange={ Actions.valueUpdated.bind(this, index) } />
        </TableCell>

        <TableCell>
          <Textbox name="name" value={ row.get('name') } onChange={ Actions.valueUpdated.bind(this, index) } />
        </TableCell>
      </TableRow>
    });

    // Add header.
    tableRows.unshift(
      <TableRow>
        <TableHeader>Description</TableHeader>
        <TableHeader>Name</TableHeader>
      </TableRow>
    );

    // Add placeholder row. The main difference between a regular row is we are not mapping any data to
    // this row (as it has none). Also, instead of an index, we are passing the data count to the bound
    // action. This means on valueUpdated that it will update the value in the array to an index which
    // does not yet exist - effectively creating the new row.
    tableRows.push(
      <TableRow>
        <TableCell>
          <Textbox name="description" onChange={ Actions.valueUpdated.bind(this, this.data.count()) } />
        </TableCell>

        <TableCell>
          <Textbox name="name" onChange={ Actions.valueUpdated.bind(this, this.data.count()) } />
        </TableCell>
      </TableRow>
    );

    // We can now render the array of rows as a child of Table.
    return (
      <Table>
        { tableRows }
      </Table>
    );
  }
}

export default MyView
```

## Minor

* Decrease width of dropdown icon to 20px

# 0.1.8

## Bug Fixes

* Backported dropdown validation fix.

# 0.1.7

## Bug Fixes

* [CARBON-102](https://sageone.atlassian.net/browse/CARBON-102) - Fixes bug - 'item is undefined triggered when clicking away from dropdown with option highlighted'.

# 0.1.6

## Bug Fixes

* `startRouter` no longer throws an error if it cannot find an element to render the component to.

# 0.1.5

## Bug Fixes

* Dropdown will always return a string value to any callbacks.

# 0.1.4

## Bug Fixes

* Dropdown components auto select highlighted values on blur.
* Carbon now compiles code to `lib`, allowing developers to no longer require installing babel on their computer.

# 0.1.3

## Bug Fixes

* Fixes validation message width in Firefox.

# 0.1.2

## Bug Fixes

* Tabs can now render a single child

# 0.1.1

* Form submitting state is now controlled by the developer using the `saving` prop.

## Bug Fixes

* Developers can now set the alignment on an input's value using the `align` prop.
* Tab allows null children.

# 0.1.0

## New Components

* Alert
* Link
* Tabs

## Dialog Type Components

  Breaking Change! :warning: Both components now require a `cancelHandler` prop (rather than the `cancelDialogHandler`). :warning:

## Dropdowns

Dropdown components have been refactored. We now have three different kinds:

* Dropdown
* Dropdown Filter
* Dropdown Filter Ajax

## Inputs and Forms No Longer Rely on Name Property

In previous versions of Carbon, all inputs required a `name` property. Some Carbon components would manipulate what this name was, depending on where the input was used.

To keep things simple, and to remove some of the logic behind the scenes, we no longer do any manipulation on input names and the property is no longer a requirement when using a form input.

It is still recommended that you use names on inputs, as they are useful to identify your which input is which. They are also required if you are performing standing HTML form submissions.

## Minor

* Pod has an option to make it collapsible.

## Bug Fixes

* Fixes position and width or validation messages on inputs.
* Fixes re-validating fields when content is pasted into an input.

# 0.0.3

## Bug Fixes

* On successful submit, form components will disable their save buttons to prevent multiple form submissions.

# 0.0.2

## Decimal Component

 An extra validation has been added to decimal to prevent multiple separators from being entered in the input field.

## Dropdown and DropdownSuggest components

Dropdown and dropdown-suggest have been updated. As they share common functionality, dropdown and dropdown-suggest now use a List decorator. This should not affect how you use either component.
* Dropdown now filters results as you type.

## Dialog Cancel button

Dialogs have been updated to pass context to any children components. We have used this to switch the Form Cancel button to use the Dialog's cancel handler when the form is nested in a dialog. This overrides the default history.back method.

## Store, View and Route Utils

We have standardised the utilities we provide to easily set up Flux based applications. This involved a few breaking changes:

### Store

The base Store class is now available from:

```js
import Store from 'carbon/lib/utils/flux/store';
```

When creating your store, initialize it with your application's dispatcher. You must also define the store's data and unique name within its constructor. The following shows the minimum required to set up a store:

```js
import Store from 'carbon/lib/utils/flux/store';
import Dispatcher from 'dispatcher';
import ImmutableHelper from 'carbon/lib/utils/helpers/immutable';

class MyStore extends Store {
  ...
}

let data = ImmutableHelper.parseJSON({});

// init the store with a name, some data, and your dispatcher
export default new MyStore('myStore', data, Dispatcher);
```

### View

The view helper is now available as a flux utility from Carbon. This was done to clarify its intentions. You can import it with:


```js
import { connect } from 'carbon/lib/utils/flux';
```

You can then use the `connect` function to connect a React component to a store:

```js
import React from 'react';
import MyStore from 'stores/my-store';
import { connect } from 'carbon/lib/utils/flux';

class MyComponent extends React.Component {
  render() {
    // the connected store data is available on the state as the store's unique name defined in its constructor
    let val = this.state.myStore.get('myValue');

    return (
      <div>My Component.</div>
    );
  }
}

export default connect(MyComponent, MyStore);
```

This sets up the listeners and data synchronising between the component and the store.

The connect function can connect multiple stores to the component - simply provide them as an array:

```js
connect(MyComponent, [MyStore, MyOtherStore]);
```

### Route

The route helper now returns a specific function:

```js
import React from 'react';
import { Route } from 'react-router';
import { startRouter } from 'carbon/lib/utils/router';

let routes = (
  <Route />
);

startRouter(routes);
```

The `startRouter` function initializes the React router with the given routes. It can also take a second parameter for the HTML target in which to render the React components (by default this uses `document.getElementById('app')`).

## Higher Order Components and Decorators

We now use decorators instead of Higher Order Components in our component library as they are easier to test and result in a tidier and more logical codebase.

Decorators can be found in the `/utils/decorators` directory. So far we have decorators for:

* Input
* Input Icon
* Input Label
* Input Validation

Note: although there is an ES7 Babel transform for decorators, we have opted not to use it for now due to the way in which it compiles and produces missing coverage reports.

## TableFieldsForMany renamed

`TableFieldsForMany` is now called `InputGrid`.

We have renamed this because its original name was based on a Rails convention and was fairly obscure and confusing.

## New Brand
A new style and colour scheme has been applied to the carbon components library. This change will affect all of the components.

## Validations
Validations have changed to a function so that different parameters can be passed to them.

You can now define Validations on a component using the following syntax:

```javascript
<Textbox validations={ [Validation()] } name='valid' />
```

## Misc

* Ran ESLint task and fixed any errors.
* Form provides a serialization method to parse its inputs into data usable for AJAX.
* Forms no longer needs a model name defined.
* Updated Form Cancel Button to use History object.
* Textarea is no longer draggable. Add a expandable={true} prop to make the area height change to fit content
* Input components can now use custom classes.
* Checkbox label now sits inline, and is reversable.
* Added props on inputs for inline labels.
* Added Rainbow chart component.
* Added Tabs component.
* Added Number component.
* Decimal now allows tabbing in and out of the field.
* Date now closes on tab out.


# 0.0.1

Initial prototype release.

Components included:

* Button
* Checkbox
* Date
* Decimal
* Dialog
* Dropdown Suggest
* Dropdown
* Form
* Pod
* Row
* Table Fields for Many
* Table Row
* Textarea
* Textbox

Utils included:

* Events Helper (to help determine keyboard events)
* Immutable Helper (to perform generic tasks with Immutable.js)
* Icons (to include icons from the web font)
* Inputs & Input Validation (generic functionality for inputs)
* Validations (reusable functionality for validations)
* Route Helper (component to provide base route functionality)
* Store Helper (base class for base store functionality)
* View Helper (component to provide base view functionality)<|MERGE_RESOLUTION|>--- conflicted
+++ resolved
@@ -1,15 +1,10 @@
 # 0.21.0
 
-<<<<<<< HEAD
 ## Minor Improvements
 
 * Add character count to textarea
-=======
-## Minor Changes
-
 * Form now accepts a `onSubmit` prop which is only called when the form is valid.
 * AppWrapper now has a minium width of 958px.
->>>>>>> b7cf383a
 
 # 0.20.0
 
