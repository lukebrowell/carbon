<<<<<<< HEAD
# 0.1.8

## Bug Fixes

* Backported dropdown validation fix.
=======
# 0.3.1

## Bug Fixes

* SVG icons inside toast component now re-render properly.

# 0.3.0

## Handler Pattern

Carbon now has a simple handler pattern implementation. For more information, see [the guide](https://github.com/Sage/carbon/blob/master/docs/guides/handlers.md).

## New Components

* Toast
* Message

## Standardised Color/Icon Sets on Components

Several components allow the ability to define a particular `type` or `status`, such as `warning`, `error` or `success`. We have standardised the way this is implemented in components, each of which should use a prop name of `as`.

Similarly, each supported type comes as part of a Sass list variable called `$colorIconSets`. This list can be used in component `scss` files to iterate through the types available and automatically generate the code required for each type. This means each component will automatically update with any new types added to this list.

You can see examples of how this is implemented in the `scss` files for `Pill`, `Flash`, `Banner` or `Toast`.

### Breaking Changes

* Due to the standardisation of using the prop `as`, some components will have breaking changes to accomodate this:
  * Flash
  * Pill
* The `cancelHandler` method on `Dialog` based components has been renamed to `onCancel` to bring in line with the convention we would like to progress with for this kind of action name.
* The `confirmHandler` method on `Confirm` has also been renamed to `onConfirm` to align with the naming convention.

## Bug Fixes

* Dialog now centers itself if open on initialize.

# 0.2.0

## New Components

* Table, TableRow, TableCell, TableHeader
* Confirm
* Animated Menu Button
* Notification
* Pill
* Banner
* Flash

## Tables and Grids - Breaking Change

The previous iteration of grid (InputGrid) was too restrictive, not allowing much flexibility and being too rigid in its implementation. We have now refactored grids creating a Table component with full control and flexibility for the developer. The new way of doing grids also means we no longer need to use complicated immutable helpers we had set up for line items as well as injecting row_id into the store.

The following is an example of how to use the Table component:

```js
import React from 'react';
import { Table, TableRow, TableCell, TableHeader } from 'carbon/lib/components/table';
import Textbox from 'carbon/lib/components/textbox';
import Button from 'carbon/lib/components/button';

class MyView extends React.Component {
  render() {
    // We map the data from the store, to define what a row should look like.
    // Using map allows the developer to define any content they want - this could
    // render text, an input, a button or anything else.
    let tableRows = this.props.data.map((row, index) => {
      <TableRow>
        // This cell renders just text for 'description'.
        <TableCell>
          { row.get('description') }
        </TableCell>

        // This cell renders a textbox for 'name'. We also give it an onChange function. It is
        // important to notice that we bind additional values to this function - 'this' and 'index'.
        // This means that when the function is called it will receive the index as an argument.
        // The store then knows which index in the array of data has been modified and needs to update,
        // the mutation would look something like:
        // `this.data = this.data.setIn(['line_items', action.index, action.name], action.value);`.
        <TableCell>
          <Textbox value={ row.get('name') } onChange={ Actions.nameUpdated.bind(this, index) } />
        </TableCell>

        // This cell renders a button component.
        <TableCell>
          <Button>An Action!</Button>
        </TableCell>
      </TableRow>
    });

    // tableRows is now an array mapped from the data we provided. We also need a table header so
    // lets add that as an additional row in the array (unshift prepends to an array):
    tableRows.unshift(
      <TableRow>
        <TableHeader>Description</TableHeader>
        <TableHeader>Name</TableHeader>
        <TableHeader>Actions</TableHeader>
      </TableRow>
    );

    // We can now render the array of rows as a child of Table.
    return (
      <Table>
        { tableRows }
      </Table>
    );
  }
}

export default MyView
```

The example above should highlight the flexibility available with grids. You can mix input with plain text or any other component, all in the same table. Adding a placeholder row is simple as well:

```js
import React from 'react';
import { Table, TableRow, TableCell, TableHeader } from 'carbon/lib/components/table';
import Textbox from 'carbon/lib/components/textbox';

class MyView extends React.Component {
  render() {
    // Define tableRows.
    let tableRows = this.props.data.map((row, index) => {
      <TableRow>
        <TableCell>
          <Textbox name="description" value={ row.get('description') } onChange={ Actions.valueUpdated.bind(this, index) } />
        </TableCell>

        <TableCell>
          <Textbox name="name" value={ row.get('name') } onChange={ Actions.valueUpdated.bind(this, index) } />
        </TableCell>
      </TableRow>
    });

    // Add header.
    tableRows.unshift(
      <TableRow>
        <TableHeader>Description</TableHeader>
        <TableHeader>Name</TableHeader>
      </TableRow>
    );

    // Add placeholder row. The main difference between a regular row is we are not mapping any data to
    // this row (as it has none). Also, instead of an index, we are passing the data count to the bound
    // action. This means on valueUpdated that it will update the value in the array to an index which
    // does not yet exist - effectively creating the new row.
    tableRows.push(
      <TableRow>
        <TableCell>
          <Textbox name="description" onChange={ Actions.valueUpdated.bind(this, this.data.count()) } />
        </TableCell>

        <TableCell>
          <Textbox name="name" onChange={ Actions.valueUpdated.bind(this, this.data.count()) } />
        </TableCell>
      </TableRow>
    );

    // We can now render the array of rows as a child of Table.
    return (
      <Table>
        { tableRows }
      </Table>
    );
  }
}

export default MyView
```

## Minor

* Decrease width of dropdown icon to 20px
>>>>>>> 5b6b2daa

# 0.1.7

## Bug Fixes

* [CARBON-102](https://sageone.atlassian.net/browse/CARBON-102) - Fixes bug - 'item is undefined triggered when clicking away from dropdown with option highlighted'.

# 0.1.6

## Bug Fixes

* `startRouter` no longer throws an error if it cannot find an element to render the component to.

# 0.1.5

## Bug Fixes

* Dropdown will always return a string value to any callbacks.

# 0.1.4

## Bug Fixes

* Dropdown components auto select highlighted values on blur.
* Carbon now compiles code to `lib`, allowing developers to no longer require installing babel on their computer.

# 0.1.3

## Bug Fixes

* Fixes validation message width in Firefox.

# 0.1.2

## Bug Fixes

* Tabs can now render a single child

# 0.1.1

* Form submitting state is now controlled by the developer using the `saving` prop.

## Bug Fixes

* Developers can now set the alignment on an input's value using the `align` prop.
* Tab allows null children.

# 0.1.0

## New Components

* Alert
* Link
* Tabs

## Dialog Type Components

  Breaking Change! :warning: Both components now require a `cancelHandler` prop (rather than the `cancelDialogHandler`). :warning:

## Dropdowns

Dropdown components have been refactored. We now have three different kinds:

* Dropdown
* Dropdown Filter
* Dropdown Filter Ajax

## Inputs and Forms No Longer Rely on Name Property

In previous versions of Carbon, all inputs required a `name` property. Some Carbon components would manipulate what this name was, depending on where the input was used.

To keep things simple, and to remove some of the logic behind the scenes, we no longer do any manipulation on input names and the property is no longer a requirement when using a form input.

It is still recommended that you use names on inputs, as they are useful to identify your which input is which. They are also required if you are performing standing HTML form submissions.

## Minor

* Pod has an option to make it collapsible.

## Bug Fixes

* Fixes position and width or validation messages on inputs.
* Fixes re-validating fields when content is pasted into an input.

# 0.0.3

## Bug Fixes

* On successful submit, form components will disable their save buttons to prevent multiple form submissions.

# 0.0.2

## Decimal Component

 An extra validation has been added to decimal to prevent multiple separators from being entered in the input field.

## Dropdown and DropdownSuggest components

Dropdown and dropdown-suggest have been updated. As they share common functionality, dropdown and dropdown-suggest now use a List decorator. This should not affect how you use either component.
* Dropdown now filters results as you type.

## Dialog Cancel button

Dialogs have been updated to pass context to any children components. We have used this to switch the Form Cancel button to use the Dialog's cancel handler when the form is nested in a dialog. This overrides the default history.back method.

## Store, View and Route Utils

We have standardised the utilities we provide to easily set up Flux based applications. This involved a few breaking changes:

### Store

The base Store class is now available from:

```js
import Store from 'carbon/lib/utils/flux/store';
```

When creating your store, initialize it with your application's dispatcher. You must also define the store's data and unique name within its constructor. The following shows the minimum required to set up a store:

```js
import Store from 'carbon/lib/utils/flux/store';
import Dispatcher from 'dispatcher';
import ImmutableHelper from 'carbon/lib/utils/helpers/immutable';

class MyStore extends Store {
  ...
}

let data = ImmutableHelper.parseJSON({});

// init the store with a name, some data, and your dispatcher
export default new MyStore('myStore', data, Dispatcher);
```

### View

The view helper is now available as a flux utility from Carbon. This was done to clarify its intentions. You can import it with:


```js
import { connect } from 'carbon/lib/utils/flux';
```

You can then use the `connect` function to connect a React component to a store:

```js
import React from 'react';
import MyStore from 'stores/my-store';
import { connect } from 'carbon/lib/utils/flux';

class MyComponent extends React.Component {
  render() {
    // the connected store data is available on the state as the store's unique name defined in its constructor
    let val = this.state.myStore.get('myValue');

    return (
      <div>My Component.</div>
    );
  }
}

export default connect(MyComponent, MyStore);
```

This sets up the listeners and data synchronising between the component and the store.

The connect function can connect multiple stores to the component - simply provide them as an array:

```js
connect(MyComponent, [MyStore, MyOtherStore]);
```

### Route

The route helper now returns a specific function:

```js
import React from 'react';
import { Route } from 'react-router';
import { startRouter } from 'carbon/lib/utils/router';

let routes = (
  <Route />
);

startRouter(routes);
```

The `startRouter` function initializes the React router with the given routes. It can also take a second parameter for the HTML target in which to render the React components (by default this uses `document.getElementById('app')`).

## Higher Order Components and Decorators

We now use decorators instead of Higher Order Components in our component library as they are easier to test and result in a tidier and more logical codebase.

Decorators can be found in the `/utils/decorators` directory. So far we have decorators for:

* Input
* Input Icon
* Input Label
* Input Validation

Note: although there is an ES7 Babel transform for decorators, we have opted not to use it for now due to the way in which it compiles and produces missing coverage reports.

## TableFieldsForMany renamed

`TableFieldsForMany` is now called `InputGrid`.

We have renamed this because its original name was based on a Rails convention and was fairly obscure and confusing.

## New Brand
A new style and colour scheme has been applied to the carbon components library. This change will affect all of the components.

## Validations
Validations have changed to a function so that different parameters can be passed to them.

You can now define Validations on a component using the following syntax:

```javascript
<Textbox validations={ [Validation()] } name='valid' />
```

## Misc

* Ran ESLint task and fixed any errors.
* Form provides a serialization method to parse its inputs into data usable for AJAX.
* Forms no longer needs a model name defined.
* Updated Form Cancel Button to use History object.
* Textarea is no longer draggable. Add a expandable={true} prop to make the area height change to fit content
* Input components can now use custom classes.
* Checkbox label now sits inline, and is reversable.
* Added props on inputs for inline labels.
* Added Rainbow chart component.
* Added Tabs component.
* Added Number component.
* Decimal now allows tabbing in and out of the field.
* Date now closes on tab out.


# 0.0.1

Initial prototype release.

Components included:

* Button
* Checkbox
* Date
* Decimal
* Dialog
* Dropdown Suggest
* Dropdown
* Form
* Pod
* Row
* Table Fields for Many
* Table Row
* Textarea
* Textbox

Utils included:

* Events Helper (to help determine keyboard events)
* Immutable Helper (to perform generic tasks with Immutable.js)
* Icons (to include icons from the web font)
* Inputs & Input Validation (generic functionality for inputs)
* Validations (reusable functionality for validations)
* Route Helper (component to provide base route functionality)
* Store Helper (base class for base store functionality)
* View Helper (component to provide base view functionality)<|MERGE_RESOLUTION|>--- conflicted
+++ resolved
@@ -1,10 +1,3 @@
-<<<<<<< HEAD
-# 0.1.8
-
-## Bug Fixes
-
-* Backported dropdown validation fix.
-=======
 # 0.3.1
 
 ## Bug Fixes
@@ -178,7 +171,12 @@
 ## Minor
 
 * Decrease width of dropdown icon to 20px
->>>>>>> 5b6b2daa
+
+# 0.1.8
+
+## Bug Fixes
+
+* Backported dropdown validation fix.
 
 # 0.1.7
 
