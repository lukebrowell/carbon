--- conflicted
+++ resolved
@@ -144,18 +144,12 @@
 
 ## Component Improvements
 
-<<<<<<< HEAD
-* `Menu` has been updated to use a `<nav>` tag as its root element.
-* `InlineInputs` children are now wrapped by Columns by the component
-* `Table` can now receive an `caption` prop which renders a `<caption>` element as a child of the table element. Note that the caption is hidden by default, but still accessible to screen readers and assistive technologies.
-* `TableHeader`: improve accessibility of sortable columns. They can now receive focus via the keyboard, and include `aria-sort` and `aria-label` attributes to indicate they are sortable, the current sort direction, and which direction the column will be sorted when sorting is next activated.
-=======
->>>>>>> 6167d8fb
 * `Browser`: add a new method `setInputFocus` to focus on the input field of passed in ref but does not select text
 * `Form` now has default `SaveButton` and `CancelButton` functional stateless componenents. The former can be overriden with a new prop of `customSaveButton`.
-* `InlineInputs` children are now wrapped by Columns by the component.
+* `InlineInputs` children are now wrapped by Columns by the component
 * `Menu` has been updated to use a `<nav>` tag as its root element.
 * `MenuItem`: focus outline is now fully visible when an item is focused.
+* `Table` can now receive an `caption` prop which renders a `<caption>` element as a child of the table element. Note that the caption is hidden by default, but still accessible to screen readers and assistive technologies.
 * `Table` has a new prop of onConfigure. Displays a configure icon to the left of the table header that triggers the callback onClick.
 * `TableHeader`: improve accessibility of sortable columns. They can now receive focus via the keyboard, and include `aria-sort` and `aria-label` attributes to indicate they are sortable, the current sort direction, and which direction the column will be sorted when sorting is next activated.
 
