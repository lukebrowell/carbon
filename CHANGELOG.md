--- conflicted
+++ resolved
@@ -1,12 +1,12 @@
 # 0.12.0
 
-<<<<<<< HEAD
+## Minor Improvements
+
+* Tabs emits a onTabClick event when on the headers is clicked
+
 ## Bug Fixes
 
 * CSS prevent multi action siblings overlapping
-=======
-* Tabs emits a onTabClick event when on the headers is clicked
->>>>>>> d5f8794f
 
 # 0.11.0
 
