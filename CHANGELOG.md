--- conflicted
+++ resolved
@@ -7,13 +7,10 @@
 ## Minor Changes
 
 * Sibling Content components now have a top margin for spacing.
-<<<<<<< HEAD
 * Button height has been fixed for buttons that behave like links.
-=======
 * Radio Button sprite has been given a fixed size.
 * Fixes fieldset and input margin when rendered on top of one another.
 * Fixes position of icon in dropdown button.
->>>>>>> acd1bd5c
 
 # 0.19.0
 
