--- conflicted
+++ resolved
@@ -1,6 +1,4 @@
 # 0.5.0
-<<<<<<< HEAD
-=======
 
 ## !BREAKING CHANGE! Validations have been converted into classes
 
@@ -19,7 +17,6 @@
 ```
 
 This allows better inspection of the validator, and the ability to modify params on the class.
->>>>>>> 44a97a93
 
 ## Disabled class for inputs
 
