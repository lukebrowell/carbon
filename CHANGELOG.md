<<<<<<< HEAD
# 1.6.0

## Component Enhancements

* `Table` now lets you add an `aria-describedby` prop.
* `ConfigurableItemRow` is vertically centered correctly.

## Pattern Enhancements

* `ConfigurableItems` has `stickyFormFooter` enabled

## Draggable Ghost Row

The `DraggableContext` component now includes a `CustomDragLayer` to enable a ghost row when dragging.

In order to enable this you need to define the `draggableNode` prop on the `<WithDrag>` component. For example:

```
class DraggableItems extends React.Component {
  render() {
    return (
      <DraggableContext onDrag={ onItemMoved }>
        <ol>
          {
            items.map((item, index) => {
              return (
                <WithDrop key={ index } index={ index }>
                  <DraggableItem />
                </WithDrop>
              );
            });
          }
        </ol>
      </DraggableContext>
    );
  }
}

...

class DraggableItem extends React.Component {
  render() {
    return (
      <li ref={ (node) => { this._listItem = node; } } >
        <WithDrag draggableNode={ () => { return this._listItem; } }>
          <span>{ item.content }</span>
        </WithDrag>
      </li>
    );
  }
}
```

Note that the `draggableNode` is passed as a function because the ref `_listItem` is undefined until the component is mounted.

## Service class accepts query parameters

The `Service` class now accepts an object as it's second argument, deprecating the separate `onSuccess` and `onError` arguments.
This allows you to pass in `onSuccess` and `onError` functions in the object, along with `params` if you need query parameters in your requests.

### Examples

Deprecated invocation:
 - `service.get('1', onSuccessFunc, onErrorFunc)`

New invocation:
 - `service.get('1', { onSuccess: onSuccessFunc, onError: onErrorFunc })`
 - `service.get('1', { onSuccess: onSuccessFunc, onError: onErrorFunc, params: { key1: 'val1', key2: 'val2'} })`

## DatePicker

* The Date Picker library has changed from react-date-picker to react-day-picker as the old library is no longer maintained.
* This will effect the `Date` and `DateRange` components but functionally they have remained the same.
=======
# 1.5.3

## Bug Fixes

* `FormSummary`: negative margin solves problem where FormSummary is effecting its sibling component's position [#1523](https://github.com/Sage/carbon/issues/1523)
>>>>>>> ce75c42c

# 1.5.2

## Bug Fixes

* Fixes CSS load order issue with `Dialog`, `Form`, and sticky footers.

# 1.5.1

## Bug Fixes

* Update `Service` class to use prototypal inheritance instead of class properties.
* Fixes floating error message caused by https://github.com/Sage/carbon/pull/1452/commits/1f902687c507f7b9cc8fe8cb641c048f8d82b034

# 1.5.0

## Component Improvements

The following components have had styling updates:-

* DatePicker
* ButtonToggle
* Heading / Dialog

## Font Update

The 300 weight (Thin) has been replaced by the 900 weight (Black) in Lato.

# Component Enhancements

* `TableAjax` component now uses the data-state attribute and `aria-busy`.

## npm (for local development of carbon only)

* Carbon now require `npm` version 5 for installing dependencies.
* To upgrade your version of npm, run `npm install npm@latest`.
* Then, before running `npm install` in your project folder, run `npm verify cache` to update your cache.

# 1.4.6

* `ConfigurableItems` pattern now accepts an `onReset` prop to be passed in.

# 1.4.5

* `Validations`: fixes an error from being thrown for non-Textbox validations when situated inside a Modal.

# 1.4.4

* `Date`: Fixes missing background color on validation errors.

# 1.4.3

* `Heading`: Removed default top padding.

# 1.4.2

* `Menu`: removed `alternate` prop, can use `SubMenuBlock` instead which achieves the same thing.

# 1.4.1

* `Dropdown`: validation fail now allows the dropdown arrow to be visible
* `Decimal`: fix an issue where values entered without a leading zero were incorrectly failing numerical validation

# 1.4.0

## Dispatcher

We now provide the Flux Dispatcher as a singleton within the Carbon library.

```
import { Dispatcher } from 'carbon-react/lib/utils/flux';
```

Please note that you should only use one Dispatcher in your application, if you want to start using the one provided in Carbon you need to remove the pre-existing one from your application.

## Logger

Logger can now supply a option of `group` - this will group any logged messages together that share the same group name and that are triggered within 500ms of one another.

## Dependency Update

* React has been upgraded to 15.6.1 - https://facebook.github.io/react/blog/2017/06/13/react-v15.6.0.html

## New Components

* `ConfigurableItems` Drag & Drop and check/uncheck a list of items
* `ConfigurableItemRow` Used with ConfigurableItems to build the list of configurable items

## New Patterns

* `ConfigurableItemsPattern` Combines ConfigurableItems and ConfigurableItemRow components

## Component Enhancements

* `TableAjax` now accepts an `onAjaxError` function as a prop, to handle Ajax requests that return a HTTP error

## Linting Updates

The following have had minor internal changes to satisfy the introduction of stricter linting rules:

### Components

* Dropdown
* FormSummary
* Page
* Pages
* RadioButton
* Tabs

### Helpers

* Store

## Component Improvements

* `Form` now has additional props of `leftAlignedActions` and `rightAlignedActions` which allows developers to add additional nodes in line with the default form actions.
* `Button`: Makes large button text the same as the medium button
* `Button`: Allows secondary text under main text [#1385](https://github.com/Sage/carbon/issues/1385)
* `ButtonToggle`: The buttons can now be toggled using the keyboard
* `Poller` helper has been refactored to no longer use promises
* `Tooltip` now renders an ARIA role of tooltip, and accepts an optional `id` prop

## Minor Improvments

* The `Poller` helper has been refactored to no longer use promises

## Demo Site

* Renamed `definition.js` files to `__definition__.js`.

# 1.3.7

## Bug Fix

* `Decimal`: fix an issue where values entered without a leading zero were incorrectly failing numerical validation

# 1.3.6

## Bug Fix

* `Dialog`: ensures close icon positioning regardless of CSS load order

# 1.3.5-1

## Bug Fixes

* Fixes CSS load order issue with `Dialog`, `Form`, and sticky footers.

# 1.3.5

## Bug Fixes

* Flips errors messages in dialogs if they appear wider than the dialog.
* `ButtonToggle`: The buttons can now be toggled using the keyboard

# 1.3.4

## Bug Fixes

* Resolved bug in IE11 where sticky footer was rendering too large in dialogs.

# 1.3.3

## Bug Fixes

* Added additional guards for browsers that do not support `element.contentDocument`.

# 1.3.2

## Bug Fixes

* Our files are now published in production mode, removing some developer dependencies previously included.

# 1.3.1

## Bug Fixes

* A bug was found in the new Dialog behaviour in Safari 9.x which rendered the sticky footer incorrectly. This solves it rendering incorrectly on page load for Safari 9.x. There remains a wider issue around Safari logged [here](https://github.com/Sage/carbon/issues/1432).

# 1.3.0

## Component Ehancements

* Dialog
  * Screen is no longer scrollable when a dialog is open.
  * Dialog will attach to the bottom of the browser if it gets too tall, and it's content will become scrollable.
  * If a dialog has a form, the form buttons will become sticky to the bottom of the dialog while the dialog is attached to the bottom of the browser (this is only enabled if the prop `stickyFormFooter` is applied to the dialog).
  * Dialog can now use a prop called `height`, allowing developers to specify a set height for the dialog (the dialog will still attach to the bottom of the browser if it is taller than the browser's height).
* Form
  * Now has a prop of `stickyFooter` which when `true` will enable a sticky footer when it is off the screen.
  * Now has a prop of `stickyFooterPadding` which will add additional padding to the form buttons when they are sticky (useful for aligning the form buttons between sticky and non-sticky states).

# 1.2.2

## Bug Fixes

* Selected table rows no longer have highlights applied on hover.
* Revert I18nhelper to use global locale for delimiter and separator

# 1.2.1

## Linting Updates

The following have had minor internal changes to satisfy the introduction of stricter linting rules:

### Components

* DraggableContext
* DraggableTableCell
* TableRow
* WithDrag
* WithDrop

### Helpers

* ItemTarget
* Text

## Bug Fixes
* `Dialog` now has a `autoFocus` boolean property. You can set this to `false` if you don't want the dialog to receive keyboard focus when it opens e.g. if your dialog contains form fields that you want to set the focus on instead.
* `Dialog Full screen`: The `carbon-dialog-full-screen--open` class is now applied to the `html` element instead of the `body`.
* `Input`: the prefix was hidden when an error was present on the input element.

# 1.2.0

## Dependency Upgrade

* Carbon Factory has been upgraded to Version v1.1.7

## Linting Updates

The following have had minor internal changes to satisfy the introduction of stricter linting rules:

### Components

* AppWrapper
* Carousel
* Checkbox
* Column
* Content
* Create
* Date
* DateRange
* Decimal
* Detail
* Dropdown
* DropdownFilter
* DropdownFilterAjax
* Fieldset
* GroupedCharacter
* Heading
* Help
* I18n
* Icon
* Link
* Menu
* MenuItem
* MenuList
* MenuListItem
* MultiStepWizard
* Message
* Modal
* MountInApp
* NavigationBar
* NumberInput
* Pager
* Pill
* Pod
* Portrait
* Profile
* RadioButton
* Rainbow :warning: The ref for the highchart instance is now `_chart`. This will need updating where Rainbow is used.
* Row
* SettingsRow
* ShowEditPod
* Sidebar
* Sidebar Header
* SimpleColorPicker
* Spinner
* SubmenuBlock
* Tabs
* Textarea
* Textbox
* Toast
* Tooltip

#### helpers

* Date
* Devices
* Events
* GUID
* i18n

### utils

The following utils have had minor internal changes to satisfy the introduction of stricter linting rules:

* Browser
* CSS
* Ether
* Flux
* Handlers
* Helpers
* Logger
* Promises
* Router
* Service
* Should Component Update decorator
* Tooltip Decorator
* Validators

## DraggableContext, WithDrag & WithDrop

We now provide a series of components to enable drag and drop functionality. For example:

```
<DraggableContext onDrag={ onItemMoved }>
  <ol>
    {
      items.map((item, index) => {
        return (
          <WithDrop key={ index } index={ index }>
            <li>
              <WithDrag><span>{ item.content }</span></WithDrag>
            </li>
          </WithDrop>
        );
      });
    }
  </ol>
</DraggableContext>
```

The `onDrag` prop can manipulate the order of items as they are dragged. It is a function that receives two arguments: `dragIndex`, which is the original position of the item, and `hoverIndex`, which is the position of the item if dropped.

An example function signature: `onItemMoved = (dragIndex, hoverIndex) => { }`

## Draggable Table Rows

The `TableRow` component now supports drag and drop. To enable it you need to add a `DraggableContext` component, apply an index to each `TableRow`, and define the `onDrag` prop to manipulate the order as it changes:

```
<Table tbody={ false }>
  <DraggableContext onDrag={ onRowMoved }>
    <tbody>
      {
        rows.map((row, index) => {
          return (
            <TableRow key={ index } index={ index }>
              { row.content }
            </TableRow>
          );
        });
      }
    </tbody>
  </DraggableContext>
</Table>
```

## Text Helpers

A new helper object is available in `utils/helpers/text`. Currently it only contains one method `clearSelection`, which clears any selected text on the page.

## Pages and page

Pages and Page are new components to enable paginated content for full screen views.
See an example with a full screen dialog:
```
const headingOne = (
  <Heading title="My First Page" />
);

const headingTwo = (
  <Heading title="My Second Page" />
);

return (
  <DialogFullScreen>
    <Pages slideIndex={ 0 }>
      <Page title={ headingOne }>
        Content for the first page.
      </Page>

      <Page title={ headingTwo }>
        Content for the second page.
      </Page>
    </Pages>
  </DialogFullScreen>
);
```

## Component Improvements

* `Alert` now alerts itself to screen readers.
* `Browser`: add a new method `setInputFocus` to focus on the input field of passed in ref but does not select text
* `Carousel`
  * has a new prop `enableSlideSelector` defaulted to `true`. Setting it to `false` will hide the slide selector.
  * has a new prop `enablePreviousButton` defaulted to `true`. Setting it to `false` will hide the previous button.
  * has a new prop `enableNextButton` defaulted to `true`. Setting it to `false` will hide the next button.
  * has a new prop `slideIndex`. Changing this prop to an index will select the corresponding slide.
  * has a new prop `onSlideChange`, which is an action to be called on slide change. It will receive the slide index and the transition direction as params.
  * animation between slides enhanced.
* `Dialog` is now using the `Heading` component to render its title and subtitle.
* `DialogFullScreen` is now scrollable if the content goes beyond the height of the browser.
* `Form` now has default `SaveButton` and `CancelButton` functional stateless components. The former can be overridden with a new prop of `customSaveButton`.
* `Heading` backLink prop can now be a string or a function.
* `InlineInputs` children are now wrapped by Columns by the component.
* `Menu` has been updated to use a `<nav>` tag as its root element.
* `MenuItem`: focus outline is now fully visible when an item is focused.
* `Pager`: Negative values now set to absolute value, NaN values set to page 1.
* `Table` can now receive an `caption` prop which renders a `<caption>` element as a child of the table element. Note that the caption is hidden by default, but still accessible to screen readers and assistive technologies.
* `Table` has a new prop of onConfigure. Displays a configure icon to the left of the table header that triggers the callback onClick.
* `MultiActionButton`: Secondary button hover style has been updated to not change on hover.
* `TableHeader`: improve accessibility of sortable columns. They can now receive focus via the keyboard, and include `aria-sort` and `aria-label` attributes to indicate they are sortable, the current sort direction, and which direction the column will be sorted when sorting is next activated.
* `InputValidation`: now accepts a `info` prop to display info-styled icon and message attached to an input.

### Table

* `Table` can now receive an `caption` prop which renders a `<caption>` element as a child of the table element. Note that the caption is hidden by default, but still accessible to screen readers and assistive technologies.
* `Table` has a new prop of onConfigure. Displays a configure icon to the left of the table header that triggers the callback onClick.
* `Table` has a new prop of `theme` that allows primary (dark) or secondary (light) styling.

## Bug Fixes

* `DialogFullScreen` now scrolls vertically if it contains content taller than the dialog height.
* `TableHeader`: fix alignment of sort icon in IE11.

## Dependency Switch

* Facebook has deprecated `react-addons-transition-group` and `react-addons-css-transition-group` in favour of `react-transition-group/TransitionGroup` and `react-transition-group/CSSTransitionGroup` so we have switched to use the later.

## Deployment Changes

* You can now pass `--cdn` to the gulp task to bundle assets pointing towards the CDN.

## Other

* Minor changes to guides to reference `carbon-react` in imports.
* `grid` icon added to the `Icon` component.

# 1.1.4

* Update I18nhelper to respect the locale for the delimiter and separator.

# 1.1.3

* Fix bug with Date Range date pickers not closing correctly

# 1.1.2

## Component Enhancements

* `Dropdown` now accepts a new optional function prop `renderItem` which will be called to render each option in the list

# 1.1.1

## Component Enhancements

* `Content`: gets a `data-element` on its body wrapper

# 1.1.0

## Package Updates

* BigNumber has been updated to v4.0.2

## Component Enhancements

* `Dropdown`: Options list is always rendered to the DOM, but is hidden until selected
* `Textarea` now accepts a new prop `warnOverLimit` to display the character count message in red.
* Simplify character count in `Textarea`.

## Bug Fixes

* `Date`: fixed the warning about an uncontrolled input component
* Fix presence validator bug validating value as false if no props sent to validator.

## Linting Updates

The following component have had minor internal changes to satisfy the introduction of stricter linting rules:

* ActionToolbar
* AnimatedMenuButton
* Button
* ButtonToggle
* Confirm
* Dialog
* DialogFullScreen
* Flash
* MultiActionButton
* SplitButton
* Table
* TableAjax
* TableCell
* TableHeader
* TableRow

# 1.0.0

## Package Name Change

* The package name has been updated to `carbon-react`.

## Removed `/lib` directory

* You should now install the package via npm: `npm install carbon-react`.

## :warning: Major Change - React 15 Upgrade

* React has been upgraded to version 15.5.0 - https://github.com/facebook/react/releases

## !! BREAKING CHANGES!! :warning:

* `ActionToolbar`: 'total' field margin and width
* `Banner`: Component has been Deleted in favour of the Message Component
* `ButtonToggle`: `icon` and `iconSize` become `buttonIcon` and `buttonIconSize` to avoid clash with Input decorator
* `Heading`: paddings
* `MenuList`: Main Classes and `className` props have been moved from the `ul` to the top level `div`. To access the `ul` use `carbon-menu-list__list`
* `MultiActionButton`: Additional buttons are spaced differently
* `MultistepWizard`: Step has less padding-left
* `Pod`: Header has less margin-bottom

## Potentially breaking changes

* The following components have been refactored to meet best practice standards and pass linting. If you have overridden any internal methods of these components, you may need to update your code.
  - Action Toolbar
  - Alert
  - Animated Menu Button
  - App-Wrapper
  - Button
  - Content
  - Create
  - Carousel
* `ButtonToggle` no longer inherits from the label decorator as it was providing more functionality than required.
* `Rainbow` has been updated to no longer use the `react-highcharts` component. To use this component you need to ensure to make the `Highcharts` library available to your application globally.
* `ActionToolbar` incorrectly required actions as an `Array` - this has been changed to an `Object` to reflect its actual usage.

## Google Analytics

If you have Google Analytics enabled (`window.ga` is defined), and you are using the router supplied by Carbon, we will track subsequent page views. Please ensure that your Google Analytics tracking code is defined after you load the your application JavaScript.

## Component Enhancements

* `Decimal` now shows propType warning when precision is outside the range 0..20
* `Detail`: font size of footer increased
* `Dialog`: font wieght
* `DropdownFilter`: placeholder text is made more legible by removing italics and making the font color darker
* `DropdownFilterAjax`: `data-state` component tag is added to the `getData` Ajax request to mark the requesting state
* `Fieldset`: icon positioning
* `Heading`: Font size increased and weight
* `Input`: decorator has slight padding change
* `Menu` includes `alternate` prop for marking sub sections of the menu for styling (like tiger stripes for readability on tables, rather than actual submenus
* `MountInApp` now cleans up it's children when the component is unmounted.
* `Pod`: Font size increased
* `ShowEditPod`: z-index on input prefixes
* `TableHeader`: Font weight

## Service Class

Adds a `Service` class to make it easier and more clear to create reusable services to interact with a JSON API. The class supports:

* `GET`, `POST`, `PUT` and `DELETE` requests.
* Automatically configured request Headers (no longer need to set `Content-Type` etc for each request)
* CSRF support.
* Request and Response transforms.
* Global Success and Error actions for triggering automatic actions (such as flash notifications on error).

This should hopefully replace all uses of `Request` or `axios`.

## Helpers

* A new 'insertAt' Ether helper to insert a character in a string at a specified indices

## New components

* Grouped-character component - displays groups with of characters with separator.

## Bug Fixes

* `Alert`: default size has been fixed to `extra-small`.
* `ButtonToggle`: css typo corrected
* `Confirm`: default size has been fixed to `extra-small`.
* `Detail`: Footnote is allowed to expand vertically
* `Heading`: alignment is fixed in IE where `hr` was centring by default
* `Link`: CSS inheritance has been updated to better support buttons.
* `MenuList`: item filter search icon positioning is fixed
* Row clones children when mutating props rather than creating new element to retain refs
* Stop input value being removed from props (fixes Button Toggle issue)

## Deprecations Added

* `Row`: can longer render any immediate children. A Column component has been introduced to maintain the column span, offset and align behaviour.

```javascript
// BEFORE
import Row from 'carbon/lib/components/row';

...

<Row columns='10'>
  <div columnSpan='3' columnOffset='2' columnAlign='right'>
    Content 1
  </div>
  <Pod columnSpan='5'>
    Content 1
  </Pod>
</Row>

// AFTER
import { Row, Column } from 'carbon/lib/components/row';

...

<Row columns='10'>
  <Column columnSpan='3' columnOffset='2' columnAlign='right'>
    Content 1
  </Column>
  <Column columnSpan='5'>
    <Pod>
      Content 1
    </Pod>
  </Column>
</Row>
```

## data-attributes on components

We have added data-attributes to components to better identify them and their parts within the browser. We have added `data-component` tags on the top level of any component, and `data-element` tags to constituent parts. Developers can also add `data-role` tags to components to uniquely identify specific components within their UI.

## Dependency Update

* Carbon Factory has been upgraded to v0.3.6 - https://github.com/Sage/carbon-factory/releases/tag/v0.3.6

### Gulp updates

* Can pass command line arg to pecify port for demo server.
```bash
gulp --port 1234
```

# 0.36.3

## Component Enhancements

* `DialogFullScreen` now accepts a String for title or any other component.

# 0.36.2

* Hide SplitButton additional buttons instead of removing them.

# 0.36.1

* Removed the style node from `package.json` in table-ajax. This file doesn't exist.

# 0.36.0

* Add `additionalRequestParams` prop to `DropdownFilterAjax`

# 0.35.2

* Hide SplitButton additional buttons instead of removing them.

# 0.35.1

* Ensure that node modules can only upgrade patch versions

# 0.35.0

## Bug Fix

* `ShowEditPod`: `beforeFormValidation` and `buttonAlign` props are now passed to the `Form` as they should be

## InlineInputs Component
A simple `InlineInputs` wrapper component which allows multiple input fields to be displayed horizontally
with a label.

```js
<InlineInputs label='Test Label'>
  <Textbox />
  <Textbox />
</InlineInputs>
```

## Component Enhancements

* `Date` now shows error validation when an invalid date is entered.
* `Flash`: Change error icon to match other notifications (now shows error icon when `as` prop is `error`)
* `Form`: adds error and warning icons (and refactors the summary into its own sub-component)
* `Dialog`: Added `subtitle` prop
* `Input` can now receive an `inputHelp` prop which renders a tooltip after the input field.

## New Validations

* DateWithinRangeValidator checks that a date is within specified bounds.
e.g.
```javascript
  new DateWithinRangeValidator({ limit: 30, units: 'days' }
```

# 0.34.5

## Bug Fix

* `Dropdown`: adds a set of ontouch events to the list in order to stop blurring from happening until after the touch event which fixes a bug with the input update on finger tap on touch screens
* `TableHeader`: fix overflow issue so that tooltip / help components aren't cut off.
* `Decimal`: fix issue where `visibleValue` was not updated after a change to `precision`.

# 0.34.4

## Bug fix

* `Pod`: corrects misalignment caused by centering

# 0.34.3

## Component Enhancements

* `DropdownFilter`: Refactored 'freetext' mode to operate on `value` for an option id, or `visibleValue` for a write-in value.
* `PresenceValidator`: Added `props` and `requireAll` arguments to validate any/all of multiple input properties.

# 0.34.2

## Bug fix

* Fixes onBlur prop passed to `Date`, `Decimal`, `Dropdown`, `DropdownFilter`, and `DropdownFilterAjax` components so it is called instead of ignored
* `I18nHelper`: Number abbreviator allows negative numbers

# 0.34.1

## Component Enhancements

* `MenuItem`: Added `onClick` prop.

# 0.34.0

## Component Enhancements

* `DateRange`: Two new props have been added, `startDateProps` and `endDateProps`, to apply props to the child `Date` components.
* `MultiStepWizard` now allows adding callbacks when clicking on Next/Back button and allows adding validation callback before wizard submission when clicking on Submit button.

## DropdownFilter `freetext` mode

Adds a new mode to `DropdownFilter` which prompts the user with suggest-style filtered options, but also allows typed
entries that do not match any options. If the typed string exactly matches the name of an option, that option is
automatically selected on blur, and the `onChange` event target will specify the option id as `value` and name as
`visibleValue`, just as if it had been clicked. If the typed string does not match any options on blur, it remains as
the input value and `onChange` will carry an empty string `value` and the typed string as `visibleValue`.

Usage:

```
<DropdownFilter options={ options } freetext={ true } onChange={ this.onChange } />
```

# 0.33.2

## Bug fix

* `Portrait`: Fixes image stacking.
* Fixes decimal input displaying error with single negative sign `-`.
* Fixes numeral validation exception with single negative sign `-`.
* Currently active inputs no longer re-validate during `componentWillReceiveProps`, ensuring that duplicate re-validation no longer occurs triggering `-1` error counts.

# 0.33.1

## Bug fix

* Fixes alignment issue in inputs caused by the font size of prefixes differing from values.

# 0.33.0

## Helpers

* The I18n helper now uses the current locale for delimiter and separator.

# 0.32.1

## Bug Fixes

* Validation is now correctly reset when a value is changed externally from the input.

# 0.32.0

## New Validators

* IsBlankValidator

## MountInApp Component

Can be used to integrate React components into pre-existing user interfaces.

```
  <MountInApp targetId="put_carbon_component_here">
    // Children
  </MountInApp>
```

The code above will render all `//Children` components inside of the element with ID=`put_carbon_component_here` found on the page.

## SimpleColorPicker Component

A component that displays squares with color samples that you can choose from.

```javascript
  <SimpleColorPicker
    availableColors={ ['transparent', '#ff0102', '#34ff01'] }
    selectedColor="#34ff01"
    name="settings[color_of_something]"
    onChange={ customEventHandler }
  />
```

## Helpers

* A new 'insertAt' Ether helper to insert a character in a string.
*  It inserts a dash by default, or a custom `newChar`

```javascript
  insertAt('123456', 2);
  // => 12-3456
  insertAt('123456789', 3, { newChar:'/' });
  // => 123/456789
```
To repeat the character at the same interval, set `repeat` to `true`

```javascript
  insertAt('123456', 2, { repeat: true });
  // => 12-34-56
  insertAt('123456789', 3, { newChar:'/', repeat: true });
  // => 123/456/789
```

# 0.31.3

* `legacyEditStyles` prop name has changed to `internalEditButton`.

# 0.31.2

## Bug fix

* `Pod`: bug fixed with link and hover event props being mixed up

# 0.31.1

## Bug fix

* `I18nHelper.formatCurrency`: returns integer with option { precision: 0 }.

# 0.31.0

## MultiStepWizard Component

We have updated MultiStepWizard's default buttons as primary.

## Pod Component

Now takes a legacy style flag that switches the styles back

## Component Enhancements

* `Icon`: Three new props have been added:
  * `bgShape`: 'square', 'rounded-rect', or 'circle'.
  * `bgTheme`: 'warning', 'default', 'error', 'info', 'new', 'success', 'help', or 'maintenance'
  * `bgSize`: 'small' (default), 'medium', or 'large' - only modifies overall icon size if `bgShape` or `bgTheme` is passed.

* `Form`: Two new props have been added, `saveButtonProps` and `cancelButtonProps`, to apply props to Form buttons.

## Helper Enhancements

* `Browser`: A new `postToNewWindow` method has been added, for sending POST data to a new browser window/tab.

## CSS Changes

* Added `$beta` orange color variable

# 0.30.0

## SettingsRow Component

We have added a settings row component for settings pages. It employs the current UX standard for the appearance of settings pages. Title, description, and any details (accepts nodes) are formatted into the header, while children are rendered in the input cell. Renders nothing if no children present.

```
<SettingsRow
  className='mysetting-row'
  title='My Setting'
  description='Some descriptive text'
  description={ <span>Detailed description</span> }> }
>
  <Checkbox label='Enable my setting' />
  <div>Some other blurb about the setting</div>
</SettingsRow>
```

## CSS Changes

* Portrait initials are now dark grey on grey

## Component Enhancements

* `Heading`: One new prop has been added, `separator`, to show a 2x50px separator between title and subheader.
* All input components can now render an icon using the prop `icon`.
* `Portrait`: Now displays an icon in place of a blank box when the image has not been set and the initials are an empty string.

# 0.29.3

## Bug Fixes

* single quote(') is valid in email address now.

# 0.29.2

## Bug Fixes

* Readded the `carbon-tabs` class to the Tabs component.
* Clear any selected rows too in refresh()
* SelectedRows should be reset to the same object it is defined with

# 0.29.1

## CSS Update

* The `default` colour set now uses a lighter grey.

# 0.29.0

## !! BREAKING CHANGES!! :warning:

* error icon on `Date` component is now displayed in place of the calendar icon clicker

### Immutable Helper

* ImmutableHelper.parseJSON now converts javascript objects to regular Maps rather than ordered maps.
* If you require ordered maps you will need to explicitly create them rather than use ImmutableHelper.
* `margin-bottom` has been removed from the message component.

## CSS Changes

* `Navigation-Bar`: line-height has been applied to parent content div rather than children.
* Updated base font CSS to better reflect the Lato font.
* Updated Menu Item CSS to better reflect the Lato font.
* Updated input help text color for accessibility standards.
* Animated Menu Button has been updated with latest font changes.
* Links inside of input warnings are now coloured white.

## Bug Fixes

* `Tabs` now correctly tracks warning state of a tab.
* `Tabs` no longer jumps when changing tab.

## Package Upgrades

* Datepicker has been upgraded the latest version.
* Bowser has been upgraded to the latest version.

## Component Enhancements

* `Message`: Two new props have been added, `border` and `roundedCorners`.
* `Dropdown`: One new prop has been added, `cacheVisibleValue`.
* `Tabs` now can take a prop of 'position' which supports floating to the left and being positioned in a vertical stack.

## Helpers

* A new `humanizeFilesize` helper for converting bytes to a human readable representation.
* `roundForAbbreviation` is added to handle the number element of `abbreviateNumber` as well as forcing any abbreviated number to one decimal place
* `abbreviateCurrency` takes unit value

## Minor Improvements

* Cookie functions added to browser helper
* Fixes vertical alignment of minus icon.

# 0.28.3

* `Tabs`: Tab Heading hover, focus and active states corrected

## Components

* `Icon`: removes SVGs to fallback to icon font until new SVGs designed
* `Flash`, `Message` and `Toast`: all use `flex` for positioning

# 0.28.2

* `Pod`: now accepts a `displayEditButtonOnHover` prop which will hide the edit button until the mouse is hovering over it.
* `Pod`: now accepts a `triggerEditOnContent` prop will trigger the `onEdit` function when clicking the content.
* `Pod`: the colours of an editable pod have been updated to be more consistent.

# 0.28.1

## Bug Fixes

* Fixes reference to utils from the link component.

# 0.28.0

## :warning: Breaking Changes - Visual Styles

Visual improvements to the design of components, which may impact the colors and font styles used.

* Lato font added
* Colors updated
* Table row active and hover styles
* Font sizes for text

## :warning: Breaking Change - Button colors

* Button color is now determined by a `theme` prop.
* If you are using a red or green button, you must pass props of `as` and `theme`.
* i.e. for a red button

```js
<Button theme='red'>
  Foo
</Button>
```

* For a green button

```js
<Button theme='green' as='secondary'>
  Foo
</Button>
```


## I18n Component

We have added a component to handle I18n translations. The component also supports markdown, allowing developers to safely add HTML markup to translations such as bold tags or hyperlinks.

```
<I18n scope="my.translation" options={{ myVar: "foobar" }} markdown={ true } />
```

## Helpers

* `abbreviateNumber` function is provided for adding 'k' and 'm' style abbreviations for large numbers

## Component Enhancements

* `Button`: now accepts a size and theme prop to determine size and color respectively.
* `Decimal` now emits value of 0 on blur if cleared.
* `Icon`: new Icons added - Draft, Github, Twitter, Dribble and Remove
* `Link`: tabindex default and switch control via a prop
* `MenuList`: autofocuses on filter when a menu is opened
* `Link`: pressing `enter` triggers any `onClick` event
* `Rainbow`: Added the config prop to to be able to control the way
the chart is displayed.
* `TableAjax` now accepts `pageSize` prop.

## Poller Helper

* Added callback to poller helper which is called when the terminating condition is not met

## CSS Changes

* Input prefix is now positioned correctly when using inline labels

# 0.27.2

* `Decimal` component can validate properly with alternative i18n settings

## New Components

* `MenuList`: handles simple `ul` based menus

# 0.27.1

* Heading component can now configure it's divider on/off using the prop 'divider'.

# 0.27.0

## :warning: Breaking Change - Default colour for Pill component has changed. :warning:

* The default behaviour for the Pill component was to previously set as `info`. This is now set as `default` which is a grey colour.
* Ensure you check for any implementations of the Pill component where the `as` prop is not defined and set this to `as='info'`.

## :warning: Breaking Change - Date Component requires importing of locales

* The Date component now uses Strict mode and a I18n locale for parsing date.
* If you require multiple locales for your Date component you will need to import them from moment js
* Please see the [moment js docs](http://momentjs.com/docs/#/use-it/browserify/) for more information

## :warning: Breaking Change :warning:

* `Rainbow` expects the Highcharts library to be already loaded. If your project does not include Highcharts, you need to import it before Rainbow.
```js
import 'react-highcharts/dist/bundle/highcharts';
```

## New Components

* Subheader component created to be used with the Table and TableAjax components

## Component Enhancements

* `ShowEditPod` now closes and cancels editing on Escape keydown.
* `ShowEditPod` puts focus on pod if mounted in editing state.
* `Sidebar` no longer renders a close icon if there is no `onCancel` prop.
* `Date` field uses I18n for formats and sanitizes inputs for passing
* `Content` component can take props of `bodyFullWidth` to set component width to 100%;
* `Date` field uses I18n for formats and sanitizes inputs for passing
* `Step` wizard sub-component now accepts a prop of `enabled`.
* `Table` components now accept an `onPageSizeChange` callback function as a prop.
* `InputValidation` uses `Form` and `Input` in order to ensure messages stay on screen for a short while unless the user hovers on another field
* `Pod` enter triggers edit function and edit element is keyboard accessible
* `Tabs` enter triggers tab load and navigation tabs are keyboard accessible
* `Tabs` focus state is given the same styles as hover state
* `Pager` component now emits which element has changed.
* `Sidebar` now takes a size prop (e.g. `extra-small`, `small`, ...`extra-large`)

## Dependencies

* Moment JS bumped to version 2.15.1

# 0.26.1

## Component Enhancements

* `Decimal` component can prevent decimal value from exceeding the precision setting

# 0.26.0

## New Components

* `Create` component: supplies a button for creating new artefacts.
* Detail component

## Component Enhancements

* `Content` now has additional display options to customise the alignment, to render inline with it's title and to customise the title's width.
* `Link` component now has a prop of `iconAlign` to align icons to the right of the link's text.
* `Row` component can now be given a size to control the size of the gutter using the prop `gutter` (eg. `extra-small`, `small`, `medium`, `large` or `extra-large`).
* `Row` can enable `columnDivide` to add dividing lines between columns.
* `ShowEditPod` requires a tab press to focus on the first field of the contained form rather than automatically focusing on the first field

## Minor Improvements

* Inputs now reset parent tabs error state when unmounted
* Valid Date entry formats can be overridden via I18n
* add helper to focus on input field
* Table Header - sort column no longer overlaps text when right aligned
* Add a currencyFormatter helper to the i18n helpers
* Editable Pod width can be set to full width by setting the prop `editContentFullWidth` to true.
* Refactor Icon component into separate file SVGs
* Ensure portrait component uses https for gravatar images.

## CSS Changes

* Have increased pill font size and weight
* Carbon Components CSS now imports from relative paths
* removes uneccessary space from clearfix in `Row` component
* Aligned MultiActionButton icon to center
* `Content` components now handles wrapping more robustly with single words longer than the content width wrapping correctly
* `Filter` handles it's child inputs more robustly by over-riding widths and margins when children are displayed inline
* Darken colour of text--secondary
* Fieldset - readonly fields maintain border
* Remove italics from text--inactive
* Have increased pill font size and weight
* Carbon Components CSS now imports from relative paths

## Bug Fixes

* Allow carbon to be incorporated into webpack project
* Removed footer from datepicker. This will be reverted in the React 15 Upgrade
* The CSS for applying clears to Row columns has been fixed.
* Tooltips now close when component receives new props.
* Text Area now scrollable except when expandable.
* Pod lifecycle methods are no longer defined as class properties.
* Input validation decorator was not re-checking validity for warnings
* Table sort arrows now point in the correct direction.
* `Pod` applies props to it's container rather than the first child of that container keeping things consistent
* `Pod` filters out any `title` that is not a string before it is applied as an HTML attribute to the underlying element stopping `Object` being output as a browser generated tooltip

# 0.25.4

## Bug Fixes

* Form now tracks error and warning count on instance as well as in state.

# 0.25.3

# Bug Fixes

* Tabs component - added check to ensure that onTabChange is not called if the selectedTabId prop is changed to the existing state of the tabs component

# 0.25.2

## Bug Fix

* Row now supports immutable children.
* Row columns now clear when there are more columns than the defined number.
* Editable Pod is now aligned properly with title.

# 0.25.1

## Bug Fix

* Additional classes were not being applied to the Pod element, this has now been fixed.
* Added missing icon for "entry".

# 0.25.0

## MAJOR VISUAL/LAYOUT CHANGES:

### Updated Carbon Icons Font

New pixel perfect icon font has been added.

### Added Lato as base text font

Lato has now been added as the base font for applications, there are 4 weights introduced, 300(light), 400(regular), 600(semi-bold) and 700(bold). For performance, 3 of the 4 new weights used the Google Font CDN network and the 4th is added via assets.

### CSS and Structural Changes to Pod

The markup structure for pods has been modified, including some adjustments to Pod padding.

The edit action for a Pod has been modified to sit outside of the Pod.

# 0.24.2

## Bug Fix

* Tabs component - added check to ensure that onTabChange is not called if the selectedTabId prop is changed to the existing state of the tabs component

# 0.24.1

* Improves Flash component timeout behaviour.

# 0.24.0

## Carbon Factory Upgrade v0.1.0
* [Carbon Factory Release Notes](https://github.com/Sage/carbon-factory/releases/tag/v0.1.0)

## Updated Flash component API

As well as just a string, the Flash component will now receive a message value with the following:

 * A string: `"Alert"`
 * An array: `["Message One", "Message Two"]`
 * An object with description: `{ description: "My description" }`
 * An object of key/value pairs: `{ first_name: "is required", last_name: "is required" }`
 * An object with description with nested key/value pairs:
   `{ description: { first_name: "is required", last_name: "is required" } }`

# 0.23.1

## Bug Fix

* Tabs component - added check to ensure that onTabChange is not called if the selectedTabId prop is changed to the existing state of the tabs component

# 0.23.0

## Breaking Change - Additional functionality for initialSelectedTabId prop in Tabs component

* Renamed initialSelectedTabId to selectedTabId and onTabClick to onTabChange in the Tabs component
* If selectedTabId is updated the visible tab will change to the value of selectedTabId, this will call the onTabChange function if set.

## Minor Improvements

* Pod component now accepts a alignTitle prop.
* Checkbox input now has `important` set on position.
* Tooltip Decorator now protects against no target or tooltip rendered in the DOM

# 0.22.1

## Bug Fix

* ShowEditPod shows edit content when controlled externally

# 0.22.0

## Breaking Change - CSS Naming

* We have renamed all of our styles to be prefixed with `carbon-` rather than `ui-`. This is to avoid conflicts with existing open source libraries like jQuery UI.

### Example of the CSS Name Change
```
// Before:
.ui-button-toggle__icon--large

// After:
.carbon-button-toggle__icon--large
```

Please ensure you check your application carefully to update any references to these styles when upgrading.

## Minor Improvements

* Show edit pod can now be controlled via props
* Make heading font styles more flexible, providing `h*`, `.h*` and `@include h*()`
* Allow ShowEditPod to receive `false` in its `onEdit` prop to skip rendering of the default edit icon
* Added a 'Payment' icon and a 'Key' icon.
* ShowEditPod now animates between the two states

# 0.21.2

## Minor Improvements

* Help component now opens links in a new tab.

# 0.21.1

## Minor Improvements

* PresenceValidator now returns false for strings that consist only of spaces

# 0.21.0

## New Icons

* Print
* Pdf
* Csv
* Message

## Minor Improvements
* Link now accepts tooltip props to apply a tooltip to the link. This can be used with the Action Toolbar to apply tooltips to the icon links.
* Input components now accept an onPaste prop.
* Add character count to textarea
* Form now accepts a `onSubmit` prop which is only called when the form is valid.
* AppWrapper now has a minimum width of 958px.
* SUG-19: Change padding for the MessageComponent when transparent and non dismissable. When transparent is applied the padding reduces to 2px, but if it's dismissable it enlarges to it's original to prevent overlap.
* Allows `Link` component to handle `mailto:` as an href prefix, previously the `to:` would have been stripped from the string
* Fix error count, when input gets disabled

# 0.20.0

## Breaking Changes

* The CSS for inputs and icons associated with inputs has changed. If you have overridden this CSS in you code, this may break your input CSS.

## New Components

* Heading - useful for page titles.
* ShowEditPod - Inline editing of fields
* Date Range - Allows start and end date setting with validation for invalid date combinations.

## History and Browser Status

The router's history object is now accessible:

```js
import { history } from 'carbon/lib/utils/router';
```

With the history object you can control the DOM for any UI that uses React Router. For more information see the guides https://github.com/ReactJSTraining/history/tree/master/docs

## Link Prefixes

The `Link` component can now have its `href` or `to` props prefixed to customise the type of link it is (regular or react router).

For example:

```js
<Link href="to:/foobar">My React Router Link</Link>
```

## Router transitions

* The window will automatically scroll to the top when the route is transitioned

## Red and Green Buttons

The `Button` component can now have red and green themes, set using the `as` prop.

## New Icons

* Information
* Sync
* Progress
* Submitted
* Completed

## Minor Changes

* A Sass variable has been introduced to define the path where fonts are located.
* Pod title size has been reduced to more accurately match the demo.
* Secondary Content components font weight has been standardised.
* The `children` prop for the Help component is no longer required.
* Sibling Content components now have a top margin for spacing.
* Button height has been fixed for buttons that behave like links.
* Adds inline help for radio button.
* Fixes inline help for checkboxes.
* Radio Button sprite has been given a fixed size.
* Increase textTag font-spacing from 0.5 to 0.8.
* Button can receive a prop of `to`.
* Fixes fieldset and input margin when rendered on top of one another.
* Fixes position of icon in dropdown button.
* Fixes error icon position for inputs with field help.
* AppWrapper has been increased to 1600px and some padding has been added.
* Form now accepts a prop of `save` which can be used to hide the save button.

# 0.19.0

## Major Changes

!! Babel upgraded to Version 6
* When updating the latest version it is recommend to remove node modules `rm -rf node_modules` and reinstall `npm install`

!! Phantom JS Upgraded to version 2
* This may cause a few tests that were giving false positives to fail

## New Components

* Profile - User to show portrait with name and email.
* AppWrapper - confines your content to the width of your application.
* Menu
* NavigationBar

## Input Label Padding

* All input label padding has been slightly increased.

## Help Updates

* Help component has been updated with a new icon.
* Input Label decorator has been fixed to render the help class for labelHelp.

## Acronymize Function

* We have added an `acronymize` function to the Ether util, which will create an acronym from a given string.

## Dropdown component updates

* All dropdowns now allow keying up and down through the list

## Polling helper

* A polling helper has been added that performs customizable ajax polling.

## New Icons

* Help
* Chevron

# 0.18.1

## Minor Changes

* Portrait extra small size has been changed from `20px` to `25px`.
* Portrait can have a dark background.
* Fixes issue with Portrait size when image would not render.
* Disabled Pill's colours have been updated.
* Individual and Business SVGs have been updated in Icon.

# 0.18.0

## !! BREAKING CHANGE !!

* Renamed Browser `redirectUrl` method to `redirectTo`

## New Components

* Fieldset - stacks inputs rendered as children to the `Fieldset` component.
* Carousel - can be used to display a gallery of slides.

## CSS Module Update

Added margin and padding `0` to the base CSS.

## Uniform Sizing

All components that take a Size Prop have been unified to accept the following

```
extra-small
small
medium-small
medium
medium-large
large
extra-large
```

If you are using the default size of a component there is no change needed except for the `Spinner`

### Component Breakdown

#### Animated Menu Button
  * Added `extra-small`
  * !! CHANGED - `smed to `medium-small`
  * !! CHANGED - `mlarge` to `medium-large`
  * Added `xlarge`

#### Portrait
  * Added `extra-small`
  * !! CHANGED - `smed to `medium-small`
  * Added `medium`
  * !! CHANGED - `mlarge` to `medium-large`
  * Added `xlarge`

#### Spinner
  * !! CHANGED - default is now `medium`

  * Added `extra-small`
  * !! CHANGED - `smed to `medium-small`
  * Added `medium`
  * !! CHANGED - `mlarge` to `medium-large`
  * Added `xlarge`

#### Dialog
  * !! CHANGED - `xsmall` to `extra-small`
  * !! CHANGED - `smed to `medium-small`
  * !! CHANGED - `med` to `medium`
  * !! CHANGED - `mlarge` to `medium-large`
  * Added `xlarge`

## Link (React Router)

Our Link component now supports the React Router. Instead of passing a `href` prop, pass a `to` prop and it will use React Router to navigate.

## Pod Updates

* Pod can now receive a prop of `onEdit` - if this is a String it will use it as a `to` prop on a Link component, if it is a Function it will apply it as an `onClick` handler, if it is an object it will apply it's props to the Link.
* Pod has an additional padding size added of `extra-large`.
* Pod now applies any additional props to it's top most child element.
* We have added a tertiary pod theme.

## Content Updates

Content now has a `secondary` theme which can be applied using the `as` prop.

## Label Updates

* You can supply a `input-width` prop to any input to define its width.

## Modal Updates

### Change in functionality!

Modal

  * Modal no longer closes on background click
  * New prop `disableEscKey` is defaulted to false
  * Changes will also effect Dialog, Sidebar etc...

Dialog

  * New props `showCloseIcon` (defaulted to true) which show and hides the close icon

## Promises

Promises Polyfill. Carbon now contains a ES6 Promises helper which can be imported by

```javascript
  import from 'carbon/lib/utils/promises';
```

## Notifications Updates

Message

  * New props `transparent` (defaulted to false) which if set to true sets the background to transparent

## Decimal

* Decimal can now receive a prop of precision

## Split Button

 * Small CSS change to remove gap in Safari

## Input Validation

* Validation icons now position themselves relative to width of input field when label is inline.

# 0.17.1

## Minor Improvements

* Add paperclip SVG to Icon

# 0.17.0

## New Components

* Multi Step Wizard

## Minor Improvements

* Add edit SVG to Icon
* Supports Ajax call for error validation

# 0.16.1

* Add reload function to browser helper

# 0.16.0

## Minor Improvements

* Adding user class names to tabs.
* Authorize Objects in dialog title

## Browser Helper

Added a redirect action made by the browser. It is now easier to redirect to url

```
import Browser from 'carbon/lib/utils/helpers/browser';

Browser.redirectUrl(url)
```

# 0.15.0

## New Components

* ButtonToggle.

## New Features

* Warnings are now ready to use on form inputs, using the same API as validations you can supply an array as a prop to an input:

```
<Textbox warnings={[ new MyWarning ]} />
```

## Bug Fixes

* CSS fixes to input error icon and error message.
* CSS fixes to input placeholder text for IE11.

# 0.14.4

## Bug Fixes

* Fixes no results row in Table to span all columns.
* Fixes issue in Tabs where initialSelectedTabId was ignored

# 0.14.3

## Bug Fixes

* Fixes a loading row in Table to span all columns.

# 0.14.2

## Minor Changes

* Disable multi select for single row in a table

# 0.14.1

## Minor Changes

* Add ability to set custom labels on Confirm dialog.
* Fixes scrollbar fixed height.
* Fixes word break on tooltips.

# 0.14.0

## !! BREAKING CHANGE !!

* Selectable table rows now emit an object instead of an array, containing more information about the selected rows.

## Minor Changes

* Sidebar now scrolls on overflow
* Adds `$app-light-font-family` Sass variable.
* Adds `$app-medium-font-family` Sass variable.
* Icons - plus, minus, processing. Update contact icons
* Improve tile footer style

# 0.13.0

* A developer can choose for a Table to not automatically render with a `tbody`, allowing them to manually render it `<Table tbody={ false }>`.
* Performance improvements for validation messages.
* Inputs can be rendered with fake inputs, useful for pages with lots of inputs where performance can be an issue.
* Number does not show undefined when value props is not provided and user enter alphabets
* Adds external link icon.
* Adds new colors: `$grey-dark-blue-5`, `$grey-header`.

# 0.12.2

* Stores will now throw an error if an invalid action is dispatched.
* Fixes translation issues with Save and Cancel buttons in Form component.
* Fixes error with refresh method on Table, when Table does not have an ActionToolbar.
* Adds `business` and `individual` icons.

### Modal Updates

* Alert and Confirm have been updated to accept the dialog size prop. Default sizes remain unchanged.

# 0.12.1

* Fixes overflow bug on Table component.
* Fixes colors for recently added icons.

# 0.12.0

## Minor Improvements

* Tabs emits a onTabClick event when on the headers is clicked
* Add phone, email, location and mobile icons
* Table now has a `refresh` method to force retrieve data.

## Bug Fixes

* CSS prevent multi action siblings overlapping
* First columns in tables have additional left padding.
* Page size sets 1 of 1 when there are no records.

# 0.11.0

* Tabs remember the last one they were on when going back in the browser.

## Bug Fixes

* Selectable Tables stopPropagation when selecting checkboxes.

# 0.10.0

* Adds loading and empty data states to Table component.

## Bug Fixes

* CSS fixes to Portrait.
* CSS fixes to Spinner.
* CSS fixes to Pill.

# 0.9.2

* MulitActionButton Classes more specific

# 0.9.1

## Bug Fixes

* Various UI Fixes:
  * MultiActionButton toggle placement.
  * Removed Tab padding.
  * Fixed Button height to 31px.

# 0.9.0

## New Components

* Multi Action Button

## Selectable Table Rows

* Table and TableAjax now have props of `selectable` and `highlightable`, enabling selectable or highlightable rows. Each event also emits events which can be used by developers with props of `onSelect` or `onHighlight`. Developers can also manually control the highlighting or selecting of rows using the same props on TableRow components.
* Selectable rows also enables an action toolbar for the table, for which actions can be defined using the `actions` prop.

## CSS

* Created CSS utility to handle generic CSS.

## Misc

* Inline labels can now be aligned right.
* Added 'small' button option - renders pill-like secondary button.
* Made portrait inline-block to allow label to sit inline.
* Added a 'refresh' svg icon to the icon component.
* Form component can now set custom `saveText` as a prop.
* Pill styling tweaked slightly.
* Made portrait inline-block to allow label to sit inline.
* Updated portrait colour for when no image is loaded.
* Update Radio Button and Checkbox colour when disabled and checked.

## Bug Fixes
* Allow tooltip to decorate class that lacks componentProps method.
* Records value typecast to number for i18n in Pager

# 0.8.1

## Bug Fixes

* Fixed CSS load order issue which caused icons to break their positioning.

# 0.8.0

## Improvements

* Improved store reset. `store.reset()` will now reset the store to its initial data, whether or not history is enabled.
* Inputs can now have field help. Pass `fieldHelp='help message'` to any input.
* Inputs can now have label help. Pass `labelHelp='help message'` to any input.
* Add `thead` prop to `Table` component that allows you to set a row wrapped in a `thead` tag.

## New Components

* Sidebar - with sidebar header
* Portrait
* Content
* Help - An info icon with a tooltip.
* Tooltip

## Layout Updates

* Row margin has been reduced to `15px`.
* Pod component now receives two additional props:

  * `border` - allows developers to disable border.
  * `padding` - allows developers to have control over padding size.

* Message style has changed to follow toast style
* Pill style has changed

## Improved Dialog

* Dialog now takes a prop of `disableBackground` which is true by default.

## Improved Form

* `validate()` can now be called via `this.context.form`

## New Validators

* Inclusion
* Exclusion

## Misc

* Added utility classes for styling text.
* Format i18n error number for numeric validation.
* Allow Tables to shrink in size using the `shrink` prop.
* Link component can now display with an icon.
* Child components of Row can now use a `columnAlign` prop.
* Toast onDismiss is now optional

## New Decorators

* Tooltip Decorator - currently available on Icon and Textbox.

## Bug Fixes

* Fixes alignment issue with SplitButton when using anchors.
* Row component will not break with zero children or children of `null` or `undefined`.

# 0.7.1

## Updates

* Moves the validation logic in Form component to its own method.
* Adds `validateOnMount` prop to Forms.
* Help Components on inputs with labels.

# 0.7.0

## New Components

* Pager
* Filter
* Table Ajax

## Bug Fixes

* TableCell and TableHeader can receive additional props.
* Inputs no longer render a label if the input has no name or label props.

## New functionality

* Table and TableHeader have been updated to allow sorting.
* Tabs - Passing a prop of align='right' will align tab headers to the right

# 0.6.0

## Improve Date widget

Improve the existing Date widget to allow passing in `minDate` and `maxDate`.

## I18nHelper

An I18nHelper has been created to help with formatting decimal numbers.

## Should Component Update Decorator

Supplies base shouldComponentUpdate

## toArray

We have added a helper method to convert strings into arrays, for example:

`"foo[bar][baz]"` into `["foo", "bar", "baz"]`.

## ImmutableHelper parseJSON

The parseJSON method now converts all integers to strings for consistency

## Bug Fixes

* We have inserted an engine dependency for npm version 3. This is to help mitigate any issues of users reporting issues when installing with npm version 2.

## New Components

* Spinner
* RadioButton

# 0.5.3

## Bug Fixes

* Fixed numeral validator so it returns the correct type of validator.

# 0.5.2

## Bug Fixes

* Fixed I18n translation for integer validation.

# 0.5.1

## Bug Fixes

* `autoFocus` no longer automatically opens lists or datepickers on Dropdown and Date components.
* Update validations i18n to use `errors.messages` instead of `validations`
* Bluring of DropdownFilter/DropdownFilterAjax does not throw a js error when no items exist

# 0.5.0

## !BREAKING CHANGE! Validations have been converted into classes

We have converted Validations provided by Carbon into classes. This means that you need to create an instance when you want to use them.

For example, you would need to change:

```js
<Textbox validations={ [PresenceValidator()] } />
```

To this:

```js
<Textbox validations={ [new PresenceValidator()] } />
```

This allows better inspection of the validator, and the ability to modify params on the class.

## Disabled class for inputs

We now add a `common-input--disabled` class to the component when its input is disabled

## Bug Fixes

* Inputs with multiple validations now validate correctly.
* DropdownFilter now parses its filter before creating a Regular Expression.
* Split Button has been given a fixed height to resolve UI issues.
* Dropdown up and down arrows now work with options that use strings for IDs.
* We now use the `$grey-dark-blue-40` color for placeholders in inputs

# 0.4.0

## New Components

* SplitButton.

## New Validations

### Numeral Validation

Checks numeral type (Integer of Decimal)
Checks if value is equal, greater than, less than

```javascript
// Integer with a min value of 8
<Number validations={ [NumeralValidator({ integer: true, min: 8 })] }/>

// Decimal with a between 8 and 20
<Number validations={ [NumeralValidator({ integer: true, min: 8, max: 20 })] }/>

// Decimal exactly 3.142
<Number validations={ [NumeralValidator({ is: 3.142 })] }/>
```

### Length Validation

Checks the length of a number of a string

```javascript
// length is greater than or equal to 8:
<Textbox validations={ [ LengthValidator({ min: 8 }) ] });

// length is less than or equal to 8:
<Textbox validations={ [ LengthValidator({ max: 8 }) ] });

// length is between 5 and 10 characters:
<Number validations={ [ LengthValidator({ min: 5, max: 10 }) ] });

// length is 10 characters:
<Number validations={ [ LengthValidator({ is: 10 }) ] });
```

### Regex Validation

Applies a regex validation to the input

```javascript
<Textbox validations={ [RegexValidator({ format: (/[A-Z]{5}/) }) ] }/>
```

### Email Validation

Applies a email validation to the input

```javascript
<Textbox validations={ [ EmailValidator() ] }/>
```

## Prefix for inputs

We have added a new feature for input components which allows developers to output a prefix to the input.

```js
<Textbox prefix="foo" />
```

## Updated visuals for Toast Notifications and Tabs

* Toast notifications have had updated styling applied to them, based on new designs.
* Colour updates to Tabs, to align with design updates
* New colour variables added

## Misc

* Button component will now render a stylised `anchor` instead of a `button` if passed a `href` prop.

## Bug Fixes

* Add i18n to form buttons

# 0.3.3

* Performance updates to inputs. We also now provide a `shouldComponentUpdate` method which can be reused in custom components.
* Inputs that are detached from a form no longer update error count.

# 0.3.2

## Bug Fixes

* Form no longer validates disabled fields on submit.
* Form inputs are tracked by a guid now, rather than input name.
* Autocomplete is disabled for all inputs by default.
* Locks version numbers to try and mitigate incompatabilities with third party modules.

# 0.3.1

## Bug Fixes

* SVG icons inside toast component now re-render properly.

# 0.3.0

## Handler Pattern

Carbon now has a simple handler pattern implementation. For more information, see [the guide](https://github.com/Sage/carbon/blob/master/docs/guides/handlers.md).

## New Components

* Toast
* Message

## Standardised Color/Icon Sets on Components

Several components allow the ability to define a particular `type` or `status`, such as `warning`, `error` or `success`. We have standardised the way this is implemented in components, each of which should use a prop name of `as`.

Similarly, each supported type comes as part of a Sass list variable called `$colorIconSets`. This list can be used in component `scss` files to iterate through the types available and automatically generate the code required for each type. This means each component will automatically update with any new types added to this list.

You can see examples of how this is implemented in the `scss` files for `Pill`, `Flash`, `Banner` or `Toast`.

### Breaking Changes

* Due to the standardisation of using the prop `as`, some components will have breaking changes to accomodate this:
  * Flash
  * Pill
* The `cancelHandler` method on `Dialog` based components has been renamed to `onCancel` to bring in line with the convention we would like to progress with for this kind of action name.
* The `confirmHandler` method on `Confirm` has also been renamed to `onConfirm` to align with the naming convention.

## Bug Fixes

* Dialog now centers itself if open on initialize.

# 0.2.0

## New Components

* Table, TableRow, TableCell, TableHeader
* Confirm
* Animated Menu Button
* Notification
* Pill
* Banner
* Flash

## Tables and Grids - Breaking Change

The previous iteration of grid (InputGrid) was too restrictive, not allowing much flexibility and being too rigid in its implementation. We have now refactored grids creating a Table component with full control and flexibility for the developer. The new way of doing grids also means we no longer need to use complicated immutable helpers we had set up for line items as well as injecting row_id into the store.

The following is an example of how to use the Table component:

```js
import React from 'react';
import { Table, TableRow, TableCell, TableHeader } from 'carbon/lib/components/table';
import Textbox from 'carbon/lib/components/textbox';
import Button from 'carbon/lib/components/button';

class MyView extends React.Component {
  render() {
    // We map the data from the store, to define what a row should look like.
    // Using map allows the developer to define any content they want - this could
    // render text, an input, a button or anything else.
    let tableRows = this.props.data.map((row, index) => {
      <TableRow>
        // This cell renders just text for 'description'.
        <TableCell>
          { row.get('description') }
        </TableCell>

        // This cell renders a textbox for 'name'. We also give it an onChange function. It is
        // important to notice that we bind additional values to this function - 'this' and 'index'.
        // This means that when the function is called it will receive the index as an argument.
        // The store then knows which index in the array of data has been modified and needs to update,
        // the mutation would look something like:
        // `this.data = this.data.setIn(['line_items', action.index, action.name], action.value);`.
        <TableCell>
          <Textbox value={ row.get('name') } onChange={ Actions.nameUpdated.bind(this, index) } />
        </TableCell>

        // This cell renders a button component.
        <TableCell>
          <Button>An Action!</Button>
        </TableCell>
      </TableRow>
    });

    // tableRows is now an array mapped from the data we provided. We also need a table header so
    // lets add that as an additional row in the array (unshift prepends to an array):
    tableRows.unshift(
      <TableRow>
        <TableHeader>Description</TableHeader>
        <TableHeader>Name</TableHeader>
        <TableHeader>Actions</TableHeader>
      </TableRow>
    );

    // We can now render the array of rows as a child of Table.
    return (
      <Table>
        { tableRows }
      </Table>
    );
  }
}

export default MyView
```

The example above should highlight the flexibility available with grids. You can mix input with plain text or any other component, all in the same table. Adding a placeholder row is simple as well:

```js
import React from 'react';
import { Table, TableRow, TableCell, TableHeader } from 'carbon/lib/components/table';
import Textbox from 'carbon/lib/components/textbox';

class MyView extends React.Component {
  render() {
    // Define tableRows.
    let tableRows = this.props.data.map((row, index) => {
      <TableRow>
        <TableCell>
          <Textbox name="description" value={ row.get('description') } onChange={ Actions.valueUpdated.bind(this, index) } />
        </TableCell>

        <TableCell>
          <Textbox name="name" value={ row.get('name') } onChange={ Actions.valueUpdated.bind(this, index) } />
        </TableCell>
      </TableRow>
    });

    // Add header.
    tableRows.unshift(
      <TableRow>
        <TableHeader>Description</TableHeader>
        <TableHeader>Name</TableHeader>
      </TableRow>
    );

    // Add placeholder row. The main difference between a regular row is we are not mapping any data to
    // this row (as it has none). Also, instead of an index, we are passing the data count to the bound
    // action. This means on valueUpdated that it will update the value in the array to an index which
    // does not yet exist - effectively creating the new row.
    tableRows.push(
      <TableRow>
        <TableCell>
          <Textbox name="description" onChange={ Actions.valueUpdated.bind(this, this.data.count()) } />
        </TableCell>

        <TableCell>
          <Textbox name="name" onChange={ Actions.valueUpdated.bind(this, this.data.count()) } />
        </TableCell>
      </TableRow>
    );

    // We can now render the array of rows as a child of Table.
    return (
      <Table>
        { tableRows }
      </Table>
    );
  }
}

export default MyView
```

## Minor

* Decrease width of dropdown icon to 20px

# 0.1.8

## Bug Fixes

* Backported dropdown validation fix.

# 0.1.7

## Bug Fixes

* Fixes bug - 'item is undefined triggered when clicking away from dropdown with option highlighted'.

# 0.1.6

## Bug Fixes

* `startRouter` no longer throws an error if it cannot find an element to render the component to.

# 0.1.5

## Bug Fixes

* Dropdown will always return a string value to any callbacks.

# 0.1.4

## Bug Fixes

* Dropdown components auto select highlighted values on blur.
* Carbon now compiles code to `lib`, allowing developers to no longer require installing babel on their computer.

# 0.1.3

## Bug Fixes

* Fixes validation message width in Firefox.

# 0.1.2

## Bug Fixes

* Tabs can now render a single child

# 0.1.1

* Form submitting state is now controlled by the developer using the `saving` prop.

## Bug Fixes

* Developers can now set the alignment on an input's value using the `align` prop.
* Tab allows null children.

# 0.1.0

## New Components

* Alert
* Link
* Tabs

## Dialog Type Components

  Breaking Change! :warning: Both components now require a `cancelHandler` prop (rather than the `cancelDialogHandler`). :warning:

## Dropdowns

Dropdown components have been refactored. We now have three different kinds:

* Dropdown
* Dropdown Filter
* Dropdown Filter Ajax

## Inputs and Forms No Longer Rely on Name Property

In previous versions of Carbon, all inputs required a `name` property. Some Carbon components would manipulate what this name was, depending on where the input was used.

To keep things simple, and to remove some of the logic behind the scenes, we no longer do any manipulation on input names and the property is no longer a requirement when using a form input.

It is still recommended that you use names on inputs, as they are useful to identify your which input is which. They are also required if you are performing standing HTML form submissions.

## Minor

* Pod has an option to make it collapsible.

## Bug Fixes

* Fixes position and width or validation messages on inputs.
* Fixes re-validating fields when content is pasted into an input.

# 0.0.3

## Bug Fixes

* On successful submit, form components will disable their save buttons to prevent multiple form submissions.

# 0.0.2

## Decimal Component

 An extra validation has been added to decimal to prevent multiple separators from being entered in the input field.

## Dropdown and DropdownSuggest components

Dropdown and dropdown-suggest have been updated. As they share common functionality, dropdown and dropdown-suggest now use a List decorator. This should not affect how you use either component.
* Dropdown now filters results as you type.

## Dialog Cancel button

Dialogs have been updated to pass context to any children components. We have used this to switch the Form Cancel button to use the Dialog's cancel handler when the form is nested in a dialog. This overrides the default history.back method.

## Store, View and Route Utils

We have standardised the utilities we provide to easily set up Flux based applications. This involved a few breaking changes:

### Store

The base Store class is now available from:

```js
import Store from 'carbon/lib/utils/flux/store';
```

When creating your store, initialize it with your application's dispatcher. You must also define the store's data and unique name within its constructor. The following shows the minimum required to set up a store:

```js
import Store from 'carbon/lib/utils/flux/store';
import Dispatcher from 'dispatcher';
import ImmutableHelper from 'carbon/lib/utils/helpers/immutable';

class MyStore extends Store {
  ...
}

let data = ImmutableHelper.parseJSON({});

// init the store with a name, some data, and your dispatcher
export default new MyStore('myStore', data, Dispatcher);
```

### View

The view helper is now available as a flux utility from Carbon. This was done to clarify its intentions. You can import it with:


```js
import { connect } from 'carbon/lib/utils/flux';
```

You can then use the `connect` function to connect a React component to a store:

```js
import React from 'react';
import MyStore from 'stores/my-store';
import { connect } from 'carbon/lib/utils/flux';

class MyComponent extends React.Component {
  render() {
    // the connected store data is available on the state as the store's unique name defined in its constructor
    let val = this.state.myStore.get('myValue');

    return (
      <div>My Component.</div>
    );
  }
}

export default connect(MyComponent, MyStore);
```

This sets up the listeners and data synchronising between the component and the store.

The connect function can connect multiple stores to the component - simply provide them as an array:

```js
connect(MyComponent, [MyStore, MyOtherStore]);
```

### Route

The route helper now returns a specific function:

```js
import React from 'react';
import { Route } from 'react-router';
import { startRouter } from 'carbon/lib/utils/router';

let routes = (
  <Route />
);

startRouter(routes);
```

The `startRouter` function initializes the React router with the given routes. It can also take a second parameter for the HTML target in which to render the React components (by default this uses `document.getElementById('app')`).

## Higher Order Components and Decorators

We now use decorators instead of Higher Order Components in our component library as they are easier to test and result in a tidier and more logical codebase.

Decorators can be found in the `/utils/decorators` directory. So far we have decorators for:

* Input
* Input Icon
* Input Label
* Input Validation

Note: although there is an ES7 Babel transform for decorators, we have opted not to use it for now due to the way in which it compiles and produces missing coverage reports.

## TableFieldsForMany renamed

`TableFieldsForMany` is now called `InputGrid`.

We have renamed this because its original name was based on a Rails convention and was fairly obscure and confusing.

## New Brand
A new style and colour scheme has been applied to the carbon components library. This change will affect all of the components.

## Validations
Validations have changed to a function so that different parameters can be passed to them.

You can now define Validations on a component using the following syntax:

```javascript
<Textbox validations={ [Validation()] } name='valid' />
```

## Misc

* Ran ESLint task and fixed any errors.
* Form provides a serialization method to parse its inputs into data usable for Ajax.
* Forms no longer needs a model name defined.
* Updated Form Cancel Button to use History object.
* Textarea is no longer draggable. Add a expandable={true} prop to make the area height change to fit content
* Input components can now use custom classes.
* Checkbox label now sits inline, and is reversable.
* Added props on inputs for inline labels.
* Added Rainbow chart component.
* Added Tabs component.
* Added Number component.
* Decimal now allows tabbing in and out of the field.
* Date now closes on tab out.


# 0.0.1

Initial prototype release.

Components included:

* Button
* Checkbox
* Date
* Decimal
* Dialog
* Dropdown Suggest
* Dropdown
* Form
* Pod
* Row
* Table Fields for Many
* Table Row
* Textarea
* Textbox

Utils included:

* Events Helper (to help determine keyboard events)
* Immutable Helper (to perform generic tasks with Immutable.js)
* Icons (to include icons from the web font)
* Inputs & Input Validation (generic functionality for inputs)
* Validations (reusable functionality for validations)
* Route Helper (component to provide base route functionality)
* Store Helper (base class for base store functionality)
* View Helper (component to provide base view functionality)<|MERGE_RESOLUTION|>--- conflicted
+++ resolved
@@ -1,4 +1,3 @@
-<<<<<<< HEAD
 # 1.6.0
 
 ## Component Enhancements
@@ -72,13 +71,12 @@
 
 * The Date Picker library has changed from react-date-picker to react-day-picker as the old library is no longer maintained.
 * This will effect the `Date` and `DateRange` components but functionally they have remained the same.
-=======
+
 # 1.5.3
 
 ## Bug Fixes
 
 * `FormSummary`: negative margin solves problem where FormSummary is effecting its sibling component's position [#1523](https://github.com/Sage/carbon/issues/1523)
->>>>>>> ce75c42c
 
 # 1.5.2
 
