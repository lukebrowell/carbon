--- conflicted
+++ resolved
@@ -1,10 +1,9 @@
-<<<<<<< HEAD
 # 0.35.0
 
 ## Component Enchancements
 
 * `Date` now shows error validation when an invalid date is entered.
-=======
+
 # 0.34.3
 
 ## Component Enhancements
@@ -18,7 +17,6 @@
 
 * Fixes onBlur prop passed to `Date`, `Decimal`, `Dropdown`, `DropdownFilter`, and `DropdownFilterAjax` components so it is called instead of ignored
 * `I18nHelper`: Number abbreviator allows negative numbers
->>>>>>> dcf5f4be
 
 # 0.34.1
 
