<<<<<<< HEAD
# 0.26.0

## Minor Improvements

* Have increased pill font size and weight
=======
# 0.25.3

## Bug Fix

* Tabs component - added check to ensure that onTabChange is not called if the selectedTabId prop is changed to the existing state of the tabs component
>>>>>>> 94027c32

# 0.25.2

## Bug Fix

* Row now supports immutable children.
* Row columns now clear when there are more columns than the defined number.
* Editable Pod is now aligned properly with title.

# 0.25.1

## Bug Fix

* Additional classes were not being applied to the Pod element, this has now been fixed.
* Added missing icon for "entry".

# 0.25.0

## MAJOR VISUAL/LAYOUT CHANGES:

### Updated Carbon Icons Font

New pixel perfect icon font has been added.

### Added Lato as base text font

Lato has now been added as the base font for applications, there are 4 weights introduced, 300(light), 400(regular), 600(semi-bold) and 700(bold). For performance, 3 of the 4 new weights used the Google Font CDN network and the 4th is added via assets.

### CSS and Structural Changes to Pod

The markup structure for pods has been modified, including some adjustments to Pod padding.

The edit action for a Pod has been modified to sit outside of the Pod.

# 0.24.2

## Bug Fix

* Tabs component - added check to ensure that onTabChange is not called if the selectedTabId prop is changed to the existing state of the tabs component

# 0.24.1

* Improves Flash component timeout behaviour.

# 0.24.0

## Carbon Factory Upgrade v0.1.0
* [Carbon Factory Release Notes](https://github.com/Sage/carbon-factory/releases/tag/v0.1.0)

## Updated Flash component API

As well as just a string, the Flash component will now receive a message value with the following:

 * A string: `"Alert"`
 * An array: `["Message One", "Message Two"]`
 * An object with description: `{ description: "My description" }`
 * An object of key/value pairs: `{ first_name: "is required", last_name: "is required" }`
 * An object with description with nested key/value pairs:
   `{ description: { first_name: "is required", last_name: "is required" } }`

# 0.23.1

## Bug Fix

* Tabs component - added check to ensure that onTabChange is not called if the selectedTabId prop is changed to the existing state of the tabs component

# 0.23.0

## Breaking Change - Additional functionality for initialSelectedTabId prop in Tabs component

* Renamed initialSelectedTabId to selectedTabId and onTabClick to onTabChange in the Tabs component
* If selectedTabId is updated the visible tab will change to the value of selectedTabId, this will call the onTabChange function if set.

## Minor Improvements

* Pod component now accepts a alignTitle prop.
* Checkbox input now has `important` set on position.
* Tooltip Decorator now protects against no target or tooltip rendered in the DOM

# 0.22.1

## Bug Fix

* ShowEditPod shows edit content when controlled externally

# 0.22.0

## Breaking Change - CSS Naming

* We have renamed all of our styles to be prefixed with `carbon-` rather than `ui-`. This is to avoid conflicts with existing open source libraries like jQuery UI.

### Example of the CSS Name Change
```
// Before:
.ui-button-toggle__icon--large

// After:
.carbon-button-toggle__icon--large
```

Please ensure you check your application carefully to update any references to these styles when upgrading.

## Minor Improvements

* Show edit pod can now be controlled via props
* Make heading font styles more flexible, providing `h*`, `.h*` and `@include h*()`
* Allow ShowEditPod to receive `false` in its `onEdit` prop to skip rendering of the default edit icon
* Added a 'Payment' icon and a 'Key' icon.
* ShowEditPod now animates between the two states

# 0.21.2

## Minor Improvements

* Help component now opens links in a new tab.

# 0.21.1

## Minor Improvements

* PresenceValidator now returns false for strings that consist only of spaces

# 0.21.0

## New Icons

* Print
* Pdf
* Csv
* Message

## Minor Improvements
* Link now accepts tooltip props to apply a tooltip to the link. This can be used with the Action Toolbar to apply tooltips to the icon links.
* Input components now accept an onPaste prop.
* Add character count to textarea
* Form now accepts a `onSubmit` prop which is only called when the form is valid.
* AppWrapper now has a minimum width of 958px.
* SUG-19: Change padding for the MessageComponent when transparent and non dismissable. When transparent is applied the padding reduces to 2px, but if it's dismissable it enlarges to it's original to prevent overlap.
* Allows `Link` component to handle `mailto:` as an href prefix, previously the `to:` would have been stripped from the string
* Fix error count, when input gets disabled

# 0.20.0

## Breaking Changes

* The CSS for inputs and icons associated with inputs has changed. If you have overridden this CSS in you code, this may break your input CSS.

## New Components

* Heading - useful for page titles.
* ShowEditPod - Inline editing of fields
* Date Range - Allows start and end date setting with validation for invalid date combinations.

## History and Browser Status

The router's history object is now accessible:

```js
import { history } from 'carbon/lib/utils/router';
```

With the history object you can control the DOM for any UI that uses React Router. For more information see the guides https://github.com/ReactJSTraining/history/tree/master/docs

## Link Prefixes

The `Link` component can now have its `href` or `to` props prefixed to customise the type of link it is (regular or react router).

For example:

```js
<Link href="to:/foobar">My React Router Link</Link>
```

## Router transitions

* The window will automatically scroll to the top when the route is transitioned

## Red and Green Buttons

The `Button` component can now have red and green themes, set using the `as` prop.

## New Icons

* Information
* Sync
* Progress
* Submitted
* Completed

## Minor Changes

* A Sass variable has been introduced to define the path where fonts are located.
* Pod title size has been reduced to more accurately match the demo.
* Secondary Content components font weight has been standardised.
* The `children` prop for the Help component is no longer required.
* Sibling Content components now have a top margin for spacing.
* Button height has been fixed for buttons that behave like links.
* Adds inline help for radio button.
* Fixes inline help for checkboxes.
* Radio Button sprite has been given a fixed size.
* Increase textTag font-spacing from 0.5 to 0.8.
* Button can receive a prop of `to`.
* Fixes fieldset and input margin when rendered on top of one another.
* Fixes position of icon in dropdown button.
* Fixes error icon position for inputs with field help.
* AppWrapper has been increased to 1600px and some padding has been added.
* Form now accepts a prop of `save` which can be used to hide the save button.

# 0.19.0

## Major Changes

!! Babel upgraded to Version 6
* When updating the latest version it is recommend to remove node modules `rm -rf node_modules` and reinstall `npm install`

!! Phantom JS Upgraded to version 2
* This may cause a few tests that were giving false positives to fail

## New Components

* Profile - User to show portrait with name and email.
* AppWrapper - confines your content to the width of your application.
* Menu
* NavigationBar

## Input Label Padding

* All input label padding has been slightly increased.

## Help Updates

* Help component has been updated with a new icon.
* Input Label decorator has been fixed to render the help class for labelHelp.

## Acronymize Function

* We have added an `acronymize` function to the Ether util, which will create an acronym from a given string.

## Dropdown component updates

* All dropdowns now allow keying up and down through the list

## Polling helper

* A polling helper has been added that performs customizable ajax polling.

## New Icons

* Help
* Chevron

# 0.18.1

## Minor Changes

* Portrait extra small size has been changed from `20px` to `25px`.
* Portrait can have a dark background.
* Fixes issue with Portrait size when image would not render.
* Disabled Pill's colours have been updated.
* Individual and Business SVGs have been updated in Icon.

# 0.18.0

## !! BREAKING CHANGE !!

* Renamed Browser `redirectUrl` method to `redirectTo`

## New Components

* Fieldset - stacks inputs rendered as children to the `Fieldset` component.
* Carousel - can be used to display a gallery of slides.

## CSS Module Update

Added margin and padding `0` to the base CSS.

## Uniform Sizing

All components that take a Size Prop have been unified to accept the following

```
extra-small
small
medium-small
medium
medium-large
large
extra-large
```

If you are using the default size of a component there is no change needed except for the `Spinner`

### Component Breakdown

#### Animated Menu Button
  * Added `extra-small`
  * !! CHANGED - `smed to `medium-small`
  * !! CHANGED - `mlarge` to `medium-large`
  * Added `xlarge`

#### Portrait
  * Added `extra-small`
  * !! CHANGED - `smed to `medium-small`
  * Added `medium`
  * !! CHANGED - `mlarge` to `medium-large`
  * Added `xlarge`

#### Spinner
  * !! CHANGED - default is now `medium`

  * Added `extra-small`
  * !! CHANGED - `smed to `medium-small`
  * Added `medium`
  * !! CHANGED - `mlarge` to `medium-large`
  * Added `xlarge`

#### Dialog
  * !! CHANGED - `xsmall` to `extra-small`
  * !! CHANGED - `smed to `medium-small`
  * !! CHANGED - `med` to `medium`
  * !! CHANGED - `mlarge` to `medium-large`
  * Added `xlarge`

## Link (React Router)

Our Link component now supports the React Router. Instead of passing a `href` prop, pass a `to` prop and it will use React Router to navigate.

## Pod Updates

* Pod can now receive a prop of `onEdit` - if this is a String it will use it as a `to` prop on a Link component, if it is a Function it will apply it as an `onClick` handler, if it is an object it will apply it's props to the Link.
* Pod has an additional padding size added of `extra-large`.
* Pod now applies any additional props to it's top most child element.
* We have added a tertiary pod theme.

## Content Updates

Content now has a `secondary` theme which can be applied using the `as` prop.

## Label Updates

* You can supply a `input-width` prop to any input to define its width.

## Modal Updates

### Change in functionality!

Modal

  * Modal no longer closes on background click
  * New prop `disableEscKey` is defaulted to false
  * Changes will also effect Dialog, Sidebar etc...

Dialog

  * New props `showCloseIcon` (defaulted to true) which show and hides the close icon

## Promises

Promises Polyfill. Carbon now contains a ES6 Promises helper which can be imported by

```javascript
  import from 'carbon/lib/utils/promises';
```

## Notifications Updates

Message

  * New props `transparent` (defaulted to false) which if set to true sets the background to transparent

## Decimal

* Decimal can now receive a prop of precision

## Split Button

 * Small CSS change to remove gap in Safari

## Input Validation

* Validation icons now position themselves relative to width of input field when label is inline.

# 0.17.1

## Minor Improvements

* Add paperclip SVG to Icon

# 0.17.0

## New Components

* Multi Step Wizard

## Minor Improvements

* Add edit SVG to Icon
* Supports Ajax call for error validation

# 0.16.1

* Add reload function to browser helper

# 0.16.0

## Minor Improvements

* Adding user class names to tabs.
* Authorize Objects in dialog title

## Browser Helper

Added a redirect action made by the browser. It is now easier to redirect to url

```
import Browser from 'carbon/lib/utils/helpers/browser';

Browser.redirectUrl(url)
```

# 0.15.0

## New Components

* ButtonToggle.

## New Features

* Warnings are now ready to use on form inputs, using the same API as validations you can supply an array as a prop to an input:

```
<Textbox warnings={[ new MyWarning ]} />
```

## Bug Fixes

* CSS fixes to input error icon and error message.
* CSS fixes to input placeholder text for IE11.

# 0.14.4

## Bug Fixes

* Fixes no results row in Table to span all columns.
* Fixes issue in Tabs where initialSelectedTabId was ignored

# 0.14.3

## Bug Fixes

* Fixes a loading row in Table to span all columns.

# 0.14.2

## Minor Changes

* Disable multi select for single row in a table

# 0.14.1

## Minor Changes

* Add ability to set custom labels on Confirm dialog.
* Fixes scrollbar fixed height.
* Fixes word break on tooltips.

# 0.14.0

## !! BREAKING CHANGE !!

* Selectable table rows now emit an object instead of an array, containing more information about the selected rows.

## Minor Changes

* Sidebar now scrolls on overflow
* Adds `$app-light-font-family` Sass variable.
* Adds `$app-medium-font-family` Sass variable.
* Icons - plus, minus, processing. Update contact icons
* Improve tile footer style

# 0.13.0

* A developer can choose for a Table to not automatically render with a `tbody`, allowing them to manually render it `<Table tbody={ false }>`.
* Performance improvements for validation messages.
* Inputs can be rendered with fake inputs, useful for pages with lots of inputs where performance can be an issue.
* Number does not show undefined when value props is not provided and user enter alphabets
* Adds external link icon.
* Adds new colors: `$grey-dark-blue-5`, `$grey-header`.

# 0.12.2

* Stores will now throw an error if an invalid action is dispatched.
* Fixes translation issues with Save and Cancel buttons in Form component.
* Fixes error with refresh method on Table, when Table does not have an ActionToolbar.
* Adds `business` and `individual` icons.

### Modal Updates

* Alert and Confirm have been updated to accept the dialog size prop. Default sizes remain unchanged.

# 0.12.1

* Fixes overflow bug on Table component.
* Fixes colors for recently added icons.

# 0.12.0

## Minor Improvements

* Tabs emits a onTabClick event when on the headers is clicked
* Add phone, email, location and mobile icons
* Table now has a `refresh` method to force retrieve data.

## Bug Fixes

* CSS prevent multi action siblings overlapping
* First columns in tables have additional left padding.
* Page size sets 1 of 1 when there are no records.

# 0.11.0

* Tabs remember the last one they were on when going back in the browser.

## Bug Fixes

* Selectable Tables stopPropagation when selecting checkboxes.

# 0.10.0

* Adds loading and empty data states to Table component.

## Bug Fixes

* CSS fixes to Portrait.
* CSS fixes to Spinner.
* CSS fixes to Pill.

# 0.9.2

* MulitActionButton Classes more specific

# 0.9.1

## Bug Fixes

* Various UI Fixes:
  * MultiActionButton toggle placement.
  * Removed Tab padding.
  * Fixed Button height to 31px.

# 0.9.0

## New Components

* Multi Action Button

## Selectable Table Rows

* Table and TableAjax now have props of `selectable` and `highlightable`, enabling selectable or highlightable rows. Each event also emits events which can be used by developers with props of `onSelect` or `onHighlight`. Developers can also manually control the highlighting or selecting of rows using the same props on TableRow components.
* Selectable rows also enables an action toolbar for the table, for which actions can be defined using the `actions` prop.

## CSS

* Created CSS utility to handle generic CSS.

## Misc

* Inline labels can now be aligned right.
* Added 'small' button option - renders pill-like secondary button.
* Made portrait inline-block to allow label to sit inline.
* Added a 'refresh' svg icon to the icon component.
* Form component can now set custom `saveText` as a prop.
* Pill styling tweaked slightly.
* Made portrait inline-block to allow label to sit inline.
* Updated portrait colour for when no image is loaded.
* Update Radio Button and Checkbox colour when disabled and checked.

## Bug Fixes
* Allow tooltip to decorate class that lacks componentProps method.
* Records value typecast to number for i18n in Pager

# 0.8.1

## Bug Fixes

* Fixed CSS load order issue which caused icons to break their positioning.

# 0.8.0

## Improvements

* Improved store reset. `store.reset()` will now reset the store to its initial data, whether or not history is enabled.
* Inputs can now have field help. Pass `fieldHelp='help message'` to any input.
* Inputs can now have label help. Pass `labelHelp='help message'` to any input.
* Add `thead` prop to `Table` component that allows you to set a row wrapped in a `thead` tag.

## New Components

* Sidebar - with sidebar header
* Portrait
* Content
* Help - An info icon with a tooltip.
* Tooltip

## Layout Updates

* Row margin has been reduced to `15px`.
* Pod component now receives two additional props:

  * `border` - allows developers to disable border.
  * `padding` - allows developers to have control over padding size.

* Message style has changed to follow toast style
* Pill style has changed

## Improved Dialog

* Dialog now takes a prop of `disableBackground` which is true by default.

## Improved Form

* `validate()` can now be called via `this.context.form`

## New Validators

* Inclusion
* Exclusion

## Misc

* Added utility classes for styling text.
* Format i18n error number for numeric validation.
* Allow Tables to shrink in size using the `shrink` prop.
* Link component can now display with an icon.
* Child components of Row can now use a `columnAlign` prop.
* Toast onDismiss is now optional

## New Decorators

* Tooltip Decorator - currently available on Icon and Textbox.

## Bug Fixes

* Fixes alignment issue with SplitButton when using anchors.
* Row component will not break with zero children or children of `null` or `undefined`.

# 0.7.1

## Updates

* Moves the validation logic in Form component to its own method.
* Adds `validateOnMount` prop to Forms.
* Help Components on inputs with labels.

# 0.7.0

## New Components

* Pager
* Filter
* Table Ajax

## Bug Fixes

* TableCell and TableHeader can receive additional props.
* Inputs no longer render a label if the input has no name or label props.

## New functionality

* Table and TableHeader have been updated to allow sorting.
* Tabs - Passing a prop of align='right' will align tab headers to the right

# 0.6.0

## Improve Date widget

Improve the existing Date widget to allow passing in `minDate` and `maxDate`.

## I18nHelper

An I18nHelper has been created to help with formatting decimal numbers.

## Should Component Update Decorator

Supplies base shouldComponentUpdate

## toArray

We have added a helper method to convert strings into arrays, for example:

`"foo[bar][baz]"` into `["foo", "bar", "baz"]`.

## ImmutableHelper parseJSON

The parseJSON method now converts all integers to strings for consistency

## Bug Fixes

* We have inserted an engine dependency for npm version 3. This is to help mitigate any issues of users reporting issues when installing with npm version 2.

## New Components

* Spinner
* RadioButton

# 0.5.3

## Bug Fixes

* Fixed numeral validator so it returns the correct type of validator.

# 0.5.2

## Bug Fixes

* Fixed I18n translation for integer validation.

# 0.5.1

## Bug Fixes

* `autoFocus` no longer automatically opens lists or datepickers on Dropdown and Date components.
* Update validations i18n to use `errors.messages` instead of `validations`
* Bluring of DropdownFilter/DropdownFilterAjax does not throw a js error when no items exist

# 0.5.0

## !BREAKING CHANGE! Validations have been converted into classes

We have converted Validations provided by Carbon into classes. This means that you need to create an instance when you want to use them.

For example, you would need to change:

```js
<Textbox validations={ [PresenceValidator()] } />
```

To this:

```js
<Textbox validations={ [new PresenceValidator()] } />
```

This allows better inspection of the validator, and the ability to modify params on the class.

## Disabled class for inputs

We now add a `common-input--disabled` class to the component when its input is disabled

## Bug Fixes

* Inputs with multiple validations now validate correctly.
* DropdownFilter now parses its filter before creating a Regular Expression.
* Split Button has been given a fixed height to resolve UI issues.
* Dropdown up and down arrows now work with options that use strings for IDs.
* We now use the `$grey-dark-blue-40` color for placeholders in inputs

# 0.4.0

## New Components

* SplitButton.

## New Validations

### Numeral Validation

Checks numeral type (Integer of Decimal)
Checks if value is equal, greater than, less than

```javascript
// Integer with a min value of 8
<Number validations={ [NumeralValidator({ integer: true, min: 8 })] }/>

// Decimal with a between 8 and 20
<Number validations={ [NumeralValidator({ integer: true, min: 8, max: 20 })] }/>

// Decimal exactly 3.142
<Number validations={ [NumeralValidator({ is: 3.142 })] }/>
```

### Length Validation

Checks the length of a number of a string

```javascript
// length is greater than or equal to 8:
<Textbox validations={ [ LengthValidator({ min: 8 }) ] });

// length is less than or equal to 8:
<Textbox validations={ [ LengthValidator({ max: 8 }) ] });

// length is between 5 and 10 characters:
<Number validations={ [ LengthValidator({ min: 5, max: 10 }) ] });

// length is 10 characters:
<Number validations={ [ LengthValidator({ is: 10 }) ] });
```

### Regex Validation

Applies a regex validation to the input

```javascript
<Textbox validations={ [RegexValidator({ format: (/[A-Z]{5}/) }) ] }/>
```

### Email Validation

Applies a email validation to the input

```javascript
<Textbox validations={ [ EmailValidator() ] }/>
```

## Prefix for inputs

We have added a new feature for input components which allows developers to output a prefix to the input.

```js
<Textbox prefix="foo" />
```

## Updated visuals for Toast Notifications and Tabs

* Toast notifications have had updated styling applied to them, based on new designs.
* Colour updates to Tabs, to align with design updates
* New colour variables added

## Misc

* Button component will now render a stylised `anchor` instead of a `button` if passed a `href` prop.

## Bug Fixes

* Add i18n to form buttons

# 0.3.3

* Performance updates to inputs. We also now provide a `shouldComponentUpdate` method which can be reused in custom components.
* Inputs that are detached from a form no longer update error count.

# 0.3.2

## Bug Fixes

* Form no longer validates disabled fields on submit.
* Form inputs are tracked by a guid now, rather than input name.
* Autocomplete is disabled for all inputs by default.
* Locks version numbers to try and mitigate incompatabilities with third party modules.

# 0.3.1

## Bug Fixes

* SVG icons inside toast component now re-render properly.

# 0.3.0

## Handler Pattern

Carbon now has a simple handler pattern implementation. For more information, see [the guide](https://github.com/Sage/carbon/blob/master/docs/guides/handlers.md).

## New Components

* Toast
* Message

## Standardised Color/Icon Sets on Components

Several components allow the ability to define a particular `type` or `status`, such as `warning`, `error` or `success`. We have standardised the way this is implemented in components, each of which should use a prop name of `as`.

Similarly, each supported type comes as part of a Sass list variable called `$colorIconSets`. This list can be used in component `scss` files to iterate through the types available and automatically generate the code required for each type. This means each component will automatically update with any new types added to this list.

You can see examples of how this is implemented in the `scss` files for `Pill`, `Flash`, `Banner` or `Toast`.

### Breaking Changes

* Due to the standardisation of using the prop `as`, some components will have breaking changes to accomodate this:
  * Flash
  * Pill
* The `cancelHandler` method on `Dialog` based components has been renamed to `onCancel` to bring in line with the convention we would like to progress with for this kind of action name.
* The `confirmHandler` method on `Confirm` has also been renamed to `onConfirm` to align with the naming convention.

## Bug Fixes

* Dialog now centers itself if open on initialize.

# 0.2.0

## New Components

* Table, TableRow, TableCell, TableHeader
* Confirm
* Animated Menu Button
* Notification
* Pill
* Banner
* Flash

## Tables and Grids - Breaking Change

The previous iteration of grid (InputGrid) was too restrictive, not allowing much flexibility and being too rigid in its implementation. We have now refactored grids creating a Table component with full control and flexibility for the developer. The new way of doing grids also means we no longer need to use complicated immutable helpers we had set up for line items as well as injecting row_id into the store.

The following is an example of how to use the Table component:

```js
import React from 'react';
import { Table, TableRow, TableCell, TableHeader } from 'carbon/lib/components/table';
import Textbox from 'carbon/lib/components/textbox';
import Button from 'carbon/lib/components/button';

class MyView extends React.Component {
  render() {
    // We map the data from the store, to define what a row should look like.
    // Using map allows the developer to define any content they want - this could
    // render text, an input, a button or anything else.
    let tableRows = this.props.data.map((row, index) => {
      <TableRow>
        // This cell renders just text for 'description'.
        <TableCell>
          { row.get('description') }
        </TableCell>

        // This cell renders a textbox for 'name'. We also give it an onChange function. It is
        // important to notice that we bind additional values to this function - 'this' and 'index'.
        // This means that when the function is called it will receive the index as an argument.
        // The store then knows which index in the array of data has been modified and needs to update,
        // the mutation would look something like:
        // `this.data = this.data.setIn(['line_items', action.index, action.name], action.value);`.
        <TableCell>
          <Textbox value={ row.get('name') } onChange={ Actions.nameUpdated.bind(this, index) } />
        </TableCell>

        // This cell renders a button component.
        <TableCell>
          <Button>An Action!</Button>
        </TableCell>
      </TableRow>
    });

    // tableRows is now an array mapped from the data we provided. We also need a table header so
    // lets add that as an additional row in the array (unshift prepends to an array):
    tableRows.unshift(
      <TableRow>
        <TableHeader>Description</TableHeader>
        <TableHeader>Name</TableHeader>
        <TableHeader>Actions</TableHeader>
      </TableRow>
    );

    // We can now render the array of rows as a child of Table.
    return (
      <Table>
        { tableRows }
      </Table>
    );
  }
}

export default MyView
```

The example above should highlight the flexibility available with grids. You can mix input with plain text or any other component, all in the same table. Adding a placeholder row is simple as well:

```js
import React from 'react';
import { Table, TableRow, TableCell, TableHeader } from 'carbon/lib/components/table';
import Textbox from 'carbon/lib/components/textbox';

class MyView extends React.Component {
  render() {
    // Define tableRows.
    let tableRows = this.props.data.map((row, index) => {
      <TableRow>
        <TableCell>
          <Textbox name="description" value={ row.get('description') } onChange={ Actions.valueUpdated.bind(this, index) } />
        </TableCell>

        <TableCell>
          <Textbox name="name" value={ row.get('name') } onChange={ Actions.valueUpdated.bind(this, index) } />
        </TableCell>
      </TableRow>
    });

    // Add header.
    tableRows.unshift(
      <TableRow>
        <TableHeader>Description</TableHeader>
        <TableHeader>Name</TableHeader>
      </TableRow>
    );

    // Add placeholder row. The main difference between a regular row is we are not mapping any data to
    // this row (as it has none). Also, instead of an index, we are passing the data count to the bound
    // action. This means on valueUpdated that it will update the value in the array to an index which
    // does not yet exist - effectively creating the new row.
    tableRows.push(
      <TableRow>
        <TableCell>
          <Textbox name="description" onChange={ Actions.valueUpdated.bind(this, this.data.count()) } />
        </TableCell>

        <TableCell>
          <Textbox name="name" onChange={ Actions.valueUpdated.bind(this, this.data.count()) } />
        </TableCell>
      </TableRow>
    );

    // We can now render the array of rows as a child of Table.
    return (
      <Table>
        { tableRows }
      </Table>
    );
  }
}

export default MyView
```

## Minor

* Decrease width of dropdown icon to 20px

# 0.1.8

## Bug Fixes

* Backported dropdown validation fix.

# 0.1.7

## Bug Fixes

* Fixes bug - 'item is undefined triggered when clicking away from dropdown with option highlighted'.

# 0.1.6

## Bug Fixes

* `startRouter` no longer throws an error if it cannot find an element to render the component to.

# 0.1.5

## Bug Fixes

* Dropdown will always return a string value to any callbacks.

# 0.1.4

## Bug Fixes

* Dropdown components auto select highlighted values on blur.
* Carbon now compiles code to `lib`, allowing developers to no longer require installing babel on their computer.

# 0.1.3

## Bug Fixes

* Fixes validation message width in Firefox.

# 0.1.2

## Bug Fixes

* Tabs can now render a single child

# 0.1.1

* Form submitting state is now controlled by the developer using the `saving` prop.

## Bug Fixes

* Developers can now set the alignment on an input's value using the `align` prop.
* Tab allows null children.

# 0.1.0

## New Components

* Alert
* Link
* Tabs

## Dialog Type Components

  Breaking Change! :warning: Both components now require a `cancelHandler` prop (rather than the `cancelDialogHandler`). :warning:

## Dropdowns

Dropdown components have been refactored. We now have three different kinds:

* Dropdown
* Dropdown Filter
* Dropdown Filter Ajax

## Inputs and Forms No Longer Rely on Name Property

In previous versions of Carbon, all inputs required a `name` property. Some Carbon components would manipulate what this name was, depending on where the input was used.

To keep things simple, and to remove some of the logic behind the scenes, we no longer do any manipulation on input names and the property is no longer a requirement when using a form input.

It is still recommended that you use names on inputs, as they are useful to identify your which input is which. They are also required if you are performing standing HTML form submissions.

## Minor

* Pod has an option to make it collapsible.

## Bug Fixes

* Fixes position and width or validation messages on inputs.
* Fixes re-validating fields when content is pasted into an input.

# 0.0.3

## Bug Fixes

* On successful submit, form components will disable their save buttons to prevent multiple form submissions.

# 0.0.2

## Decimal Component

 An extra validation has been added to decimal to prevent multiple separators from being entered in the input field.

## Dropdown and DropdownSuggest components

Dropdown and dropdown-suggest have been updated. As they share common functionality, dropdown and dropdown-suggest now use a List decorator. This should not affect how you use either component.
* Dropdown now filters results as you type.

## Dialog Cancel button

Dialogs have been updated to pass context to any children components. We have used this to switch the Form Cancel button to use the Dialog's cancel handler when the form is nested in a dialog. This overrides the default history.back method.

## Store, View and Route Utils

We have standardised the utilities we provide to easily set up Flux based applications. This involved a few breaking changes:

### Store

The base Store class is now available from:

```js
import Store from 'carbon/lib/utils/flux/store';
```

When creating your store, initialize it with your application's dispatcher. You must also define the store's data and unique name within its constructor. The following shows the minimum required to set up a store:

```js
import Store from 'carbon/lib/utils/flux/store';
import Dispatcher from 'dispatcher';
import ImmutableHelper from 'carbon/lib/utils/helpers/immutable';

class MyStore extends Store {
  ...
}

let data = ImmutableHelper.parseJSON({});

// init the store with a name, some data, and your dispatcher
export default new MyStore('myStore', data, Dispatcher);
```

### View

The view helper is now available as a flux utility from Carbon. This was done to clarify its intentions. You can import it with:


```js
import { connect } from 'carbon/lib/utils/flux';
```

You can then use the `connect` function to connect a React component to a store:

```js
import React from 'react';
import MyStore from 'stores/my-store';
import { connect } from 'carbon/lib/utils/flux';

class MyComponent extends React.Component {
  render() {
    // the connected store data is available on the state as the store's unique name defined in its constructor
    let val = this.state.myStore.get('myValue');

    return (
      <div>My Component.</div>
    );
  }
}

export default connect(MyComponent, MyStore);
```

This sets up the listeners and data synchronising between the component and the store.

The connect function can connect multiple stores to the component - simply provide them as an array:

```js
connect(MyComponent, [MyStore, MyOtherStore]);
```

### Route

The route helper now returns a specific function:

```js
import React from 'react';
import { Route } from 'react-router';
import { startRouter } from 'carbon/lib/utils/router';

let routes = (
  <Route />
);

startRouter(routes);
```

The `startRouter` function initializes the React router with the given routes. It can also take a second parameter for the HTML target in which to render the React components (by default this uses `document.getElementById('app')`).

## Higher Order Components and Decorators

We now use decorators instead of Higher Order Components in our component library as they are easier to test and result in a tidier and more logical codebase.

Decorators can be found in the `/utils/decorators` directory. So far we have decorators for:

* Input
* Input Icon
* Input Label
* Input Validation

Note: although there is an ES7 Babel transform for decorators, we have opted not to use it for now due to the way in which it compiles and produces missing coverage reports.

## TableFieldsForMany renamed

`TableFieldsForMany` is now called `InputGrid`.

We have renamed this because its original name was based on a Rails convention and was fairly obscure and confusing.

## New Brand
A new style and colour scheme has been applied to the carbon components library. This change will affect all of the components.

## Validations
Validations have changed to a function so that different parameters can be passed to them.

You can now define Validations on a component using the following syntax:

```javascript
<Textbox validations={ [Validation()] } name='valid' />
```

## Misc

* Ran ESLint task and fixed any errors.
* Form provides a serialization method to parse its inputs into data usable for AJAX.
* Forms no longer needs a model name defined.
* Updated Form Cancel Button to use History object.
* Textarea is no longer draggable. Add a expandable={true} prop to make the area height change to fit content
* Input components can now use custom classes.
* Checkbox label now sits inline, and is reversable.
* Added props on inputs for inline labels.
* Added Rainbow chart component.
* Added Tabs component.
* Added Number component.
* Decimal now allows tabbing in and out of the field.
* Date now closes on tab out.


# 0.0.1

Initial prototype release.

Components included:

* Button
* Checkbox
* Date
* Decimal
* Dialog
* Dropdown Suggest
* Dropdown
* Form
* Pod
* Row
* Table Fields for Many
* Table Row
* Textarea
* Textbox

Utils included:

* Events Helper (to help determine keyboard events)
* Immutable Helper (to perform generic tasks with Immutable.js)
* Icons (to include icons from the web font)
* Inputs & Input Validation (generic functionality for inputs)
* Validations (reusable functionality for validations)
* Route Helper (component to provide base route functionality)
* Store Helper (base class for base store functionality)
* View Helper (component to provide base view functionality)<|MERGE_RESOLUTION|>--- conflicted
+++ resolved
@@ -1,16 +1,14 @@
-<<<<<<< HEAD
 # 0.26.0
 
 ## Minor Improvements
 
 * Have increased pill font size and weight
-=======
+
 # 0.25.3
 
 ## Bug Fix
 
 * Tabs component - added check to ensure that onTabChange is not called if the selectedTabId prop is changed to the existing state of the tabs component
->>>>>>> 94027c32
 
 # 0.25.2
 
