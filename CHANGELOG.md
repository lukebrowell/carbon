--- conflicted
+++ resolved
@@ -1,14 +1,12 @@
-<<<<<<< HEAD
 # 1.3.0
 
 ## Component Enhancements
 
 * `InputValidation`: now accepts a `info` prop to display info-styled icon and message attached to an input.
-=======
+
 # 1.1.3
 
 * Fix bug with Date Range date pickers not closing correctly
->>>>>>> 68146362
 
 # 1.1.2
 
