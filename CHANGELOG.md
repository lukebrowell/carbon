--- conflicted
+++ resolved
@@ -1,4 +1,3 @@
-<<<<<<< HEAD
 # 1.2.0
 
 ## Dependency Upgrade
@@ -156,10 +155,10 @@
 
 ## Other
 Minor changes to guides to reference `carbon-react` in imports.
-=======
+
 # 1.1.4
+
 * Update I18nhelper to respect the locale for the delimiter and separator.
->>>>>>> ee43718b
 
 # 1.1.3
 
