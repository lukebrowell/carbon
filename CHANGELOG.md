--- conflicted
+++ resolved
@@ -46,17 +46,13 @@
 
 The following utils have had minor internal changes to satisfy the introduction of stricter linting rules:
 
-<<<<<<< HEAD
 * Should Component Update decorator
 * Tooltip Decorator
-=======
 * Flux
 * Logger
 * Promises
 * Router
 * Service
-
->>>>>>> 97018f1b
 
 ## Component Improvements
 
