--- conflicted
+++ resolved
@@ -1,4 +1,4 @@
-# 0.0.2.beta
+a# 0.0.2.beta
 
 ## Store, View and Route Utils
 
@@ -12,11 +12,7 @@
 import Store from 'carbon/lib/utils/flux/store';
 ```
 
-<<<<<<< HEAD
-When creating your store, initialize it with your application's dispatcher. You also need to define the store's data as well as a unique name for your store within its constructor. The following shows the minimum required to setup a store:
-=======
-When creating your store, initialize it with your application's dispatcher. You must also define the store's data within its constructor. The following shows the minimum required to set up a store:
->>>>>>> 1759c893
+When creating your store, initialize it with your application's dispatcher. You must also define the store's data and unique name within its constructor. The following shows the minimum required to set up a store:
 
 ```js
 import Store from 'carbon/lib/utils/flux/store';
