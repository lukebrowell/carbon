--- conflicted
+++ resolved
@@ -5,7 +5,6 @@
 * Grid
 * Animated Menu Button
 
-<<<<<<< HEAD
 * Input Grid - Breaking change
 
 Input Grid now requires a onRowDelete prop and onRowUpdate prop instead of a deleteRowHandler prop and updateRowHandler prop
@@ -13,7 +12,7 @@
 ## Minor
 
 * Input Grid is now decorated by common grid
-=======
+
 # 0.1.1
 
 * Form submitting state is now controlled by the developer using the `saving` prop.
@@ -22,7 +21,6 @@
 
 * Developers can now set the alignment on an input's value using the `align` prop.
 * Tab allows null children.
->>>>>>> 7a6de809
 
 # 0.1.0
 
