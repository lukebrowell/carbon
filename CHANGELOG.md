--- conflicted
+++ resolved
@@ -8,11 +8,8 @@
 
 * Portrait
 * Tile - an alternative to Pod, with a drop shadow.
-<<<<<<< HEAD
 * Help - A question mark icon with a tooltip.
-=======
 * Tooltip
->>>>>>> d3e65bef
 
 ## Layout Updates
 
