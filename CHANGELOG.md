--- conflicted
+++ resolved
@@ -18,11 +18,8 @@
 * add helper to focus on input field
 * Add a currencyFormatter helper to the i18n helpers
 * Editable Pod width can be set to full width by setting the prop `editContentFullWidth` to true.
-<<<<<<< HEAD
 * Refactor Icon component into separate file SVGs
-=======
 * Ensure portrait component uses https for gravatar images.
->>>>>>> 8f384431
 
 ## CSS Changes
 
