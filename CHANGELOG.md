--- conflicted
+++ resolved
@@ -147,13 +147,10 @@
 * `InlineInputs` children are now wrapped in Columns by the component.
 * `Menu` has been updated to use a `<nav>` tag as its root element.
 * `MenuItem`: focus outline is now fully visible when an item is focused.
-<<<<<<< HEAD
 * `Pager`: Negative values now set to absolute value, NaN values set to page 1.
 * `Table` can now receive an `caption` prop which renders a `<caption>` element as a child of the table element. Note that the caption is hidden by default, but still accessible to screen readers and assistive technologies.
 * `Table` has a new prop of onConfigure. Displays a configure icon to the left of the table header that triggers the callback onClick.
-=======
 * `MultiActionButton`: Secondary button hover style has been updated to not change on hover.
->>>>>>> 410b517d
 * `TableHeader`: improve accessibility of sortable columns. They can now receive focus via the keyboard, and include `aria-sort` and `aria-label` attributes to indicate they are sortable, the current sort direction, and which direction the column will be sorted when sorting is next activated.
 * `InputValidation`: now accepts a `info` prop to display info-styled icon and message attached to an input.
 
