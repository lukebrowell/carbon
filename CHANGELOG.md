--- conflicted
+++ resolved
@@ -1,10 +1,9 @@
 # 0.4.0
 
-<<<<<<< HEAD
 ## New Components
 
 * SplitButton.
-=======
+
 ## Prefix for inputs
 
 We have added a new feature for input components which allows developers to output a prefix to the input.
@@ -17,7 +16,6 @@
 
 * Performance updates to inputs. We also now provide a `shouldComponentUpdate` method which can be reused in custom components.
 * Inputs that are detached from a form no longer update error count.
->>>>>>> 593a825c
 
 # 0.3.2
 
