# 0.20.0

## New Components

* Heading - useful for page titles.

## Minor Changes

* Sibling Content components now have a top margin for spacing.
<<<<<<< HEAD
* Adds inline help for radio button.
* Fixes inline help for checkboxes.
=======
* Radio Button sprite has been given a fixed size.
>>>>>>> acd1bd5c
* Fixes fieldset and input margin when rendered on top of one another.
* Fixes position of icon in dropdown button.
* Fixes error icon position for inputs with field help.

# 0.19.0

## Major Changes

!! Babel upgraded to Version 6
* When updating the latest version it is recommend to remove node modules `rm -rf node_modules` and reinstall `npm install`

!! Phantom JS Upgraded to version 2
* This may cause a few tests that were giving false positives to fail

## New Components

* Profile - User to show portrait with name and email.
* AppWrapper - confines your content to the width of your application.
* Menu
* NavigationBar

## Input Label Padding

* All input label padding has been slightly increased.

## Help Updates

* Help component has been updated with a new icon.
* Input Label decorator has been fixed to render the help class for labelHelp.

## Acronymize Function

* We have added an `acronymize` function to the Ether util, which will create an acronym from a given string.

## Dropdown component updates

* All dropdowns now allow keying up and down through the list

## Polling helper

* A polling helper has been added that performs customizable ajax polling.

## New Icons

* Help
* Chevron

# 0.18.1

## Minor Changes

* Portrait extra small size has been changed from `20px` to `25px`.
* Portrait can have a dark background.
* Fixes issue with Portrait size when image would not render.
* Disabled Pill's colours have been updated.
* Individual and Business SVGs have been updated in Icon.

# 0.18.0

## !! BREAKING CHANGE !!

* Renamed Browser `redirectUrl` method to `redirectTo`

## New Components

* Fieldset - stacks inputs rendered as children to the `Fieldset` component.
* Carousel - can be used to display a gallery of slides.

## CSS Module Update

Added margin and padding `0` to the base CSS.

## Uniform Sizing

All components that take a Size Prop have been unified to accept the following

```
extra-small
small
medium-small
medium
medium-large
large
extra-large
```

If you are using the default size of a component there is no change needed except for the `Spinner`

### Component Breakdown

#### Animated Menu Button
  * Added `extra-small`
  * !! CHANGED - `smed to `medium-small`
  * !! CHANGED - `mlarge` to `medium-large`
  * Added `xlarge`

#### Portrait
  * Added `extra-small`
  * !! CHANGED - `smed to `medium-small`
  * Added `medium`
  * !! CHANGED - `mlarge` to `medium-large`
  * Added `xlarge`

#### Spinner
  * !! CHANGED - default is now `medium`

  * Added `extra-small`
  * !! CHANGED - `smed to `medium-small`
  * Added `medium`
  * !! CHANGED - `mlarge` to `medium-large`
  * Added `xlarge`

#### Dialog
  * !! CHANGED - `xsmall` to `extra-small`
  * !! CHANGED - `smed to `medium-small`
  * !! CHANGED - `med` to `medium`
  * !! CHANGED - `mlarge` to `medium-large`
  * Added `xlarge`

## Link (React Router)

Our Link component now supports the React Router. Instead of passing a `href` prop, pass a `to` prop and it will use React Router to navigate.

## Pod Updates

* Pod can now receive a prop of `onEdit` - if this is a String it will use it as a `to` prop on a Link component, if it is a Function it will apply it as an `onClick` handler, if it is an object it will apply it's props to the Link.
* Pod has an additional padding size added of `extra-large`.
* Pod now applies any additional props to it's top most child element.
* We have added a tertiary pod theme.

## Content Updates

Content now has a `secondary` theme which can be applied using the `as` prop.

## Label Updates

* You can supply a `input-width` prop to any input to define its width.

## Modal Updates

### Change in functionality!

Modal

  * Modal no longer closes on background click
  * New prop `disableEscKey` is defaulted to false
  * Changes will also effect Dialog, Sidebar etc...

Dialog

  * New props `showCloseIcon` (defaulted to true) which show and hides the close icon

## Promises

Promises Polyfill. Carbon now contains a ES6 Promises helper which can be imported by

```javascript
  import from 'carbon/lib/utils/promises';
```

## Notifications Updates

Message

  * New props `transparent` (defaulted to false) which if set to true sets the background to transparent

## Decimal

* Decimal can now receive a prop of precision

## Split Button

 * Small CSS change to remove gap in Safari

## Input Validation

* Validation icons now position themselves relative to width of input field when label is inline.

# 0.17.1

## Minor Improvements

* Add paperclip SVG to Icon

# 0.17.0

## New Components

* Multi Step Wizard

## Minor Improvements

* Add edit SVG to Icon
* Supports Ajax call for error validation

# 0.16.1

* Add reload function to browser helper

# 0.16.0

## Minor Improvements

* Adding user class names to tabs.
* Authorize Objects in dialog title

## Browser Helper

Added a redirect action made by the browser. It is now easier to redirect to url

```
import Browser from 'carbon/lib/utils/helpers/browser';

Browser.redirectUrl(url)
```

# 0.15.0

## New Components

* ButtonToggle.

## New Features

* Warnings are now ready to use on form inputs, using the same API as validations you can supply an array as a prop to an input:

```
<Textbox warnings={[ new MyWarning ]} />
```

## Bug Fixes

* CSS fixes to input error icon and error message.
* CSS fixes to input placeholder text for IE11.

# 0.14.4

## Bug Fixes

* Fixes no results row in Table to span all columns.
* Fixes issue in Tabs where initialSelectedTabId was ignored

# 0.14.3

## Bug Fixes

* Fixes a loading row in Table to span all columns.

# 0.14.2

## Minor Changes

* Disable multi select for single row in a table

# 0.14.1

## Minor Changes

* Add ability to set custom labels on Confirm dialog.
* Fixes scrollbar fixed height.
* Fixes word break on tooltips.

# 0.14.0

## !! BREAKING CHANGE !!

* Selectable table rows now emit an object instead of an array, containing more information about the selected rows.

## Minor Changes

* Sidebar now scrolls on overflow
* Adds `$app-light-font-family` Sass variable.
* Adds `$app-medium-font-family` Sass variable.
* Icons - plus, minus, processing. Update contact icons
* Improve tile footer style

# 0.13.0

* A developer can choose for a Table to not automatically render with a `tbody`, allowing them to manually render it `<Table tbody={ false }>`.
* Performance improvements for validation messages.
* Inputs can be rendered with fake inputs, useful for pages with lots of inputs where performance can be an issue.
* Number does not show undefined when value props is not provided and user enter alphabets
* Adds external link icon.
* Adds new colors: `$grey-dark-blue-5`, `$grey-header`.

# 0.12.2

* Stores will now throw an error if an invalid action is dispatched.
* Fixes translation issues with Save and Cancel buttons in Form component.
* Fixes error with refresh method on Table, when Table does not have an ActionToolbar.
* Adds `business` and `individual` icons.

### Modal Updates

* Alert and Confirm have been updated to accept the dialog size prop. Default sizes remain unchanged.

# 0.12.1

* Fixes overflow bug on Table component.
* Fixes colors for recently added icons.

# 0.12.0

## Minor Improvements

* Tabs emits a onTabClick event when on the headers is clicked
* Add phone, email, location and mobile icons
* Table now has a `refresh` method to force retrieve data.

## Bug Fixes

* CSS prevent multi action siblings overlapping
* First columns in tables have additional left padding.
* Page size sets 1 of 1 when there are no records.

# 0.11.0

* Tabs remember the last one they were on when going back in the browser.

## Bug Fixes

* Selectable Tables stopPropagation when selecting checkboxes.

# 0.10.0

* Adds loading and empty data states to Table component.

## Bug Fixes

* CSS fixes to Portrait.
* CSS fixes to Spinner.
* CSS fixes to Pill.

# 0.9.2

* MulitActionButton Classes more specific

# 0.9.1

## Bug Fixes

* Various UI Fixes:
  * MultiActionButton toggle placement.
  * Removed Tab padding.
  * Fixed Button height to 31px.

# 0.9.0

## New Components

* Multi Action Button

## Selectable Table Rows

* Table and TableAjax now have props of `selectable` and `highlightable`, enabling selectable or highlightable rows. Each event also emits events which can be used by developers with props of `onSelect` or `onHighlight`. Developers can also manually control the highlighting or selecting of rows using the same props on TableRow components.
* Selectable rows also enables an action toolbar for the table, for which actions can be defined using the `actions` prop.

## CSS

* Created CSS utility to handle generic CSS.

## Misc

* Inline labels can now be aligned right.
* Added 'small' button option - renders pill-like secondary button.
* Made portrait inline-block to allow label to sit inline.
* Added a 'refresh' svg icon to the icon component.
* Form component can now set custom `saveText` as a prop.
* Pill styling tweaked slightly.
* Made portrait inline-block to allow label to sit inline.
* Updated portrait colour for when no image is loaded.
* Update Radio Button and Checkbox colour when disabled and checked.

## Bug Fixes
* Allow tooltip to decorate class that lacks componentProps method.
* Records value typecast to number for i18n in Pager

# 0.8.1

## Bug Fixes

* Fixed CSS load order issue which caused icons to break their positioning.

# 0.8.0

## Improvements

* Improved store reset. `store.reset()` will now reset the store to its initial data, whether or not history is enabled.
* Inputs can now have field help. Pass `fieldHelp='help message'` to any input.
* Inputs can now have label help. Pass `labelHelp='help message'` to any input.
* Add `thead` prop to `Table` component that allows you to set a row wrapped in a `thead` tag.

## New Components

* Sidebar - with sidebar header
* Portrait
* Content
* Help - An info icon with a tooltip.
* Tooltip

## Layout Updates

* Row margin has been reduced to `15px`.
* Pod component now receives two additional props:

  * `border` - allows developers to disable border.
  * `padding` - allows developers to have control over padding size.

* Message style has changed to follow toast style
* Pill style has changed

## Improved Dialog

* Dialog now takes a prop of `disableBackground` which is true by default.

## Improved Form

* `validate()` can now be called via `this.context.form`

## New Validators

* Inclusion
* Exclusion

## Misc

* Added utility classes for styling text.
* Format i18n error number for numeric validation.
* Allow Tables to shrink in size using the `shrink` prop.
* Link component can now display with an icon.
* Child components of Row can now use a `columnAlign` prop.
* Toast onDismiss is now optional

## New Decorators

* Tooltip Decorator - currently available on Icon and Textbox.

## Bug Fixes

* Fixes alignment issue with SplitButton when using anchors.
* Row component will not break with zero children or children of `null` or `undefined`.

# 0.7.1

## Updates

* Moves the validation logic in Form component to its own method.
* Adds `validateOnMount` prop to Forms.
* Help Components on inputs with labels.

# 0.7.0

## New Components

* Pager
* Filter
* Table Ajax

## Bug Fixes

* TableCell and TableHeader can receive additional props.
* Inputs no longer render a label if the input has no name or label props.

## New functionality

* Table and TableHeader have been updated to allow sorting.
* Tabs - Passing a prop of align='right' will align tab headers to the right

# 0.6.0

## Improve Date widget

Improve the existing Date widget to allow passing in `minDate` and `maxDate`.

## I18nHelper

An I18nHelper has been created to help with formatting decimal numbers.

## Should Component Update Decorator

Supplies base shouldComponentUpdate

## toArray

We have added a helper method to convert strings into arrays, for example:

`"foo[bar][baz]"` into `["foo", "bar", "baz"]`.

## ImmutableHelper parseJSON

The parseJSON method now converts all integers to strings for consistency

## Bug Fixes

* We have inserted an engine dependency for npm version 3. This is to help mitigate any issues of users reporting issues when installing with npm version 2.

## New Components

* Spinner
* RadioButton

# 0.5.3

## Bug Fixes

* Fixed numeral validator so it returns the correct type of validator.

# 0.5.2

## Bug Fixes

* Fixed I18n translation for integer validation.

# 0.5.1

## Bug Fixes

* `autoFocus` no longer automatically opens lists or datepickers on Dropdown and Date components.
* Update validations i18n to use `errors.messages` instead of `validations`
* Bluring of DropdownFilter/DropdownFilterAjax does not throw a js error when no items exist

# 0.5.0

## !BREAKING CHANGE! Validations have been converted into classes

We have converted Validations provided by Carbon into classes. This means that you need to create an instance when you want to use them.

For example, you would need to change:

```js
<Textbox validations={ [PresenceValidator()] } />
```

To this:

```js
<Textbox validations={ [new PresenceValidator()] } />
```

This allows better inspection of the validator, and the ability to modify params on the class.

## Disabled class for inputs

We now add a `common-input--disabled` class to the component when its input is disabled

## Bug Fixes

* Inputs with multiple validations now validate correctly.
* DropdownFilter now parses its filter before creating a Regular Expression.
* Split Button has been given a fixed height to resolve UI issues.
* Dropdown up and down arrows now work with options that use strings for IDs.
* We now use the `$grey-dark-blue-40` color for placeholders in inputs

# 0.4.0

## New Components

* SplitButton.

## New Validations

### Numeral Validation

Checks numeral type (Integer of Decimal)
Checks if value is equal, greater than, less than

```javascript
// Integer with a min value of 8
<Number validations={ [NumeralValidator({ integer: true, min: 8 })] }/>

// Decimal with a between 8 and 20
<Number validations={ [NumeralValidator({ integer: true, min: 8, max: 20 })] }/>

// Decimal exactly 3.142
<Number validations={ [NumeralValidator({ is: 3.142 })] }/>
```

### Length Validation

Checks the length of a number of a string

```javascript
// length is greater than or equal to 8:
<Textbox validations={ [ LengthValidator({ min: 8 }) ] });

// length is less than or equal to 8:
<Textbox validations={ [ LengthValidator({ max: 8 }) ] });

// length is between 5 and 10 characters:
<Number validations={ [ LengthValidator({ min: 5, max: 10 }) ] });

// length is 10 characters:
<Number validations={ [ LengthValidator({ is: 10 }) ] });
```

### Regex Validation

Applies a regex validation to the input

```javascript
<Textbox validations={ [RegexValidator({ format: (/[A-Z]{5}/) }) ] }/>
```

### Email Validation

Applies a email validation to the input

```javascript
<Textbox validations={ [ EmailValidator() ] }/>
```

## Prefix for inputs

We have added a new feature for input components which allows developers to output a prefix to the input.

```js
<Textbox prefix="foo" />
```

## Updated visuals for Toast Notifications and Tabs

* Toast notifications have had updated styling applied to them, based on new designs.
* Colour updates to Tabs, to align with design updates
* New colour variables added

## Misc

* Button component will now render a stylised `anchor` instead of a `button` if passed a `href` prop.

## Bug Fixes

* Add i18n to form buttons

# 0.3.3

* Performance updates to inputs. We also now provide a `shouldComponentUpdate` method which can be reused in custom components.
* Inputs that are detached from a form no longer update error count.

# 0.3.2

## Bug Fixes

* Form no longer validates disabled fields on submit.
* Form inputs are tracked by a guid now, rather than input name.
* Autocomplete is disabled for all inputs by default.
* Locks version numbers to try and mitigate incompatabilities with third party modules.

# 0.3.1

## Bug Fixes

* SVG icons inside toast component now re-render properly.

# 0.3.0

## Handler Pattern

Carbon now has a simple handler pattern implementation. For more information, see [the guide](https://github.com/Sage/carbon/blob/master/docs/guides/handlers.md).

## New Components

* Toast
* Message

## Standardised Color/Icon Sets on Components

Several components allow the ability to define a particular `type` or `status`, such as `warning`, `error` or `success`. We have standardised the way this is implemented in components, each of which should use a prop name of `as`.

Similarly, each supported type comes as part of a Sass list variable called `$colorIconSets`. This list can be used in component `scss` files to iterate through the types available and automatically generate the code required for each type. This means each component will automatically update with any new types added to this list.

You can see examples of how this is implemented in the `scss` files for `Pill`, `Flash`, `Banner` or `Toast`.

### Breaking Changes

* Due to the standardisation of using the prop `as`, some components will have breaking changes to accomodate this:
  * Flash
  * Pill
* The `cancelHandler` method on `Dialog` based components has been renamed to `onCancel` to bring in line with the convention we would like to progress with for this kind of action name.
* The `confirmHandler` method on `Confirm` has also been renamed to `onConfirm` to align with the naming convention.

## Bug Fixes

* Dialog now centers itself if open on initialize.

# 0.2.0

## New Components

* Table, TableRow, TableCell, TableHeader
* Confirm
* Animated Menu Button
* Notification
* Pill
* Banner
* Flash

## Tables and Grids - Breaking Change

The previous iteration of grid (InputGrid) was too restrictive, not allowing much flexibility and being too rigid in its implementation. We have now refactored grids creating a Table component with full control and flexibility for the developer. The new way of doing grids also means we no longer need to use complicated immutable helpers we had set up for line items as well as injecting row_id into the store.

The following is an example of how to use the Table component:

```js
import React from 'react';
import { Table, TableRow, TableCell, TableHeader } from 'carbon/lib/components/table';
import Textbox from 'carbon/lib/components/textbox';
import Button from 'carbon/lib/components/button';

class MyView extends React.Component {
  render() {
    // We map the data from the store, to define what a row should look like.
    // Using map allows the developer to define any content they want - this could
    // render text, an input, a button or anything else.
    let tableRows = this.props.data.map((row, index) => {
      <TableRow>
        // This cell renders just text for 'description'.
        <TableCell>
          { row.get('description') }
        </TableCell>

        // This cell renders a textbox for 'name'. We also give it an onChange function. It is
        // important to notice that we bind additional values to this function - 'this' and 'index'.
        // This means that when the function is called it will receive the index as an argument.
        // The store then knows which index in the array of data has been modified and needs to update,
        // the mutation would look something like:
        // `this.data = this.data.setIn(['line_items', action.index, action.name], action.value);`.
        <TableCell>
          <Textbox value={ row.get('name') } onChange={ Actions.nameUpdated.bind(this, index) } />
        </TableCell>

        // This cell renders a button component.
        <TableCell>
          <Button>An Action!</Button>
        </TableCell>
      </TableRow>
    });

    // tableRows is now an array mapped from the data we provided. We also need a table header so
    // lets add that as an additional row in the array (unshift prepends to an array):
    tableRows.unshift(
      <TableRow>
        <TableHeader>Description</TableHeader>
        <TableHeader>Name</TableHeader>
        <TableHeader>Actions</TableHeader>
      </TableRow>
    );

    // We can now render the array of rows as a child of Table.
    return (
      <Table>
        { tableRows }
      </Table>
    );
  }
}

export default MyView
```

The example above should highlight the flexibility available with grids. You can mix input with plain text or any other component, all in the same table. Adding a placeholder row is simple as well:

```js
import React from 'react';
import { Table, TableRow, TableCell, TableHeader } from 'carbon/lib/components/table';
import Textbox from 'carbon/lib/components/textbox';

class MyView extends React.Component {
  render() {
    // Define tableRows.
    let tableRows = this.props.data.map((row, index) => {
      <TableRow>
        <TableCell>
          <Textbox name="description" value={ row.get('description') } onChange={ Actions.valueUpdated.bind(this, index) } />
        </TableCell>

        <TableCell>
          <Textbox name="name" value={ row.get('name') } onChange={ Actions.valueUpdated.bind(this, index) } />
        </TableCell>
      </TableRow>
    });

    // Add header.
    tableRows.unshift(
      <TableRow>
        <TableHeader>Description</TableHeader>
        <TableHeader>Name</TableHeader>
      </TableRow>
    );

    // Add placeholder row. The main difference between a regular row is we are not mapping any data to
    // this row (as it has none). Also, instead of an index, we are passing the data count to the bound
    // action. This means on valueUpdated that it will update the value in the array to an index which
    // does not yet exist - effectively creating the new row.
    tableRows.push(
      <TableRow>
        <TableCell>
          <Textbox name="description" onChange={ Actions.valueUpdated.bind(this, this.data.count()) } />
        </TableCell>

        <TableCell>
          <Textbox name="name" onChange={ Actions.valueUpdated.bind(this, this.data.count()) } />
        </TableCell>
      </TableRow>
    );

    // We can now render the array of rows as a child of Table.
    return (
      <Table>
        { tableRows }
      </Table>
    );
  }
}

export default MyView
```

## Minor

* Decrease width of dropdown icon to 20px

# 0.1.8

## Bug Fixes

* Backported dropdown validation fix.

# 0.1.7

## Bug Fixes

* [CARBON-102](https://sageone.atlassian.net/browse/CARBON-102) - Fixes bug - 'item is undefined triggered when clicking away from dropdown with option highlighted'.

# 0.1.6

## Bug Fixes

* `startRouter` no longer throws an error if it cannot find an element to render the component to.

# 0.1.5

## Bug Fixes

* Dropdown will always return a string value to any callbacks.

# 0.1.4

## Bug Fixes

* Dropdown components auto select highlighted values on blur.
* Carbon now compiles code to `lib`, allowing developers to no longer require installing babel on their computer.

# 0.1.3

## Bug Fixes

* Fixes validation message width in Firefox.

# 0.1.2

## Bug Fixes

* Tabs can now render a single child

# 0.1.1

* Form submitting state is now controlled by the developer using the `saving` prop.

## Bug Fixes

* Developers can now set the alignment on an input's value using the `align` prop.
* Tab allows null children.

# 0.1.0

## New Components

* Alert
* Link
* Tabs

## Dialog Type Components

  Breaking Change! :warning: Both components now require a `cancelHandler` prop (rather than the `cancelDialogHandler`). :warning:

## Dropdowns

Dropdown components have been refactored. We now have three different kinds:

* Dropdown
* Dropdown Filter
* Dropdown Filter Ajax

## Inputs and Forms No Longer Rely on Name Property

In previous versions of Carbon, all inputs required a `name` property. Some Carbon components would manipulate what this name was, depending on where the input was used.

To keep things simple, and to remove some of the logic behind the scenes, we no longer do any manipulation on input names and the property is no longer a requirement when using a form input.

It is still recommended that you use names on inputs, as they are useful to identify your which input is which. They are also required if you are performing standing HTML form submissions.

## Minor

* Pod has an option to make it collapsible.

## Bug Fixes

* Fixes position and width or validation messages on inputs.
* Fixes re-validating fields when content is pasted into an input.

# 0.0.3

## Bug Fixes

* On successful submit, form components will disable their save buttons to prevent multiple form submissions.

# 0.0.2

## Decimal Component

 An extra validation has been added to decimal to prevent multiple separators from being entered in the input field.

## Dropdown and DropdownSuggest components

Dropdown and dropdown-suggest have been updated. As they share common functionality, dropdown and dropdown-suggest now use a List decorator. This should not affect how you use either component.
* Dropdown now filters results as you type.

## Dialog Cancel button

Dialogs have been updated to pass context to any children components. We have used this to switch the Form Cancel button to use the Dialog's cancel handler when the form is nested in a dialog. This overrides the default history.back method.

## Store, View and Route Utils

We have standardised the utilities we provide to easily set up Flux based applications. This involved a few breaking changes:

### Store

The base Store class is now available from:

```js
import Store from 'carbon/lib/utils/flux/store';
```

When creating your store, initialize it with your application's dispatcher. You must also define the store's data and unique name within its constructor. The following shows the minimum required to set up a store:

```js
import Store from 'carbon/lib/utils/flux/store';
import Dispatcher from 'dispatcher';
import ImmutableHelper from 'carbon/lib/utils/helpers/immutable';

class MyStore extends Store {
  ...
}

let data = ImmutableHelper.parseJSON({});

// init the store with a name, some data, and your dispatcher
export default new MyStore('myStore', data, Dispatcher);
```

### View

The view helper is now available as a flux utility from Carbon. This was done to clarify its intentions. You can import it with:


```js
import { connect } from 'carbon/lib/utils/flux';
```

You can then use the `connect` function to connect a React component to a store:

```js
import React from 'react';
import MyStore from 'stores/my-store';
import { connect } from 'carbon/lib/utils/flux';

class MyComponent extends React.Component {
  render() {
    // the connected store data is available on the state as the store's unique name defined in its constructor
    let val = this.state.myStore.get('myValue');

    return (
      <div>My Component.</div>
    );
  }
}

export default connect(MyComponent, MyStore);
```

This sets up the listeners and data synchronising between the component and the store.

The connect function can connect multiple stores to the component - simply provide them as an array:

```js
connect(MyComponent, [MyStore, MyOtherStore]);
```

### Route

The route helper now returns a specific function:

```js
import React from 'react';
import { Route } from 'react-router';
import { startRouter } from 'carbon/lib/utils/router';

let routes = (
  <Route />
);

startRouter(routes);
```

The `startRouter` function initializes the React router with the given routes. It can also take a second parameter for the HTML target in which to render the React components (by default this uses `document.getElementById('app')`).

## Higher Order Components and Decorators

We now use decorators instead of Higher Order Components in our component library as they are easier to test and result in a tidier and more logical codebase.

Decorators can be found in the `/utils/decorators` directory. So far we have decorators for:

* Input
* Input Icon
* Input Label
* Input Validation

Note: although there is an ES7 Babel transform for decorators, we have opted not to use it for now due to the way in which it compiles and produces missing coverage reports.

## TableFieldsForMany renamed

`TableFieldsForMany` is now called `InputGrid`.

We have renamed this because its original name was based on a Rails convention and was fairly obscure and confusing.

## New Brand
A new style and colour scheme has been applied to the carbon components library. This change will affect all of the components.

## Validations
Validations have changed to a function so that different parameters can be passed to them.

You can now define Validations on a component using the following syntax:

```javascript
<Textbox validations={ [Validation()] } name='valid' />
```

## Misc

* Ran ESLint task and fixed any errors.
* Form provides a serialization method to parse its inputs into data usable for AJAX.
* Forms no longer needs a model name defined.
* Updated Form Cancel Button to use History object.
* Textarea is no longer draggable. Add a expandable={true} prop to make the area height change to fit content
* Input components can now use custom classes.
* Checkbox label now sits inline, and is reversable.
* Added props on inputs for inline labels.
* Added Rainbow chart component.
* Added Tabs component.
* Added Number component.
* Decimal now allows tabbing in and out of the field.
* Date now closes on tab out.


# 0.0.1

Initial prototype release.

Components included:

* Button
* Checkbox
* Date
* Decimal
* Dialog
* Dropdown Suggest
* Dropdown
* Form
* Pod
* Row
* Table Fields for Many
* Table Row
* Textarea
* Textbox

Utils included:

* Events Helper (to help determine keyboard events)
* Immutable Helper (to perform generic tasks with Immutable.js)
* Icons (to include icons from the web font)
* Inputs & Input Validation (generic functionality for inputs)
* Validations (reusable functionality for validations)
* Route Helper (component to provide base route functionality)
* Store Helper (base class for base store functionality)
* View Helper (component to provide base view functionality)<|MERGE_RESOLUTION|>--- conflicted
+++ resolved
@@ -7,12 +7,9 @@
 ## Minor Changes
 
 * Sibling Content components now have a top margin for spacing.
-<<<<<<< HEAD
 * Adds inline help for radio button.
 * Fixes inline help for checkboxes.
-=======
 * Radio Button sprite has been given a fixed size.
->>>>>>> acd1bd5c
 * Fixes fieldset and input margin when rendered on top of one another.
 * Fixes position of icon in dropdown button.
 * Fixes error icon position for inputs with field help.
