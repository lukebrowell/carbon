# 0.13.1
<<<<<<< HEAD

* Icons - plus, minus, processing. Update contact icons
* Improve tile footer style
=======
* Adds `$app-light-font-family` Sass variable.
>>>>>>> de12a55f

# 0.13.0

* A developer can choose for a Table to not automatically render with a `tbody`, allowing them to manually render it `<Table tbody={ false }>`.
* Performance improvements for validation messages.
* Inputs can be rendered with fake inputs, useful for pages with lots of inputs where performance can be an issue.
* Number does not show undefined when value props is not provided and user enter alphabets 
* Adds external link icon.
* Adds new colors: `$grey-dark-blue-5`, `$grey-header`.

# 0.12.2

* Stores will now throw an error if an invalid action is dispatched.
* Fixes translation issues with Save and Cancel buttons in Form component.
* Fixes error with refresh method on Table, when Table does not have an ActionToolbar.
* Adds `business` and `individual` icons.

### Modal Updates

* Alert and Confirm have been updated to accept the dialog size prop. Default sizes remain unchanged.

# 0.12.1

* Fixes overflow bug on Table component.
* Fixes colors for recently added icons.

# 0.12.0

## Minor Improvements

* Tabs emits a onTabClick event when on the headers is clicked
* Add phone, email, location and mobile icons
* Table now has a `refresh` method to force retrieve data.

## Bug Fixes

* CSS prevent multi action siblings overlapping
* First columns in tables have additional left padding.
* Page size sets 1 of 1 when there are no records.

# 0.11.0

* Tabs remember the last one they were on when going back in the browser.

## Bug Fixes

* Selectable Tables stopPropagation when selecting checkboxes.

# 0.10.0

* Adds loading and empty data states to Table component.

## Bug Fixes

* CSS fixes to Portrait.
* CSS fixes to Spinner.
* CSS fixes to Pill.

# 0.9.2

* MulitActionButton Classes more specific

# 0.9.1

## Bug Fixes

* Various UI Fixes:
  * MultiActionButton toggle placement.
  * Removed Tab padding.
  * Fixed Button height to 31px.

# 0.9.0

## New Components

* Multi Action Button

## Selectable Table Rows

* Table and TableAjax now have props of `selectable` and `highlightable`, enabling selectable or highlightable rows. Each event also emits events which can be used by developers with props of `onSelect` or `onHighlight`. Developers can also manually control the highlighting or selecting of rows using the same props on TableRow components.
* Selectable rows also enables an action toolbar for the table, for which actions can be defined using the `actions` prop.

## CSS

* Created CSS utility to handle generic CSS.

## Misc

* Inline labels can now be aligned right.
* Added 'small' button option - renders pill-like secondary button.
* Made portrait inline-block to allow label to sit inline.
* Added a 'refresh' svg icon to the icon component.
* Form component can now set custom `saveText` as a prop.
* Pill styling tweaked slightly.
* Made portrait inline-block to allow label to sit inline.
* Updated portrait colour for when no image is loaded.
* Update Radio Button and Checkbox colour when disabled and checked.

## Bug Fixes
* Allow tooltip to decorate class that lacks componentProps method.
* Records value typecast to number for i18n in Pager

# 0.8.1

## Bug Fixes

* Fixed CSS load order issue which caused icons to break their positioning.

# 0.8.0

## Improvements

* Improved store reset. `store.reset()` will now reset the store to its initial data, whether or not history is enabled.
* Inputs can now have field help. Pass `fieldHelp='help message'` to any input.
* Inputs can now have label help. Pass `labelHelp='help message'` to any input.
* Add `thead` prop to `Table` component that allows you to set a row wrapped in a `thead` tag.

## New Components

* Sidebar - with sidebar header
* Portrait
* Content
* Help - An info icon with a tooltip.
* Tooltip

## Layout Updates

* Row margin has been reduced to `15px`.
* Pod component now receives two additional props:

  * `border` - allows developers to disable border.
  * `padding` - allows developers to have control over padding size.

* Message style has changed to follow toast style
* Pill style has changed

## Improved Dialog

* Dialog now takes a prop of `disableBackground` which is true by default.

## Improved Form

* `validate()` can now be called via `this.context.form`

## New Validators

* Inclusion
* Exclusion

## Misc

* Added utility classes for styling text.
* Format i18n error number for numeric validation.
* Allow Tables to shrink in size using the `shrink` prop.
* Link component can now display with an icon.
* Child components of Row can now use a `columnAlign` prop.
* Toast onDismiss is now optional

## New Decorators

* Tooltip Decorator - currently available on Icon and Textbox.

## Bug Fixes

* Fixes alignment issue with SplitButton when using anchors.
* Row component will not break with zero children or children of `null` or `undefined`.

# 0.7.1

## Updates

* Moves the validation logic in Form component to its own method.
* Adds `validateOnMount` prop to Forms.
* Help Components on inputs with labels.

# 0.7.0

## New Components

* Pager
* Filter
* Table Ajax

## Bug Fixes

* TableCell and TableHeader can receive additional props.
* Inputs no longer render a label if the input has no name or label props.

## New functionality

* Table and TableHeader have been updated to allow sorting.
* Tabs - Passing a prop of align='right' will align tab headers to the right

# 0.6.0

## Improve Date widget

Improve the existing Date widget to allow passing in `minDate` and `maxDate`.

## I18nHelper

An I18nHelper has been created to help with formatting decimal numbers.

## Should Component Update Decorator

Supplies base shouldComponentUpdate

## toArray

We have added a helper method to convert strings into arrays, for example:

`"foo[bar][baz]"` into `["foo", "bar", "baz"]`.

## ImmutableHelper parseJSON

The parseJSON method now converts all integers to strings for consistency

## Bug Fixes

* We have inserted an engine dependency for npm version 3. This is to help mitigate any issues of users reporting issues when installing with npm version 2.

## New Components

* Spinner
* RadioButton

# 0.5.3

## Bug Fixes

* Fixed numeral validator so it returns the correct type of validator.

# 0.5.2

## Bug Fixes

* Fixed I18n translation for integer validation.

# 0.5.1

## Bug Fixes

* `autoFocus` no longer automatically opens lists or datepickers on Dropdown and Date components.
* Update validations i18n to use `errors.messages` instead of `validations`
* Bluring of DropdownFilter/DropdownFilterAjax does not throw a js error when no items exist

# 0.5.0

## !BREAKING CHANGE! Validations have been converted into classes

We have converted Validations provided by Carbon into classes. This means that you need to create an instance when you want to use them.

For example, you would need to change:

```js
<Textbox validations={ [PresenceValidator()] } />
```

To this:

```js
<Textbox validations={ [new PresenceValidator()] } />
```

This allows better inspection of the validator, and the ability to modify params on the class.

## Disabled class for inputs

We now add a `common-input--disabled` class to the component when its input is disabled

## Bug Fixes

* Inputs with multiple validations now validate correctly.
* DropdownFilter now parses its filter before creating a Regular Expression.
* Split Button has been given a fixed height to resolve UI issues.
* Dropdown up and down arrows now work with options that use strings for IDs.
* We now use the `$grey-dark-blue-40` color for placeholders in inputs

# 0.4.0

## New Components

* SplitButton.

## New Validations

### Numeral Validation

Checks numeral type (Integer of Decimal)
Checks if value is equal, greater than, less than

```javascript
// Integer with a min value of 8
<Number validations={ [NumeralValidator({ integer: true, min: 8 })] }/>

// Decimal with a between 8 and 20
<Number validations={ [NumeralValidator({ integer: true, min: 8, max: 20 })] }/>

// Decimal exactly 3.142
<Number validations={ [NumeralValidator({ is: 3.142 })] }/>
```

### Length Validation

Checks the length of a number of a string

```javascript
// length is greater than or equal to 8:
<Textbox validations={ [ LengthValidator({ min: 8 }) ] });

// length is less than or equal to 8:
<Textbox validations={ [ LengthValidator({ max: 8 }) ] });

// length is between 5 and 10 characters:
<Number validations={ [ LengthValidator({ min: 5, max: 10 }) ] });

// length is 10 characters:
<Number validations={ [ LengthValidator({ is: 10 }) ] });
```

### Regex Validation

Applies a regex validation to the input

```javascript
<Textbox validations={ [RegexValidator({ format: (/[A-Z]{5}/) }) ] }/>
```

### Email Validation

Applies a email validation to the input

```javascript
<Textbox validations={ [ EmailValidator() ] }/>
```

## Prefix for inputs

We have added a new feature for input components which allows developers to output a prefix to the input.

```js
<Textbox prefix="foo" />
```

## Updated visuals for Toast Notifications and Tabs

* Toast notifications have had updated styling applied to them, based on new designs.
* Colour updates to Tabs, to align with design updates
* New colour variables added

## Misc

* Button component will now render a stylised `anchor` instead of a `button` if passed a `href` prop.

## Bug Fixes

* Add i18n to form buttons

# 0.3.3

* Performance updates to inputs. We also now provide a `shouldComponentUpdate` method which can be reused in custom components.
* Inputs that are detached from a form no longer update error count.

# 0.3.2

## Bug Fixes

* Form no longer validates disabled fields on submit.
* Form inputs are tracked by a guid now, rather than input name.
* Autocomplete is disabled for all inputs by default.
* Locks version numbers to try and mitigate incompatabilities with third party modules.

# 0.3.1

## Bug Fixes

* SVG icons inside toast component now re-render properly.

# 0.3.0

## Handler Pattern

Carbon now has a simple handler pattern implementation. For more information, see [the guide](https://github.com/Sage/carbon/blob/master/docs/guides/handlers.md).

## New Components

* Toast
* Message

## Standardised Color/Icon Sets on Components

Several components allow the ability to define a particular `type` or `status`, such as `warning`, `error` or `success`. We have standardised the way this is implemented in components, each of which should use a prop name of `as`.

Similarly, each supported type comes as part of a Sass list variable called `$colorIconSets`. This list can be used in component `scss` files to iterate through the types available and automatically generate the code required for each type. This means each component will automatically update with any new types added to this list.

You can see examples of how this is implemented in the `scss` files for `Pill`, `Flash`, `Banner` or `Toast`.

### Breaking Changes

* Due to the standardisation of using the prop `as`, some components will have breaking changes to accomodate this:
  * Flash
  * Pill
* The `cancelHandler` method on `Dialog` based components has been renamed to `onCancel` to bring in line with the convention we would like to progress with for this kind of action name.
* The `confirmHandler` method on `Confirm` has also been renamed to `onConfirm` to align with the naming convention.

## Bug Fixes

* Dialog now centers itself if open on initialize.

# 0.2.0

## New Components

* Table, TableRow, TableCell, TableHeader
* Confirm
* Animated Menu Button
* Notification
* Pill
* Banner
* Flash

## Tables and Grids - Breaking Change

The previous iteration of grid (InputGrid) was too restrictive, not allowing much flexibility and being too rigid in its implementation. We have now refactored grids creating a Table component with full control and flexibility for the developer. The new way of doing grids also means we no longer need to use complicated immutable helpers we had set up for line items as well as injecting row_id into the store.

The following is an example of how to use the Table component:

```js
import React from 'react';
import { Table, TableRow, TableCell, TableHeader } from 'carbon/lib/components/table';
import Textbox from 'carbon/lib/components/textbox';
import Button from 'carbon/lib/components/button';

class MyView extends React.Component {
  render() {
    // We map the data from the store, to define what a row should look like.
    // Using map allows the developer to define any content they want - this could
    // render text, an input, a button or anything else.
    let tableRows = this.props.data.map((row, index) => {
      <TableRow>
        // This cell renders just text for 'description'.
        <TableCell>
          { row.get('description') }
        </TableCell>

        // This cell renders a textbox for 'name'. We also give it an onChange function. It is
        // important to notice that we bind additional values to this function - 'this' and 'index'.
        // This means that when the function is called it will receive the index as an argument.
        // The store then knows which index in the array of data has been modified and needs to update,
        // the mutation would look something like:
        // `this.data = this.data.setIn(['line_items', action.index, action.name], action.value);`.
        <TableCell>
          <Textbox value={ row.get('name') } onChange={ Actions.nameUpdated.bind(this, index) } />
        </TableCell>

        // This cell renders a button component.
        <TableCell>
          <Button>An Action!</Button>
        </TableCell>
      </TableRow>
    });

    // tableRows is now an array mapped from the data we provided. We also need a table header so
    // lets add that as an additional row in the array (unshift prepends to an array):
    tableRows.unshift(
      <TableRow>
        <TableHeader>Description</TableHeader>
        <TableHeader>Name</TableHeader>
        <TableHeader>Actions</TableHeader>
      </TableRow>
    );

    // We can now render the array of rows as a child of Table.
    return (
      <Table>
        { tableRows }
      </Table>
    );
  }
}

export default MyView
```

The example above should highlight the flexibility available with grids. You can mix input with plain text or any other component, all in the same table. Adding a placeholder row is simple as well:

```js
import React from 'react';
import { Table, TableRow, TableCell, TableHeader } from 'carbon/lib/components/table';
import Textbox from 'carbon/lib/components/textbox';

class MyView extends React.Component {
  render() {
    // Define tableRows.
    let tableRows = this.props.data.map((row, index) => {
      <TableRow>
        <TableCell>
          <Textbox name="description" value={ row.get('description') } onChange={ Actions.valueUpdated.bind(this, index) } />
        </TableCell>

        <TableCell>
          <Textbox name="name" value={ row.get('name') } onChange={ Actions.valueUpdated.bind(this, index) } />
        </TableCell>
      </TableRow>
    });

    // Add header.
    tableRows.unshift(
      <TableRow>
        <TableHeader>Description</TableHeader>
        <TableHeader>Name</TableHeader>
      </TableRow>
    );

    // Add placeholder row. The main difference between a regular row is we are not mapping any data to
    // this row (as it has none). Also, instead of an index, we are passing the data count to the bound
    // action. This means on valueUpdated that it will update the value in the array to an index which
    // does not yet exist - effectively creating the new row.
    tableRows.push(
      <TableRow>
        <TableCell>
          <Textbox name="description" onChange={ Actions.valueUpdated.bind(this, this.data.count()) } />
        </TableCell>

        <TableCell>
          <Textbox name="name" onChange={ Actions.valueUpdated.bind(this, this.data.count()) } />
        </TableCell>
      </TableRow>
    );

    // We can now render the array of rows as a child of Table.
    return (
      <Table>
        { tableRows }
      </Table>
    );
  }
}

export default MyView
```

## Minor

* Decrease width of dropdown icon to 20px

# 0.1.8

## Bug Fixes

* Backported dropdown validation fix.

# 0.1.7

## Bug Fixes

* [CARBON-102](https://sageone.atlassian.net/browse/CARBON-102) - Fixes bug - 'item is undefined triggered when clicking away from dropdown with option highlighted'.

# 0.1.6

## Bug Fixes

* `startRouter` no longer throws an error if it cannot find an element to render the component to.

# 0.1.5

## Bug Fixes

* Dropdown will always return a string value to any callbacks.

# 0.1.4

## Bug Fixes

* Dropdown components auto select highlighted values on blur.
* Carbon now compiles code to `lib`, allowing developers to no longer require installing babel on their computer.

# 0.1.3

## Bug Fixes

* Fixes validation message width in Firefox.

# 0.1.2

## Bug Fixes

* Tabs can now render a single child

# 0.1.1

* Form submitting state is now controlled by the developer using the `saving` prop.

## Bug Fixes

* Developers can now set the alignment on an input's value using the `align` prop.
* Tab allows null children.

# 0.1.0

## New Components

* Alert
* Link
* Tabs

## Dialog Type Components

  Breaking Change! :warning: Both components now require a `cancelHandler` prop (rather than the `cancelDialogHandler`). :warning:

## Dropdowns

Dropdown components have been refactored. We now have three different kinds:

* Dropdown
* Dropdown Filter
* Dropdown Filter Ajax

## Inputs and Forms No Longer Rely on Name Property

In previous versions of Carbon, all inputs required a `name` property. Some Carbon components would manipulate what this name was, depending on where the input was used.

To keep things simple, and to remove some of the logic behind the scenes, we no longer do any manipulation on input names and the property is no longer a requirement when using a form input.

It is still recommended that you use names on inputs, as they are useful to identify your which input is which. They are also required if you are performing standing HTML form submissions.

## Minor

* Pod has an option to make it collapsible.

## Bug Fixes

* Fixes position and width or validation messages on inputs.
* Fixes re-validating fields when content is pasted into an input.

# 0.0.3

## Bug Fixes

* On successful submit, form components will disable their save buttons to prevent multiple form submissions.

# 0.0.2

## Decimal Component

 An extra validation has been added to decimal to prevent multiple separators from being entered in the input field.

## Dropdown and DropdownSuggest components

Dropdown and dropdown-suggest have been updated. As they share common functionality, dropdown and dropdown-suggest now use a List decorator. This should not affect how you use either component.
* Dropdown now filters results as you type.

## Dialog Cancel button

Dialogs have been updated to pass context to any children components. We have used this to switch the Form Cancel button to use the Dialog's cancel handler when the form is nested in a dialog. This overrides the default history.back method.

## Store, View and Route Utils

We have standardised the utilities we provide to easily set up Flux based applications. This involved a few breaking changes:

### Store

The base Store class is now available from:

```js
import Store from 'carbon/lib/utils/flux/store';
```

When creating your store, initialize it with your application's dispatcher. You must also define the store's data and unique name within its constructor. The following shows the minimum required to set up a store:

```js
import Store from 'carbon/lib/utils/flux/store';
import Dispatcher from 'dispatcher';
import ImmutableHelper from 'carbon/lib/utils/helpers/immutable';

class MyStore extends Store {
  ...
}

let data = ImmutableHelper.parseJSON({});

// init the store with a name, some data, and your dispatcher
export default new MyStore('myStore', data, Dispatcher);
```

### View

The view helper is now available as a flux utility from Carbon. This was done to clarify its intentions. You can import it with:


```js
import { connect } from 'carbon/lib/utils/flux';
```

You can then use the `connect` function to connect a React component to a store:

```js
import React from 'react';
import MyStore from 'stores/my-store';
import { connect } from 'carbon/lib/utils/flux';

class MyComponent extends React.Component {
  render() {
    // the connected store data is available on the state as the store's unique name defined in its constructor
    let val = this.state.myStore.get('myValue');

    return (
      <div>My Component.</div>
    );
  }
}

export default connect(MyComponent, MyStore);
```

This sets up the listeners and data synchronising between the component and the store.

The connect function can connect multiple stores to the component - simply provide them as an array:

```js
connect(MyComponent, [MyStore, MyOtherStore]);
```

### Route

The route helper now returns a specific function:

```js
import React from 'react';
import { Route } from 'react-router';
import { startRouter } from 'carbon/lib/utils/router';

let routes = (
  <Route />
);

startRouter(routes);
```

The `startRouter` function initializes the React router with the given routes. It can also take a second parameter for the HTML target in which to render the React components (by default this uses `document.getElementById('app')`).

## Higher Order Components and Decorators

We now use decorators instead of Higher Order Components in our component library as they are easier to test and result in a tidier and more logical codebase.

Decorators can be found in the `/utils/decorators` directory. So far we have decorators for:

* Input
* Input Icon
* Input Label
* Input Validation

Note: although there is an ES7 Babel transform for decorators, we have opted not to use it for now due to the way in which it compiles and produces missing coverage reports.

## TableFieldsForMany renamed

`TableFieldsForMany` is now called `InputGrid`.

We have renamed this because its original name was based on a Rails convention and was fairly obscure and confusing.

## New Brand
A new style and colour scheme has been applied to the carbon components library. This change will affect all of the components.

## Validations
Validations have changed to a function so that different parameters can be passed to them.

You can now define Validations on a component using the following syntax:

```javascript
<Textbox validations={ [Validation()] } name='valid' />
```

## Misc

* Ran ESLint task and fixed any errors.
* Form provides a serialization method to parse its inputs into data usable for AJAX.
* Forms no longer needs a model name defined.
* Updated Form Cancel Button to use History object.
* Textarea is no longer draggable. Add a expandable={true} prop to make the area height change to fit content
* Input components can now use custom classes.
* Checkbox label now sits inline, and is reversable.
* Added props on inputs for inline labels.
* Added Rainbow chart component.
* Added Tabs component.
* Added Number component.
* Decimal now allows tabbing in and out of the field.
* Date now closes on tab out.


# 0.0.1

Initial prototype release.

Components included:

* Button
* Checkbox
* Date
* Decimal
* Dialog
* Dropdown Suggest
* Dropdown
* Form
* Pod
* Row
* Table Fields for Many
* Table Row
* Textarea
* Textbox

Utils included:

* Events Helper (to help determine keyboard events)
* Immutable Helper (to perform generic tasks with Immutable.js)
* Icons (to include icons from the web font)
* Inputs & Input Validation (generic functionality for inputs)
* Validations (reusable functionality for validations)
* Route Helper (component to provide base route functionality)
* Store Helper (base class for base store functionality)
* View Helper (component to provide base view functionality)<|MERGE_RESOLUTION|>--- conflicted
+++ resolved
@@ -1,11 +1,8 @@
 # 0.13.1
-<<<<<<< HEAD
 
 * Icons - plus, minus, processing. Update contact icons
 * Improve tile footer style
-=======
 * Adds `$app-light-font-family` Sass variable.
->>>>>>> de12a55f
 
 # 0.13.0
 
