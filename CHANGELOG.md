--- conflicted
+++ resolved
@@ -2,11 +2,8 @@
 
 ## New Components
 
-<<<<<<< HEAD
 * Confirm
-=======
 * Grid
->>>>>>> c63c13a1
 * Animated Menu Button
 
 * Input Grid - Breaking change
