--- conflicted
+++ resolved
@@ -3,6 +3,11 @@
 ## Dependency Update
 
 * React has been upgraded to 15.6.1 - https://facebook.github.io/react/blog/2017/06/13/react-v15.6.0.html
+
+## New Components
+
+* `ConfigurableItems` Drag & Drop and check/uncheck a list of items
+* `ConfigurableItemRow` Used with ConfigurableItems to build the list of configurable items
 
 ## Linting Updates
 
@@ -31,18 +36,11 @@
 
 * The `Poller` helper has been refactored to no longer use promises
 
-<<<<<<< HEAD
-## New Components
-
-* `ConfigurableItems` Drag & Drop and check/uncheck a list of items
-* `ConfigurableItemRow` Used with ConfigurableItems to build the list of configurable items
-=======
 # 1.3.1
 
 ## Bug Fixes
 
 * A bug was found in the new Dialog behaviour in Safari 9.x which rendered the sticky footer incorrectly. This solves it rendering incorrectly on page load for Safari 9.x. There remains a wider issue around Safari logged [here](https://github.com/Sage/carbon/issues/1432).
->>>>>>> a00d2925
 
 # 1.3.0
 
