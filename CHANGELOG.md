# 0.14.0

## !! BREAKING CHANGE !!

* Selectable table rows now emit an object instead of an array, containing more information about the selected rows.

## Minor Changes

<<<<<<< HEAD
* Sidebar now scrolls on overflow
=======
>>>>>>> e6e6fb69
* Adds `$app-light-font-family` Sass variable.
* Adds `$app-medium-font-family` Sass variable.
* Icons - plus, minus, processing. Update contact icons
* Improve tile footer style

# 0.13.0

* A developer can choose for a Table to not automatically render with a `tbody`, allowing them to manually render it `<Table tbody={ false }>`.
* Performance improvements for validation messages.
* Inputs can be rendered with fake inputs, useful for pages with lots of inputs where performance can be an issue.
* Number does not show undefined when value props is not provided and user enter alphabets
* Adds external link icon.
* Adds new colors: `$grey-dark-blue-5`, `$grey-header`.

# 0.12.2

* Stores will now throw an error if an invalid action is dispatched.
* Fixes translation issues with Save and Cancel buttons in Form component.
* Fixes error with refresh method on Table, when Table does not have an ActionToolbar.
* Adds `business` and `individual` icons.

### Modal Updates

* Alert and Confirm have been updated to accept the dialog size prop. Default sizes remain unchanged.

# 0.12.1

* Fixes overflow bug on Table component.
* Fixes colors for recently added icons.

# 0.12.0

## Minor Improvements

* Tabs emits a onTabClick event when on the headers is clicked
* Add phone, email, location and mobile icons
* Table now has a `refresh` method to force retrieve data.

## Bug Fixes

* CSS prevent multi action siblings overlapping
* First columns in tables have additional left padding.
* Page size sets 1 of 1 when there are no records.

# 0.11.0

* Tabs remember the last one they were on when going back in the browser.

## Bug Fixes

* Selectable Tables stopPropagation when selecting checkboxes.

# 0.10.0

* Adds loading and empty data states to Table component.

## Bug Fixes

* CSS fixes to Portrait.
* CSS fixes to Spinner.
* CSS fixes to Pill.

# 0.9.2

* MulitActionButton Classes more specific

# 0.9.1

## Bug Fixes

* Various UI Fixes:
  * MultiActionButton toggle placement.
  * Removed Tab padding.
  * Fixed Button height to 31px.

# 0.9.0

## New Components

* Multi Action Button

## Selectable Table Rows

* Table and TableAjax now have props of `selectable` and `highlightable`, enabling selectable or highlightable rows. Each event also emits events which can be used by developers with props of `onSelect` or `onHighlight`. Developers can also manually control the highlighting or selecting of rows using the same props on TableRow components.
* Selectable rows also enables an action toolbar for the table, for which actions can be defined using the `actions` prop.

## CSS

* Created CSS utility to handle generic CSS.

## Misc

* Inline labels can now be aligned right.
* Added 'small' button option - renders pill-like secondary button.
* Made portrait inline-block to allow label to sit inline.
* Added a 'refresh' svg icon to the icon component.
* Form component can now set custom `saveText` as a prop.
* Pill styling tweaked slightly.
* Made portrait inline-block to allow label to sit inline.
* Updated portrait colour for when no image is loaded.
* Update Radio Button and Checkbox colour when disabled and checked.

## Bug Fixes
* Allow tooltip to decorate class that lacks componentProps method.
* Records value typecast to number for i18n in Pager

# 0.8.1

## Bug Fixes

* Fixed CSS load order issue which caused icons to break their positioning.

# 0.8.0

## Improvements

* Improved store reset. `store.reset()` will now reset the store to its initial data, whether or not history is enabled.
* Inputs can now have field help. Pass `fieldHelp='help message'` to any input.
* Inputs can now have label help. Pass `labelHelp='help message'` to any input.
* Add `thead` prop to `Table` component that allows you to set a row wrapped in a `thead` tag.

## New Components

* Sidebar - with sidebar header
* Portrait
* Content
* Help - An info icon with a tooltip.
* Tooltip

## Layout Updates

* Row margin has been reduced to `15px`.
* Pod component now receives two additional props:

  * `border` - allows developers to disable border.
  * `padding` - allows developers to have control over padding size.

* Message style has changed to follow toast style
* Pill style has changed

## Improved Dialog

* Dialog now takes a prop of `disableBackground` which is true by default.

## Improved Form

* `validate()` can now be called via `this.context.form`

## New Validators

* Inclusion
* Exclusion

## Misc

* Added utility classes for styling text.
* Format i18n error number for numeric validation.
* Allow Tables to shrink in size using the `shrink` prop.
* Link component can now display with an icon.
* Child components of Row can now use a `columnAlign` prop.
* Toast onDismiss is now optional

## New Decorators

* Tooltip Decorator - currently available on Icon and Textbox.

## Bug Fixes

* Fixes alignment issue with SplitButton when using anchors.
* Row component will not break with zero children or children of `null` or `undefined`.

# 0.7.1

## Updates

* Moves the validation logic in Form component to its own method.
* Adds `validateOnMount` prop to Forms.
* Help Components on inputs with labels.

# 0.7.0

## New Components

* Pager
* Filter
* Table Ajax

## Bug Fixes

* TableCell and TableHeader can receive additional props.
* Inputs no longer render a label if the input has no name or label props.

## New functionality

* Table and TableHeader have been updated to allow sorting.
* Tabs - Passing a prop of align='right' will align tab headers to the right

# 0.6.0

## Improve Date widget

Improve the existing Date widget to allow passing in `minDate` and `maxDate`.

## I18nHelper

An I18nHelper has been created to help with formatting decimal numbers.

## Should Component Update Decorator

Supplies base shouldComponentUpdate

## toArray

We have added a helper method to convert strings into arrays, for example:

`"foo[bar][baz]"` into `["foo", "bar", "baz"]`.

## ImmutableHelper parseJSON

The parseJSON method now converts all integers to strings for consistency

## Bug Fixes

* We have inserted an engine dependency for npm version 3. This is to help mitigate any issues of users reporting issues when installing with npm version 2.

## New Components

* Spinner
* RadioButton

# 0.5.3

## Bug Fixes

* Fixed numeral validator so it returns the correct type of validator.

# 0.5.2

## Bug Fixes

* Fixed I18n translation for integer validation.

# 0.5.1

## Bug Fixes

* `autoFocus` no longer automatically opens lists or datepickers on Dropdown and Date components.
* Update validations i18n to use `errors.messages` instead of `validations`
* Bluring of DropdownFilter/DropdownFilterAjax does not throw a js error when no items exist

# 0.5.0

## !BREAKING CHANGE! Validations have been converted into classes

We have converted Validations provided by Carbon into classes. This means that you need to create an instance when you want to use them.

For example, you would need to change:

```js
<Textbox validations={ [PresenceValidator()] } />
```

To this:

```js
<Textbox validations={ [new PresenceValidator()] } />
```

This allows better inspection of the validator, and the ability to modify params on the class.

## Disabled class for inputs

We now add a `common-input--disabled` class to the component when its input is disabled

## Bug Fixes

* Inputs with multiple validations now validate correctly.
* DropdownFilter now parses its filter before creating a Regular Expression.
* Split Button has been given a fixed height to resolve UI issues.
* Dropdown up and down arrows now work with options that use strings for IDs.
* We now use the `$grey-dark-blue-40` color for placeholders in inputs

# 0.4.0

## New Components

* SplitButton.

## New Validations

### Numeral Validation

Checks numeral type (Integer of Decimal)
Checks if value is equal, greater than, less than

```javascript
// Integer with a min value of 8
<Number validations={ [NumeralValidator({ integer: true, min: 8 })] }/>

// Decimal with a between 8 and 20
<Number validations={ [NumeralValidator({ integer: true, min: 8, max: 20 })] }/>

// Decimal exactly 3.142
<Number validations={ [NumeralValidator({ is: 3.142 })] }/>
```

### Length Validation

Checks the length of a number of a string

```javascript
// length is greater than or equal to 8:
<Textbox validations={ [ LengthValidator({ min: 8 }) ] });

// length is less than or equal to 8:
<Textbox validations={ [ LengthValidator({ max: 8 }) ] });

// length is between 5 and 10 characters:
<Number validations={ [ LengthValidator({ min: 5, max: 10 }) ] });

// length is 10 characters:
<Number validations={ [ LengthValidator({ is: 10 }) ] });
```

### Regex Validation

Applies a regex validation to the input

```javascript
<Textbox validations={ [RegexValidator({ format: (/[A-Z]{5}/) }) ] }/>
```

### Email Validation

Applies a email validation to the input

```javascript
<Textbox validations={ [ EmailValidator() ] }/>
```

## Prefix for inputs

We have added a new feature for input components which allows developers to output a prefix to the input.

```js
<Textbox prefix="foo" />
```

## Updated visuals for Toast Notifications and Tabs

* Toast notifications have had updated styling applied to them, based on new designs.
* Colour updates to Tabs, to align with design updates
* New colour variables added

## Misc

* Button component will now render a stylised `anchor` instead of a `button` if passed a `href` prop.

## Bug Fixes

* Add i18n to form buttons

# 0.3.3

* Performance updates to inputs. We also now provide a `shouldComponentUpdate` method which can be reused in custom components.
* Inputs that are detached from a form no longer update error count.

# 0.3.2

## Bug Fixes

* Form no longer validates disabled fields on submit.
* Form inputs are tracked by a guid now, rather than input name.
* Autocomplete is disabled for all inputs by default.
* Locks version numbers to try and mitigate incompatabilities with third party modules.

# 0.3.1

## Bug Fixes

* SVG icons inside toast component now re-render properly.

# 0.3.0

## Handler Pattern

Carbon now has a simple handler pattern implementation. For more information, see [the guide](https://github.com/Sage/carbon/blob/master/docs/guides/handlers.md).

## New Components

* Toast
* Message

## Standardised Color/Icon Sets on Components

Several components allow the ability to define a particular `type` or `status`, such as `warning`, `error` or `success`. We have standardised the way this is implemented in components, each of which should use a prop name of `as`.

Similarly, each supported type comes as part of a Sass list variable called `$colorIconSets`. This list can be used in component `scss` files to iterate through the types available and automatically generate the code required for each type. This means each component will automatically update with any new types added to this list.

You can see examples of how this is implemented in the `scss` files for `Pill`, `Flash`, `Banner` or `Toast`.

### Breaking Changes

* Due to the standardisation of using the prop `as`, some components will have breaking changes to accomodate this:
  * Flash
  * Pill
* The `cancelHandler` method on `Dialog` based components has been renamed to `onCancel` to bring in line with the convention we would like to progress with for this kind of action name.
* The `confirmHandler` method on `Confirm` has also been renamed to `onConfirm` to align with the naming convention.

## Bug Fixes

* Dialog now centers itself if open on initialize.

# 0.2.0

## New Components

* Table, TableRow, TableCell, TableHeader
* Confirm
* Animated Menu Button
* Notification
* Pill
* Banner
* Flash

## Tables and Grids - Breaking Change

The previous iteration of grid (InputGrid) was too restrictive, not allowing much flexibility and being too rigid in its implementation. We have now refactored grids creating a Table component with full control and flexibility for the developer. The new way of doing grids also means we no longer need to use complicated immutable helpers we had set up for line items as well as injecting row_id into the store.

The following is an example of how to use the Table component:

```js
import React from 'react';
import { Table, TableRow, TableCell, TableHeader } from 'carbon/lib/components/table';
import Textbox from 'carbon/lib/components/textbox';
import Button from 'carbon/lib/components/button';

class MyView extends React.Component {
  render() {
    // We map the data from the store, to define what a row should look like.
    // Using map allows the developer to define any content they want - this could
    // render text, an input, a button or anything else.
    let tableRows = this.props.data.map((row, index) => {
      <TableRow>
        // This cell renders just text for 'description'.
        <TableCell>
          { row.get('description') }
        </TableCell>

        // This cell renders a textbox for 'name'. We also give it an onChange function. It is
        // important to notice that we bind additional values to this function - 'this' and 'index'.
        // This means that when the function is called it will receive the index as an argument.
        // The store then knows which index in the array of data has been modified and needs to update,
        // the mutation would look something like:
        // `this.data = this.data.setIn(['line_items', action.index, action.name], action.value);`.
        <TableCell>
          <Textbox value={ row.get('name') } onChange={ Actions.nameUpdated.bind(this, index) } />
        </TableCell>

        // This cell renders a button component.
        <TableCell>
          <Button>An Action!</Button>
        </TableCell>
      </TableRow>
    });

    // tableRows is now an array mapped from the data we provided. We also need a table header so
    // lets add that as an additional row in the array (unshift prepends to an array):
    tableRows.unshift(
      <TableRow>
        <TableHeader>Description</TableHeader>
        <TableHeader>Name</TableHeader>
        <TableHeader>Actions</TableHeader>
      </TableRow>
    );

    // We can now render the array of rows as a child of Table.
    return (
      <Table>
        { tableRows }
      </Table>
    );
  }
}

export default MyView
```

The example above should highlight the flexibility available with grids. You can mix input with plain text or any other component, all in the same table. Adding a placeholder row is simple as well:

```js
import React from 'react';
import { Table, TableRow, TableCell, TableHeader } from 'carbon/lib/components/table';
import Textbox from 'carbon/lib/components/textbox';

class MyView extends React.Component {
  render() {
    // Define tableRows.
    let tableRows = this.props.data.map((row, index) => {
      <TableRow>
        <TableCell>
          <Textbox name="description" value={ row.get('description') } onChange={ Actions.valueUpdated.bind(this, index) } />
        </TableCell>

        <TableCell>
          <Textbox name="name" value={ row.get('name') } onChange={ Actions.valueUpdated.bind(this, index) } />
        </TableCell>
      </TableRow>
    });

    // Add header.
    tableRows.unshift(
      <TableRow>
        <TableHeader>Description</TableHeader>
        <TableHeader>Name</TableHeader>
      </TableRow>
    );

    // Add placeholder row. The main difference between a regular row is we are not mapping any data to
    // this row (as it has none). Also, instead of an index, we are passing the data count to the bound
    // action. This means on valueUpdated that it will update the value in the array to an index which
    // does not yet exist - effectively creating the new row.
    tableRows.push(
      <TableRow>
        <TableCell>
          <Textbox name="description" onChange={ Actions.valueUpdated.bind(this, this.data.count()) } />
        </TableCell>

        <TableCell>
          <Textbox name="name" onChange={ Actions.valueUpdated.bind(this, this.data.count()) } />
        </TableCell>
      </TableRow>
    );

    // We can now render the array of rows as a child of Table.
    return (
      <Table>
        { tableRows }
      </Table>
    );
  }
}

export default MyView
```

## Minor

* Decrease width of dropdown icon to 20px

# 0.1.8

## Bug Fixes

* Backported dropdown validation fix.

# 0.1.7

## Bug Fixes

* [CARBON-102](https://sageone.atlassian.net/browse/CARBON-102) - Fixes bug - 'item is undefined triggered when clicking away from dropdown with option highlighted'.

# 0.1.6

## Bug Fixes

* `startRouter` no longer throws an error if it cannot find an element to render the component to.

# 0.1.5

## Bug Fixes

* Dropdown will always return a string value to any callbacks.

# 0.1.4

## Bug Fixes

* Dropdown components auto select highlighted values on blur.
* Carbon now compiles code to `lib`, allowing developers to no longer require installing babel on their computer.

# 0.1.3

## Bug Fixes

* Fixes validation message width in Firefox.

# 0.1.2

## Bug Fixes

* Tabs can now render a single child

# 0.1.1

* Form submitting state is now controlled by the developer using the `saving` prop.

## Bug Fixes

* Developers can now set the alignment on an input's value using the `align` prop.
* Tab allows null children.

# 0.1.0

## New Components

* Alert
* Link
* Tabs

## Dialog Type Components

  Breaking Change! :warning: Both components now require a `cancelHandler` prop (rather than the `cancelDialogHandler`). :warning:

## Dropdowns

Dropdown components have been refactored. We now have three different kinds:

* Dropdown
* Dropdown Filter
* Dropdown Filter Ajax

## Inputs and Forms No Longer Rely on Name Property

In previous versions of Carbon, all inputs required a `name` property. Some Carbon components would manipulate what this name was, depending on where the input was used.

To keep things simple, and to remove some of the logic behind the scenes, we no longer do any manipulation on input names and the property is no longer a requirement when using a form input.

It is still recommended that you use names on inputs, as they are useful to identify your which input is which. They are also required if you are performing standing HTML form submissions.

## Minor

* Pod has an option to make it collapsible.

## Bug Fixes

* Fixes position and width or validation messages on inputs.
* Fixes re-validating fields when content is pasted into an input.

# 0.0.3

## Bug Fixes

* On successful submit, form components will disable their save buttons to prevent multiple form submissions.

# 0.0.2

## Decimal Component

 An extra validation has been added to decimal to prevent multiple separators from being entered in the input field.

## Dropdown and DropdownSuggest components

Dropdown and dropdown-suggest have been updated. As they share common functionality, dropdown and dropdown-suggest now use a List decorator. This should not affect how you use either component.
* Dropdown now filters results as you type.

## Dialog Cancel button

Dialogs have been updated to pass context to any children components. We have used this to switch the Form Cancel button to use the Dialog's cancel handler when the form is nested in a dialog. This overrides the default history.back method.

## Store, View and Route Utils

We have standardised the utilities we provide to easily set up Flux based applications. This involved a few breaking changes:

### Store

The base Store class is now available from:

```js
import Store from 'carbon/lib/utils/flux/store';
```

When creating your store, initialize it with your application's dispatcher. You must also define the store's data and unique name within its constructor. The following shows the minimum required to set up a store:

```js
import Store from 'carbon/lib/utils/flux/store';
import Dispatcher from 'dispatcher';
import ImmutableHelper from 'carbon/lib/utils/helpers/immutable';

class MyStore extends Store {
  ...
}

let data = ImmutableHelper.parseJSON({});

// init the store with a name, some data, and your dispatcher
export default new MyStore('myStore', data, Dispatcher);
```

### View

The view helper is now available as a flux utility from Carbon. This was done to clarify its intentions. You can import it with:


```js
import { connect } from 'carbon/lib/utils/flux';
```

You can then use the `connect` function to connect a React component to a store:

```js
import React from 'react';
import MyStore from 'stores/my-store';
import { connect } from 'carbon/lib/utils/flux';

class MyComponent extends React.Component {
  render() {
    // the connected store data is available on the state as the store's unique name defined in its constructor
    let val = this.state.myStore.get('myValue');

    return (
      <div>My Component.</div>
    );
  }
}

export default connect(MyComponent, MyStore);
```

This sets up the listeners and data synchronising between the component and the store.

The connect function can connect multiple stores to the component - simply provide them as an array:

```js
connect(MyComponent, [MyStore, MyOtherStore]);
```

### Route

The route helper now returns a specific function:

```js
import React from 'react';
import { Route } from 'react-router';
import { startRouter } from 'carbon/lib/utils/router';

let routes = (
  <Route />
);

startRouter(routes);
```

The `startRouter` function initializes the React router with the given routes. It can also take a second parameter for the HTML target in which to render the React components (by default this uses `document.getElementById('app')`).

## Higher Order Components and Decorators

We now use decorators instead of Higher Order Components in our component library as they are easier to test and result in a tidier and more logical codebase.

Decorators can be found in the `/utils/decorators` directory. So far we have decorators for:

* Input
* Input Icon
* Input Label
* Input Validation

Note: although there is an ES7 Babel transform for decorators, we have opted not to use it for now due to the way in which it compiles and produces missing coverage reports.

## TableFieldsForMany renamed

`TableFieldsForMany` is now called `InputGrid`.

We have renamed this because its original name was based on a Rails convention and was fairly obscure and confusing.

## New Brand
A new style and colour scheme has been applied to the carbon components library. This change will affect all of the components.

## Validations
Validations have changed to a function so that different parameters can be passed to them.

You can now define Validations on a component using the following syntax:

```javascript
<Textbox validations={ [Validation()] } name='valid' />
```

## Misc

* Ran ESLint task and fixed any errors.
* Form provides a serialization method to parse its inputs into data usable for AJAX.
* Forms no longer needs a model name defined.
* Updated Form Cancel Button to use History object.
* Textarea is no longer draggable. Add a expandable={true} prop to make the area height change to fit content
* Input components can now use custom classes.
* Checkbox label now sits inline, and is reversable.
* Added props on inputs for inline labels.
* Added Rainbow chart component.
* Added Tabs component.
* Added Number component.
* Decimal now allows tabbing in and out of the field.
* Date now closes on tab out.


# 0.0.1

Initial prototype release.

Components included:

* Button
* Checkbox
* Date
* Decimal
* Dialog
* Dropdown Suggest
* Dropdown
* Form
* Pod
* Row
* Table Fields for Many
* Table Row
* Textarea
* Textbox

Utils included:

* Events Helper (to help determine keyboard events)
* Immutable Helper (to perform generic tasks with Immutable.js)
* Icons (to include icons from the web font)
* Inputs & Input Validation (generic functionality for inputs)
* Validations (reusable functionality for validations)
* Route Helper (component to provide base route functionality)
* Store Helper (base class for base store functionality)
* View Helper (component to provide base view functionality)<|MERGE_RESOLUTION|>--- conflicted
+++ resolved
@@ -6,10 +6,7 @@
 
 ## Minor Changes
 
-<<<<<<< HEAD
 * Sidebar now scrolls on overflow
-=======
->>>>>>> e6e6fb69
 * Adds `$app-light-font-family` Sass variable.
 * Adds `$app-medium-font-family` Sass variable.
 * Icons - plus, minus, processing. Update contact icons
