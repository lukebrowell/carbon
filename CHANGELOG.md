# 0.32.0

## New Validators

* IsBlankValidator

## MountInApp Component

Can be used to integrate React components into pre-existing user interfaces.

```
  <MountInApp targetId="put_carbon_component_here">
    // Children
  </MountInApp>
```

The code above will render all `//Children` components inside of the element with ID=`put_carbon_component_here` found on the page.

<<<<<<< HEAD
## Component Enhancements

* `DateRange`: Two new props have been added, `startDateProps` and `endDateProps`, to apply props to the child `Date` components.
=======
## SimpleColorPicker Component

A component that displays squares with color samples that you can choose from.

```javascript
  <SimpleColorPicker
    availableColors={ ['transparent', '#ff0102', '#34ff01'] }
    selectedColor="#34ff01"
    name="settings[color_of_something]"
    onChange={ customEventHandler }
  />
```

## Helpers

* A new 'insertAt' Ether helper to insert a character in a string.
*  It inserts a dash by default, or a custom `newChar`

```javascript
insertAt('123456', 2);
// => 12-3456
insertAt('123456789', 3, { newChar:'/' });
// => 123/456789
```
To repeat the character at the same interval, set `repeat` to `true`
```javascript
insertAt('123456', 2, { repeat: true });
// => 12-34-56
insertAt('123456789', 3, { newChar:'/', repeat: true });
// => 123/456/789
```
>>>>>>> 07ab9373

# 0.31.2

## Bug fix

* `Pod`: bug fixed with link and hover event props being mixed up

# 0.31.1

## Bug fix

* `I18nHelper.formatCurrency`: returns integer with option { precision: 0 }.

# 0.31.0

## MultiStepWizard Component

We have updated MultiStepWizard's default buttons as primary.

## Pod Component

Now takes a legacy style flag that switches the styles back

## Component Enhancements

* `Icon`: Three new props have been added:
  * `bgShape`: 'square', 'rounded-rect', or 'circle'.
  * `bgTheme`: 'warning', 'default', 'error', 'info', 'new', 'success', 'help', or 'maintenance'
  * `bgSize`: 'small' (default), 'medium', or 'large' - only modifies overall icon size if `bgShape` or `bgTheme` is passed.

* `Form`: Two new props have been added, `saveButtonProps` and `cancelButtonProps`, to apply props to Form buttons.

## Helper Enhancements

* `Browser`: A new `postToNewWindow` method has been added, for sending POST data to a new browser window/tab.

## CSS Changes

* Added `$beta` orange color variable

# 0.30.0

## SettingsRow Component

We have added a settings row component for settings pages. It employs the current UX standard for the appearance of settings pages. Title, description, and any details (accepts nodes) are formatted into the header, while children are rendered in the input cell. Renders nothing if no children present.

```
<SettingsRow
  className='mysetting-row'
  title='My Setting'
  description='Some descriptive text'
  description={ <span>Detailed description</span> }> }
>
  <Checkbox label='Enable my setting' />
  <div>Some other blurb about the setting</div>
</SettingsRow>
```

## CSS Changes

* Portrait initials are now dark grey on grey

## Component Enhancements

* `Heading`: One new prop has been added, `separator`, to show a 2x50px separator between title and subheader.
* All input components can now render an icon using the prop `icon`.
* `Portrait`: Now displays an icon in place of a blank box when the image has not been set and the initials are an empty string.

# 0.29.3

## Bug Fixes

* single quote(') is valid in email address now.

# 0.29.2

## Bug Fixes

* Readded the `carbon-tabs` class to the Tabs component.
* Clear any selected rows too in refresh()
* SelectedRows should be reset to the same object it is defined with

# 0.29.1

## CSS Update

* The `default` colour set now uses a lighter grey.

# 0.29.0

## !! BREAKING CHANGES!! :warning:

* error icon on `Date` component is now displayed in place of the calendar icon clicker

### Immutable Helper

* ImmutableHelper.parseJSON now converts javascript objects to regular Maps rather than ordered maps.
* If you require ordered maps you will need to explicitly create them rather than use ImmutableHelper.
* `margin-bottom` has been removed from the message component.

## CSS Changes

* `Navigation-Bar`: line-height has been applied to parent content div rather than children.
* Updated base font CSS to better reflect the Lato font.
* Updated Menu Item CSS to better reflect the Lato font.
* Updated input help text color for accessibility standards.
* Animated Menu Button has been updated with latest font changes.
* Links inside of input warnings are now coloured white.

## Bug Fixes

* `Tabs` now correctly tracks warning state of a tab.
* `Tabs` no longer jumps when changing tab.

## Package Upgrades

* Datepicker has been upgraded the latest version.
* Bowser has been upgraded to the latest version.

## Component Enhancements

* `Message`: Two new props have been added, `border` and `roundedCorners`.
* `Dropdown`: One new prop has been added, `cacheVisibleValue`.
* `Tabs` now can take a prop of 'position' which supports floating to the left and being positioned in a vertical stack.

## Helpers

* A new `humanizeFilesize` helper for converting bytes to a human readable representation.
* `roundForAbbreviation` is added to handle the number element of `abbreviateNumber` as well as forcing any abbreviated number to one decimal place
* `abbreviateCurrency` takes unit value

## Minor Improvements

* Cookie functions added to browser helper
* Fixes vertical alignment of minus icon.

# 0.28.3

* `Tabs`: Tab Heading hover, focus and active states corrected

## Components

* `Icon`: removes SVGs to fallback to icon font until new SVGs designed
* `Flash`, `Message` and `Toast`: all use `flex` for positioning

# 0.28.2

* `Pod`: now accepts a `displayEditButtonOnHover` prop which will hide the edit button until the mouse is hovering over it.
* `Pod`: now accepts a `triggerEditOnContent` prop will trigger the `onEdit` function when clicking the content.
* `Pod`: the colours of an editable pod have been updated to be more consistent.

# 0.28.1

## Bug Fixes

* Fixes reference to utils from the link component.

# 0.28.0

## :warning: Breaking Changes - Visual Styles

Visual improvements to the design of components, which may impact the colors and font styles used.

* Lato font added
* Colors updated
* Table row active and hover styles
* Font sizes for text

## :warning: Breaking Change - Button colors

* Button color is now determined by a `theme` prop.
* If you are using a red or green button, you must pass props of `as` and `theme`.
* i.e. for a red button

```js
<Button theme='red'>
  Foo
</Button>
```

* For a green button

```js
<Button theme='green' as='secondary'>
  Foo
</Button>
```


## I18n Component

We have added a component to handle I18n translations. The component also supports markdown, allowing developers to safely add HTML markup to translations such as bold tags or hyperlinks.

```
<I18n scope="my.translation" options={{ myVar: "foobar" }} markdown={ true } />
```

## Helpers

* `abbreviateNumber` function is provided for adding 'k' and 'm' style abbreviations for large numbers

## Component Enhancements

* `Button`: now accepts a size and theme prop to determine size and color respectively.
* `Decimal` now emits value of 0 on blur if cleared.
* `Icon`: new Icons added - Draft, Github, Twitter, Dribble and Remove
* `Link`: tabindex default and switch control via a prop
* `MenuList`: autofocuses on filter when a menu is opened
* `Link`: pressing `enter` triggers any `onClick` event
* `Rainbow`: Added the config prop to to be able to control the way
the chart is displayed.
* `TableAjax` now accepts `pageSize` prop.

## Poller Helper

* Added callback to poller helper which is called when the terminating condition is not met

## CSS Changes

* Input prefix is now positioned correctly when using inline labels

# 0.27.2

* `Decimal` component can validate properly with alternative i18n settings

## New Components

* `MenuList`: handles simple `ul` based menus

# 0.27.1

* Heading component can now configure it's divider on/off using the prop 'divider'.

# 0.27.0

## :warning: Breaking Change - Default colour for Pill component has changed. :warning:

* The default behaviour for the Pill component was to previously set as `info`. This is now set as `default` which is a grey colour.
* Ensure you check for any implementations of the Pill component where the `as` prop is not defined and set this to `as='info'`.

## :warning: Breaking Change - Date Component requires importing of locales

* The Date component now uses Strict mode and a I18n locale for parsing date.
* If you require multiple locales for your Date component you will need to import them from moment js
* Please see the [moment js docs](http://momentjs.com/docs/#/use-it/browserify/) for more information

## :warning: Breaking Change :warning:

* `Rainbow` expects the Highcharts library to be already loaded. If your project does not include Highcharts, you need to import it before Rainbow.
```js
import 'react-highcharts/dist/bundle/highcharts';
```

## New Components

* Subheader component created to be used with the Table and TableAjax components

## Component Enhancements

* `ShowEditPod` now closes and cancels editing on Escape keydown.
* `ShowEditPod` puts focus on pod if mounted in editing state.
* `Sidebar` no longer renders a close icon if there is no `onCancel` prop.
* `Date` field uses I18n for formats and sanitizes inputs for passing
* `Content` component can take props of `bodyFullWidth` to set component width to 100%;
* `Date` field uses I18n for formats and sanitizes inputs for passing
* `Step` wizard sub-component now accepts a prop of `enabled`.
* `Table` components now accept an `onPageSizeChange` callback function as a prop.
* `InputValidation` uses `Form` and `Input` in order to ensure messages stay on screen for a short while unless the user hovers on another field
* `Pod` enter triggers edit function and edit element is keyboard accessible
* `Tabs` enter triggers tab load and navigation tabs are keyboard accessible
* `Tabs` focus state is given the same styles as hover state
* `Pager` component now emits which element has changed.
* `Sidebar` now takes a size prop (e.g. `extra-small`, `small`, ...`extra-large`)

## Dependencies

* Moment JS bumped to version 2.15.1

# 0.26.1

## Component Enhancements

* `Decimal` component can prevent decimal value from exceeding the precision setting

# 0.26.0

## New Components

* `Create` component: supplies a button for creating new artefacts.
* Detail component

## Component Enhancements

* `Content` now has additional display options to customise the alignment, to render inline with it's title and to customise the title's width.
* `Link` component now has a prop of `iconAlign` to align icons to the right of the link's text.
* `Row` component can now be given a size to control the size of the gutter using the prop `gutter` (eg. `extra-small`, `small`, `medium`, `large` or `extra-large`).
* `Row` can enable `columnDivide` to add dividing lines between columns.
* `ShowEditPod` requires a tab press to focus on the first field of the contained form rather than automatically focusing on the first field

## Minor Improvements

* Inputs now reset parent tabs error state when unmounted
* Valid Date entry formats can be overridden via I18n
* add helper to focus on input field
* Table Header - sort column no longer overlaps text when right aligned
* Add a currencyFormatter helper to the i18n helpers
* Editable Pod width can be set to full width by setting the prop `editContentFullWidth` to true.
* Refactor Icon component into separate file SVGs
* Ensure portrait component uses https for gravatar images.

## CSS Changes

* Have increased pill font size and weight
* Carbon Components CSS now imports from relative paths
* removes uneccessary space from clearfix in `Row` component
* Aligned MultiActionButton icon to center
* `Content` components now handles wrapping more robustly with single words longer than the content width wrapping correctly
* `Filter` handles it's child inputs more robustly by over-riding widths and margins when children are displayed inline
* Darken colour of text--secondary
* Fieldset - readonly fields maintain border
* Remove italics from text--inactive
* Have increased pill font size and weight
* Carbon Components CSS now imports from relative paths

## Bug Fixes

* Allow carbon to be incorporated into webpack project
* Removed footer from datepicker. This will be reverted in the React 15 Upgrade
* The CSS for applying clears to Row columns has been fixed.
* Tooltips now close when component receives new props.
* Text Area now scrollable except when expandable.
* Pod lifecycle methods are no longer defined as class properties.
* Input validation decorator was not re-checking validity for warnings
* Table sort arrows now point in the correct direction.
* `Pod` applies props to it's container rather than the first child of that container keeping things consistent
* `Pod` filters out any `title` that is not a string before it is applied as an HTML attribute to the underlying element stopping `Object` being output as a browser generated tooltip

# 0.25.4

## Bug Fixes

* Form now tracks error and warning count on instance as well as in state.

# 0.25.3

# Bug Fixes

* Tabs component - added check to ensure that onTabChange is not called if the selectedTabId prop is changed to the existing state of the tabs component

# 0.25.2

## Bug Fix

* Row now supports immutable children.
* Row columns now clear when there are more columns than the defined number.
* Editable Pod is now aligned properly with title.

# 0.25.1

## Bug Fix

* Additional classes were not being applied to the Pod element, this has now been fixed.
* Added missing icon for "entry".

# 0.25.0

## MAJOR VISUAL/LAYOUT CHANGES:

### Updated Carbon Icons Font

New pixel perfect icon font has been added.

### Added Lato as base text font

Lato has now been added as the base font for applications, there are 4 weights introduced, 300(light), 400(regular), 600(semi-bold) and 700(bold). For performance, 3 of the 4 new weights used the Google Font CDN network and the 4th is added via assets.

### CSS and Structural Changes to Pod

The markup structure for pods has been modified, including some adjustments to Pod padding.

The edit action for a Pod has been modified to sit outside of the Pod.

# 0.24.2

## Bug Fix

* Tabs component - added check to ensure that onTabChange is not called if the selectedTabId prop is changed to the existing state of the tabs component

# 0.24.1

* Improves Flash component timeout behaviour.

# 0.24.0

## Carbon Factory Upgrade v0.1.0
* [Carbon Factory Release Notes](https://github.com/Sage/carbon-factory/releases/tag/v0.1.0)

## Updated Flash component API

As well as just a string, the Flash component will now receive a message value with the following:

 * A string: `"Alert"`
 * An array: `["Message One", "Message Two"]`
 * An object with description: `{ description: "My description" }`
 * An object of key/value pairs: `{ first_name: "is required", last_name: "is required" }`
 * An object with description with nested key/value pairs:
   `{ description: { first_name: "is required", last_name: "is required" } }`

# 0.23.1

## Bug Fix

* Tabs component - added check to ensure that onTabChange is not called if the selectedTabId prop is changed to the existing state of the tabs component

# 0.23.0

## Breaking Change - Additional functionality for initialSelectedTabId prop in Tabs component

* Renamed initialSelectedTabId to selectedTabId and onTabClick to onTabChange in the Tabs component
* If selectedTabId is updated the visible tab will change to the value of selectedTabId, this will call the onTabChange function if set.

## Minor Improvements

* Pod component now accepts a alignTitle prop.
* Checkbox input now has `important` set on position.
* Tooltip Decorator now protects against no target or tooltip rendered in the DOM

# 0.22.1

## Bug Fix

* ShowEditPod shows edit content when controlled externally

# 0.22.0

## Breaking Change - CSS Naming

* We have renamed all of our styles to be prefixed with `carbon-` rather than `ui-`. This is to avoid conflicts with existing open source libraries like jQuery UI.

### Example of the CSS Name Change
```
// Before:
.ui-button-toggle__icon--large

// After:
.carbon-button-toggle__icon--large
```

Please ensure you check your application carefully to update any references to these styles when upgrading.

## Minor Improvements

* Show edit pod can now be controlled via props
* Make heading font styles more flexible, providing `h*`, `.h*` and `@include h*()`
* Allow ShowEditPod to receive `false` in its `onEdit` prop to skip rendering of the default edit icon
* Added a 'Payment' icon and a 'Key' icon.
* ShowEditPod now animates between the two states

# 0.21.2

## Minor Improvements

* Help component now opens links in a new tab.

# 0.21.1

## Minor Improvements

* PresenceValidator now returns false for strings that consist only of spaces

# 0.21.0

## New Icons

* Print
* Pdf
* Csv
* Message

## Minor Improvements
* Link now accepts tooltip props to apply a tooltip to the link. This can be used with the Action Toolbar to apply tooltips to the icon links.
* Input components now accept an onPaste prop.
* Add character count to textarea
* Form now accepts a `onSubmit` prop which is only called when the form is valid.
* AppWrapper now has a minimum width of 958px.
* SUG-19: Change padding for the MessageComponent when transparent and non dismissable. When transparent is applied the padding reduces to 2px, but if it's dismissable it enlarges to it's original to prevent overlap.
* Allows `Link` component to handle `mailto:` as an href prefix, previously the `to:` would have been stripped from the string
* Fix error count, when input gets disabled

# 0.20.0

## Breaking Changes

* The CSS for inputs and icons associated with inputs has changed. If you have overridden this CSS in you code, this may break your input CSS.

## New Components

* Heading - useful for page titles.
* ShowEditPod - Inline editing of fields
* Date Range - Allows start and end date setting with validation for invalid date combinations.

## History and Browser Status

The router's history object is now accessible:

```js
import { history } from 'carbon/lib/utils/router';
```

With the history object you can control the DOM for any UI that uses React Router. For more information see the guides https://github.com/ReactJSTraining/history/tree/master/docs

## Link Prefixes

The `Link` component can now have its `href` or `to` props prefixed to customise the type of link it is (regular or react router).

For example:

```js
<Link href="to:/foobar">My React Router Link</Link>
```

## Router transitions

* The window will automatically scroll to the top when the route is transitioned

## Red and Green Buttons

The `Button` component can now have red and green themes, set using the `as` prop.

## New Icons

* Information
* Sync
* Progress
* Submitted
* Completed

## Minor Changes

* A Sass variable has been introduced to define the path where fonts are located.
* Pod title size has been reduced to more accurately match the demo.
* Secondary Content components font weight has been standardised.
* The `children` prop for the Help component is no longer required.
* Sibling Content components now have a top margin for spacing.
* Button height has been fixed for buttons that behave like links.
* Adds inline help for radio button.
* Fixes inline help for checkboxes.
* Radio Button sprite has been given a fixed size.
* Increase textTag font-spacing from 0.5 to 0.8.
* Button can receive a prop of `to`.
* Fixes fieldset and input margin when rendered on top of one another.
* Fixes position of icon in dropdown button.
* Fixes error icon position for inputs with field help.
* AppWrapper has been increased to 1600px and some padding has been added.
* Form now accepts a prop of `save` which can be used to hide the save button.

# 0.19.0

## Major Changes

!! Babel upgraded to Version 6
* When updating the latest version it is recommend to remove node modules `rm -rf node_modules` and reinstall `npm install`

!! Phantom JS Upgraded to version 2
* This may cause a few tests that were giving false positives to fail

## New Components

* Profile - User to show portrait with name and email.
* AppWrapper - confines your content to the width of your application.
* Menu
* NavigationBar

## Input Label Padding

* All input label padding has been slightly increased.

## Help Updates

* Help component has been updated with a new icon.
* Input Label decorator has been fixed to render the help class for labelHelp.

## Acronymize Function

* We have added an `acronymize` function to the Ether util, which will create an acronym from a given string.

## Dropdown component updates

* All dropdowns now allow keying up and down through the list

## Polling helper

* A polling helper has been added that performs customizable ajax polling.

## New Icons

* Help
* Chevron

# 0.18.1

## Minor Changes

* Portrait extra small size has been changed from `20px` to `25px`.
* Portrait can have a dark background.
* Fixes issue with Portrait size when image would not render.
* Disabled Pill's colours have been updated.
* Individual and Business SVGs have been updated in Icon.

# 0.18.0

## !! BREAKING CHANGE !!

* Renamed Browser `redirectUrl` method to `redirectTo`

## New Components

* Fieldset - stacks inputs rendered as children to the `Fieldset` component.
* Carousel - can be used to display a gallery of slides.

## CSS Module Update

Added margin and padding `0` to the base CSS.

## Uniform Sizing

All components that take a Size Prop have been unified to accept the following

```
extra-small
small
medium-small
medium
medium-large
large
extra-large
```

If you are using the default size of a component there is no change needed except for the `Spinner`

### Component Breakdown

#### Animated Menu Button
  * Added `extra-small`
  * !! CHANGED - `smed to `medium-small`
  * !! CHANGED - `mlarge` to `medium-large`
  * Added `xlarge`

#### Portrait
  * Added `extra-small`
  * !! CHANGED - `smed to `medium-small`
  * Added `medium`
  * !! CHANGED - `mlarge` to `medium-large`
  * Added `xlarge`

#### Spinner
  * !! CHANGED - default is now `medium`

  * Added `extra-small`
  * !! CHANGED - `smed to `medium-small`
  * Added `medium`
  * !! CHANGED - `mlarge` to `medium-large`
  * Added `xlarge`

#### Dialog
  * !! CHANGED - `xsmall` to `extra-small`
  * !! CHANGED - `smed to `medium-small`
  * !! CHANGED - `med` to `medium`
  * !! CHANGED - `mlarge` to `medium-large`
  * Added `xlarge`

## Link (React Router)

Our Link component now supports the React Router. Instead of passing a `href` prop, pass a `to` prop and it will use React Router to navigate.

## Pod Updates

* Pod can now receive a prop of `onEdit` - if this is a String it will use it as a `to` prop on a Link component, if it is a Function it will apply it as an `onClick` handler, if it is an object it will apply it's props to the Link.
* Pod has an additional padding size added of `extra-large`.
* Pod now applies any additional props to it's top most child element.
* We have added a tertiary pod theme.

## Content Updates

Content now has a `secondary` theme which can be applied using the `as` prop.

## Label Updates

* You can supply a `input-width` prop to any input to define its width.

## Modal Updates

### Change in functionality!

Modal

  * Modal no longer closes on background click
  * New prop `disableEscKey` is defaulted to false
  * Changes will also effect Dialog, Sidebar etc...

Dialog

  * New props `showCloseIcon` (defaulted to true) which show and hides the close icon

## Promises

Promises Polyfill. Carbon now contains a ES6 Promises helper which can be imported by

```javascript
  import from 'carbon/lib/utils/promises';
```

## Notifications Updates

Message

  * New props `transparent` (defaulted to false) which if set to true sets the background to transparent

## Decimal

* Decimal can now receive a prop of precision

## Split Button

 * Small CSS change to remove gap in Safari

## Input Validation

* Validation icons now position themselves relative to width of input field when label is inline.

# 0.17.1

## Minor Improvements

* Add paperclip SVG to Icon

# 0.17.0

## New Components

* Multi Step Wizard

## Minor Improvements

* Add edit SVG to Icon
* Supports Ajax call for error validation

# 0.16.1

* Add reload function to browser helper

# 0.16.0

## Minor Improvements

* Adding user class names to tabs.
* Authorize Objects in dialog title

## Browser Helper

Added a redirect action made by the browser. It is now easier to redirect to url

```
import Browser from 'carbon/lib/utils/helpers/browser';

Browser.redirectUrl(url)
```

# 0.15.0

## New Components

* ButtonToggle.

## New Features

* Warnings are now ready to use on form inputs, using the same API as validations you can supply an array as a prop to an input:

```
<Textbox warnings={[ new MyWarning ]} />
```

## Bug Fixes

* CSS fixes to input error icon and error message.
* CSS fixes to input placeholder text for IE11.

# 0.14.4

## Bug Fixes

* Fixes no results row in Table to span all columns.
* Fixes issue in Tabs where initialSelectedTabId was ignored

# 0.14.3

## Bug Fixes

* Fixes a loading row in Table to span all columns.

# 0.14.2

## Minor Changes

* Disable multi select for single row in a table

# 0.14.1

## Minor Changes

* Add ability to set custom labels on Confirm dialog.
* Fixes scrollbar fixed height.
* Fixes word break on tooltips.

# 0.14.0

## !! BREAKING CHANGE !!

* Selectable table rows now emit an object instead of an array, containing more information about the selected rows.

## Minor Changes

* Sidebar now scrolls on overflow
* Adds `$app-light-font-family` Sass variable.
* Adds `$app-medium-font-family` Sass variable.
* Icons - plus, minus, processing. Update contact icons
* Improve tile footer style

# 0.13.0

* A developer can choose for a Table to not automatically render with a `tbody`, allowing them to manually render it `<Table tbody={ false }>`.
* Performance improvements for validation messages.
* Inputs can be rendered with fake inputs, useful for pages with lots of inputs where performance can be an issue.
* Number does not show undefined when value props is not provided and user enter alphabets
* Adds external link icon.
* Adds new colors: `$grey-dark-blue-5`, `$grey-header`.

# 0.12.2

* Stores will now throw an error if an invalid action is dispatched.
* Fixes translation issues with Save and Cancel buttons in Form component.
* Fixes error with refresh method on Table, when Table does not have an ActionToolbar.
* Adds `business` and `individual` icons.

### Modal Updates

* Alert and Confirm have been updated to accept the dialog size prop. Default sizes remain unchanged.

# 0.12.1

* Fixes overflow bug on Table component.
* Fixes colors for recently added icons.

# 0.12.0

## Minor Improvements

* Tabs emits a onTabClick event when on the headers is clicked
* Add phone, email, location and mobile icons
* Table now has a `refresh` method to force retrieve data.

## Bug Fixes

* CSS prevent multi action siblings overlapping
* First columns in tables have additional left padding.
* Page size sets 1 of 1 when there are no records.

# 0.11.0

* Tabs remember the last one they were on when going back in the browser.

## Bug Fixes

* Selectable Tables stopPropagation when selecting checkboxes.

# 0.10.0

* Adds loading and empty data states to Table component.

## Bug Fixes

* CSS fixes to Portrait.
* CSS fixes to Spinner.
* CSS fixes to Pill.

# 0.9.2

* MulitActionButton Classes more specific

# 0.9.1

## Bug Fixes

* Various UI Fixes:
  * MultiActionButton toggle placement.
  * Removed Tab padding.
  * Fixed Button height to 31px.

# 0.9.0

## New Components

* Multi Action Button

## Selectable Table Rows

* Table and TableAjax now have props of `selectable` and `highlightable`, enabling selectable or highlightable rows. Each event also emits events which can be used by developers with props of `onSelect` or `onHighlight`. Developers can also manually control the highlighting or selecting of rows using the same props on TableRow components.
* Selectable rows also enables an action toolbar for the table, for which actions can be defined using the `actions` prop.

## CSS

* Created CSS utility to handle generic CSS.

## Misc

* Inline labels can now be aligned right.
* Added 'small' button option - renders pill-like secondary button.
* Made portrait inline-block to allow label to sit inline.
* Added a 'refresh' svg icon to the icon component.
* Form component can now set custom `saveText` as a prop.
* Pill styling tweaked slightly.
* Made portrait inline-block to allow label to sit inline.
* Updated portrait colour for when no image is loaded.
* Update Radio Button and Checkbox colour when disabled and checked.

## Bug Fixes
* Allow tooltip to decorate class that lacks componentProps method.
* Records value typecast to number for i18n in Pager

# 0.8.1

## Bug Fixes

* Fixed CSS load order issue which caused icons to break their positioning.

# 0.8.0

## Improvements

* Improved store reset. `store.reset()` will now reset the store to its initial data, whether or not history is enabled.
* Inputs can now have field help. Pass `fieldHelp='help message'` to any input.
* Inputs can now have label help. Pass `labelHelp='help message'` to any input.
* Add `thead` prop to `Table` component that allows you to set a row wrapped in a `thead` tag.

## New Components

* Sidebar - with sidebar header
* Portrait
* Content
* Help - An info icon with a tooltip.
* Tooltip

## Layout Updates

* Row margin has been reduced to `15px`.
* Pod component now receives two additional props:

  * `border` - allows developers to disable border.
  * `padding` - allows developers to have control over padding size.

* Message style has changed to follow toast style
* Pill style has changed

## Improved Dialog

* Dialog now takes a prop of `disableBackground` which is true by default.

## Improved Form

* `validate()` can now be called via `this.context.form`

## New Validators

* Inclusion
* Exclusion

## Misc

* Added utility classes for styling text.
* Format i18n error number for numeric validation.
* Allow Tables to shrink in size using the `shrink` prop.
* Link component can now display with an icon.
* Child components of Row can now use a `columnAlign` prop.
* Toast onDismiss is now optional

## New Decorators

* Tooltip Decorator - currently available on Icon and Textbox.

## Bug Fixes

* Fixes alignment issue with SplitButton when using anchors.
* Row component will not break with zero children or children of `null` or `undefined`.

# 0.7.1

## Updates

* Moves the validation logic in Form component to its own method.
* Adds `validateOnMount` prop to Forms.
* Help Components on inputs with labels.

# 0.7.0

## New Components

* Pager
* Filter
* Table Ajax

## Bug Fixes

* TableCell and TableHeader can receive additional props.
* Inputs no longer render a label if the input has no name or label props.

## New functionality

* Table and TableHeader have been updated to allow sorting.
* Tabs - Passing a prop of align='right' will align tab headers to the right

# 0.6.0

## Improve Date widget

Improve the existing Date widget to allow passing in `minDate` and `maxDate`.

## I18nHelper

An I18nHelper has been created to help with formatting decimal numbers.

## Should Component Update Decorator

Supplies base shouldComponentUpdate

## toArray

We have added a helper method to convert strings into arrays, for example:

`"foo[bar][baz]"` into `["foo", "bar", "baz"]`.

## ImmutableHelper parseJSON

The parseJSON method now converts all integers to strings for consistency

## Bug Fixes

* We have inserted an engine dependency for npm version 3. This is to help mitigate any issues of users reporting issues when installing with npm version 2.

## New Components

* Spinner
* RadioButton

# 0.5.3

## Bug Fixes

* Fixed numeral validator so it returns the correct type of validator.

# 0.5.2

## Bug Fixes

* Fixed I18n translation for integer validation.

# 0.5.1

## Bug Fixes

* `autoFocus` no longer automatically opens lists or datepickers on Dropdown and Date components.
* Update validations i18n to use `errors.messages` instead of `validations`
* Bluring of DropdownFilter/DropdownFilterAjax does not throw a js error when no items exist

# 0.5.0

## !BREAKING CHANGE! Validations have been converted into classes

We have converted Validations provided by Carbon into classes. This means that you need to create an instance when you want to use them.

For example, you would need to change:

```js
<Textbox validations={ [PresenceValidator()] } />
```

To this:

```js
<Textbox validations={ [new PresenceValidator()] } />
```

This allows better inspection of the validator, and the ability to modify params on the class.

## Disabled class for inputs

We now add a `common-input--disabled` class to the component when its input is disabled

## Bug Fixes

* Inputs with multiple validations now validate correctly.
* DropdownFilter now parses its filter before creating a Regular Expression.
* Split Button has been given a fixed height to resolve UI issues.
* Dropdown up and down arrows now work with options that use strings for IDs.
* We now use the `$grey-dark-blue-40` color for placeholders in inputs

# 0.4.0

## New Components

* SplitButton.

## New Validations

### Numeral Validation

Checks numeral type (Integer of Decimal)
Checks if value is equal, greater than, less than

```javascript
// Integer with a min value of 8
<Number validations={ [NumeralValidator({ integer: true, min: 8 })] }/>

// Decimal with a between 8 and 20
<Number validations={ [NumeralValidator({ integer: true, min: 8, max: 20 })] }/>

// Decimal exactly 3.142
<Number validations={ [NumeralValidator({ is: 3.142 })] }/>
```

### Length Validation

Checks the length of a number of a string

```javascript
// length is greater than or equal to 8:
<Textbox validations={ [ LengthValidator({ min: 8 }) ] });

// length is less than or equal to 8:
<Textbox validations={ [ LengthValidator({ max: 8 }) ] });

// length is between 5 and 10 characters:
<Number validations={ [ LengthValidator({ min: 5, max: 10 }) ] });

// length is 10 characters:
<Number validations={ [ LengthValidator({ is: 10 }) ] });
```

### Regex Validation

Applies a regex validation to the input

```javascript
<Textbox validations={ [RegexValidator({ format: (/[A-Z]{5}/) }) ] }/>
```

### Email Validation

Applies a email validation to the input

```javascript
<Textbox validations={ [ EmailValidator() ] }/>
```

## Prefix for inputs

We have added a new feature for input components which allows developers to output a prefix to the input.

```js
<Textbox prefix="foo" />
```

## Updated visuals for Toast Notifications and Tabs

* Toast notifications have had updated styling applied to them, based on new designs.
* Colour updates to Tabs, to align with design updates
* New colour variables added

## Misc

* Button component will now render a stylised `anchor` instead of a `button` if passed a `href` prop.

## Bug Fixes

* Add i18n to form buttons

# 0.3.3

* Performance updates to inputs. We also now provide a `shouldComponentUpdate` method which can be reused in custom components.
* Inputs that are detached from a form no longer update error count.

# 0.3.2

## Bug Fixes

* Form no longer validates disabled fields on submit.
* Form inputs are tracked by a guid now, rather than input name.
* Autocomplete is disabled for all inputs by default.
* Locks version numbers to try and mitigate incompatabilities with third party modules.

# 0.3.1

## Bug Fixes

* SVG icons inside toast component now re-render properly.

# 0.3.0

## Handler Pattern

Carbon now has a simple handler pattern implementation. For more information, see [the guide](https://github.com/Sage/carbon/blob/master/docs/guides/handlers.md).

## New Components

* Toast
* Message

## Standardised Color/Icon Sets on Components

Several components allow the ability to define a particular `type` or `status`, such as `warning`, `error` or `success`. We have standardised the way this is implemented in components, each of which should use a prop name of `as`.

Similarly, each supported type comes as part of a Sass list variable called `$colorIconSets`. This list can be used in component `scss` files to iterate through the types available and automatically generate the code required for each type. This means each component will automatically update with any new types added to this list.

You can see examples of how this is implemented in the `scss` files for `Pill`, `Flash`, `Banner` or `Toast`.

### Breaking Changes

* Due to the standardisation of using the prop `as`, some components will have breaking changes to accomodate this:
  * Flash
  * Pill
* The `cancelHandler` method on `Dialog` based components has been renamed to `onCancel` to bring in line with the convention we would like to progress with for this kind of action name.
* The `confirmHandler` method on `Confirm` has also been renamed to `onConfirm` to align with the naming convention.

## Bug Fixes

* Dialog now centers itself if open on initialize.

# 0.2.0

## New Components

* Table, TableRow, TableCell, TableHeader
* Confirm
* Animated Menu Button
* Notification
* Pill
* Banner
* Flash

## Tables and Grids - Breaking Change

The previous iteration of grid (InputGrid) was too restrictive, not allowing much flexibility and being too rigid in its implementation. We have now refactored grids creating a Table component with full control and flexibility for the developer. The new way of doing grids also means we no longer need to use complicated immutable helpers we had set up for line items as well as injecting row_id into the store.

The following is an example of how to use the Table component:

```js
import React from 'react';
import { Table, TableRow, TableCell, TableHeader } from 'carbon/lib/components/table';
import Textbox from 'carbon/lib/components/textbox';
import Button from 'carbon/lib/components/button';

class MyView extends React.Component {
  render() {
    // We map the data from the store, to define what a row should look like.
    // Using map allows the developer to define any content they want - this could
    // render text, an input, a button or anything else.
    let tableRows = this.props.data.map((row, index) => {
      <TableRow>
        // This cell renders just text for 'description'.
        <TableCell>
          { row.get('description') }
        </TableCell>

        // This cell renders a textbox for 'name'. We also give it an onChange function. It is
        // important to notice that we bind additional values to this function - 'this' and 'index'.
        // This means that when the function is called it will receive the index as an argument.
        // The store then knows which index in the array of data has been modified and needs to update,
        // the mutation would look something like:
        // `this.data = this.data.setIn(['line_items', action.index, action.name], action.value);`.
        <TableCell>
          <Textbox value={ row.get('name') } onChange={ Actions.nameUpdated.bind(this, index) } />
        </TableCell>

        // This cell renders a button component.
        <TableCell>
          <Button>An Action!</Button>
        </TableCell>
      </TableRow>
    });

    // tableRows is now an array mapped from the data we provided. We also need a table header so
    // lets add that as an additional row in the array (unshift prepends to an array):
    tableRows.unshift(
      <TableRow>
        <TableHeader>Description</TableHeader>
        <TableHeader>Name</TableHeader>
        <TableHeader>Actions</TableHeader>
      </TableRow>
    );

    // We can now render the array of rows as a child of Table.
    return (
      <Table>
        { tableRows }
      </Table>
    );
  }
}

export default MyView
```

The example above should highlight the flexibility available with grids. You can mix input with plain text or any other component, all in the same table. Adding a placeholder row is simple as well:

```js
import React from 'react';
import { Table, TableRow, TableCell, TableHeader } from 'carbon/lib/components/table';
import Textbox from 'carbon/lib/components/textbox';

class MyView extends React.Component {
  render() {
    // Define tableRows.
    let tableRows = this.props.data.map((row, index) => {
      <TableRow>
        <TableCell>
          <Textbox name="description" value={ row.get('description') } onChange={ Actions.valueUpdated.bind(this, index) } />
        </TableCell>

        <TableCell>
          <Textbox name="name" value={ row.get('name') } onChange={ Actions.valueUpdated.bind(this, index) } />
        </TableCell>
      </TableRow>
    });

    // Add header.
    tableRows.unshift(
      <TableRow>
        <TableHeader>Description</TableHeader>
        <TableHeader>Name</TableHeader>
      </TableRow>
    );

    // Add placeholder row. The main difference between a regular row is we are not mapping any data to
    // this row (as it has none). Also, instead of an index, we are passing the data count to the bound
    // action. This means on valueUpdated that it will update the value in the array to an index which
    // does not yet exist - effectively creating the new row.
    tableRows.push(
      <TableRow>
        <TableCell>
          <Textbox name="description" onChange={ Actions.valueUpdated.bind(this, this.data.count()) } />
        </TableCell>

        <TableCell>
          <Textbox name="name" onChange={ Actions.valueUpdated.bind(this, this.data.count()) } />
        </TableCell>
      </TableRow>
    );

    // We can now render the array of rows as a child of Table.
    return (
      <Table>
        { tableRows }
      </Table>
    );
  }
}

export default MyView
```

## Minor

* Decrease width of dropdown icon to 20px

# 0.1.8

## Bug Fixes

* Backported dropdown validation fix.

# 0.1.7

## Bug Fixes

* Fixes bug - 'item is undefined triggered when clicking away from dropdown with option highlighted'.

# 0.1.6

## Bug Fixes

* `startRouter` no longer throws an error if it cannot find an element to render the component to.

# 0.1.5

## Bug Fixes

* Dropdown will always return a string value to any callbacks.

# 0.1.4

## Bug Fixes

* Dropdown components auto select highlighted values on blur.
* Carbon now compiles code to `lib`, allowing developers to no longer require installing babel on their computer.

# 0.1.3

## Bug Fixes

* Fixes validation message width in Firefox.

# 0.1.2

## Bug Fixes

* Tabs can now render a single child

# 0.1.1

* Form submitting state is now controlled by the developer using the `saving` prop.

## Bug Fixes

* Developers can now set the alignment on an input's value using the `align` prop.
* Tab allows null children.

# 0.1.0

## New Components

* Alert
* Link
* Tabs

## Dialog Type Components

  Breaking Change! :warning: Both components now require a `cancelHandler` prop (rather than the `cancelDialogHandler`). :warning:

## Dropdowns

Dropdown components have been refactored. We now have three different kinds:

* Dropdown
* Dropdown Filter
* Dropdown Filter Ajax

## Inputs and Forms No Longer Rely on Name Property

In previous versions of Carbon, all inputs required a `name` property. Some Carbon components would manipulate what this name was, depending on where the input was used.

To keep things simple, and to remove some of the logic behind the scenes, we no longer do any manipulation on input names and the property is no longer a requirement when using a form input.

It is still recommended that you use names on inputs, as they are useful to identify your which input is which. They are also required if you are performing standing HTML form submissions.

## Minor

* Pod has an option to make it collapsible.

## Bug Fixes

* Fixes position and width or validation messages on inputs.
* Fixes re-validating fields when content is pasted into an input.

# 0.0.3

## Bug Fixes

* On successful submit, form components will disable their save buttons to prevent multiple form submissions.

# 0.0.2

## Decimal Component

 An extra validation has been added to decimal to prevent multiple separators from being entered in the input field.

## Dropdown and DropdownSuggest components

Dropdown and dropdown-suggest have been updated. As they share common functionality, dropdown and dropdown-suggest now use a List decorator. This should not affect how you use either component.
* Dropdown now filters results as you type.

## Dialog Cancel button

Dialogs have been updated to pass context to any children components. We have used this to switch the Form Cancel button to use the Dialog's cancel handler when the form is nested in a dialog. This overrides the default history.back method.

## Store, View and Route Utils

We have standardised the utilities we provide to easily set up Flux based applications. This involved a few breaking changes:

### Store

The base Store class is now available from:

```js
import Store from 'carbon/lib/utils/flux/store';
```

When creating your store, initialize it with your application's dispatcher. You must also define the store's data and unique name within its constructor. The following shows the minimum required to set up a store:

```js
import Store from 'carbon/lib/utils/flux/store';
import Dispatcher from 'dispatcher';
import ImmutableHelper from 'carbon/lib/utils/helpers/immutable';

class MyStore extends Store {
  ...
}

let data = ImmutableHelper.parseJSON({});

// init the store with a name, some data, and your dispatcher
export default new MyStore('myStore', data, Dispatcher);
```

### View

The view helper is now available as a flux utility from Carbon. This was done to clarify its intentions. You can import it with:


```js
import { connect } from 'carbon/lib/utils/flux';
```

You can then use the `connect` function to connect a React component to a store:

```js
import React from 'react';
import MyStore from 'stores/my-store';
import { connect } from 'carbon/lib/utils/flux';

class MyComponent extends React.Component {
  render() {
    // the connected store data is available on the state as the store's unique name defined in its constructor
    let val = this.state.myStore.get('myValue');

    return (
      <div>My Component.</div>
    );
  }
}

export default connect(MyComponent, MyStore);
```

This sets up the listeners and data synchronising between the component and the store.

The connect function can connect multiple stores to the component - simply provide them as an array:

```js
connect(MyComponent, [MyStore, MyOtherStore]);
```

### Route

The route helper now returns a specific function:

```js
import React from 'react';
import { Route } from 'react-router';
import { startRouter } from 'carbon/lib/utils/router';

let routes = (
  <Route />
);

startRouter(routes);
```

The `startRouter` function initializes the React router with the given routes. It can also take a second parameter for the HTML target in which to render the React components (by default this uses `document.getElementById('app')`).

## Higher Order Components and Decorators

We now use decorators instead of Higher Order Components in our component library as they are easier to test and result in a tidier and more logical codebase.

Decorators can be found in the `/utils/decorators` directory. So far we have decorators for:

* Input
* Input Icon
* Input Label
* Input Validation

Note: although there is an ES7 Babel transform for decorators, we have opted not to use it for now due to the way in which it compiles and produces missing coverage reports.

## TableFieldsForMany renamed

`TableFieldsForMany` is now called `InputGrid`.

We have renamed this because its original name was based on a Rails convention and was fairly obscure and confusing.

## New Brand
A new style and colour scheme has been applied to the carbon components library. This change will affect all of the components.

## Validations
Validations have changed to a function so that different parameters can be passed to them.

You can now define Validations on a component using the following syntax:

```javascript
<Textbox validations={ [Validation()] } name='valid' />
```

## Misc

* Ran ESLint task and fixed any errors.
* Form provides a serialization method to parse its inputs into data usable for AJAX.
* Forms no longer needs a model name defined.
* Updated Form Cancel Button to use History object.
* Textarea is no longer draggable. Add a expandable={true} prop to make the area height change to fit content
* Input components can now use custom classes.
* Checkbox label now sits inline, and is reversable.
* Added props on inputs for inline labels.
* Added Rainbow chart component.
* Added Tabs component.
* Added Number component.
* Decimal now allows tabbing in and out of the field.
* Date now closes on tab out.


# 0.0.1

Initial prototype release.

Components included:

* Button
* Checkbox
* Date
* Decimal
* Dialog
* Dropdown Suggest
* Dropdown
* Form
* Pod
* Row
* Table Fields for Many
* Table Row
* Textarea
* Textbox

Utils included:

* Events Helper (to help determine keyboard events)
* Immutable Helper (to perform generic tasks with Immutable.js)
* Icons (to include icons from the web font)
* Inputs & Input Validation (generic functionality for inputs)
* Validations (reusable functionality for validations)
* Route Helper (component to provide base route functionality)
* Store Helper (base class for base store functionality)
* View Helper (component to provide base view functionality)<|MERGE_RESOLUTION|>--- conflicted
+++ resolved
@@ -16,11 +16,6 @@
 
 The code above will render all `//Children` components inside of the element with ID=`put_carbon_component_here` found on the page.
 
-<<<<<<< HEAD
-## Component Enhancements
-
-* `DateRange`: Two new props have been added, `startDateProps` and `endDateProps`, to apply props to the child `Date` components.
-=======
 ## SimpleColorPicker Component
 
 A component that displays squares with color samples that you can choose from.
@@ -52,7 +47,10 @@
 insertAt('123456789', 3, { newChar:'/', repeat: true });
 // => 123/456/789
 ```
->>>>>>> 07ab9373
+
+## Component Enhancements
+
+* `DateRange`: Two new props have been added, `startDateProps` and `endDateProps`, to apply props to the child `Date` components.
 
 # 0.31.2
 
