<<<<<<< HEAD
# 1.0.0

## :warning: Major Change - React 15 Upgrade

* React has been upgraded to version 15.3.1 - https://github.com/facebook/react/releases

## !! BREAKING CHANGES!! :warning:

* Banner Component has been Deleted in favour of the Message Component
* `ButtonToggle`: `icon` and `iconSize` become `buttonIcon` and `buttonIconSize` to avoid clash with Input decorator
* Menu List - Main Classes and `className` props have been moved from the `ul` to the top level `div`. To access the `ul` use `carbon-menu-list__list`

## Potentially breaking changes

* The following components have been refactored to meet best practice standards and pass linting. If you have overridden any internal methods of these components, you may need to update your code.
  - Action Toolbar
  - Alert
  - Animated Menu Button
  - App-Wrapper
  - Button
  - Content
  - Create
  - Carousel
* `ButtonToggle` no longer inherits from the label decorator as it was providing more functionality than required.
* `Rainbow` has been updated to no longer use the `react-highcharts` component. To use this component you need to ensure to make the `Highcharts` library available to your application globally.

## Google Analytics

If you have Google Analytics enabled (`window.ga` is defined), and you are using the router supplied by Carbon, we will track subsequent page views. Please ensure that your Google Analytics tracking code is defined after you load the your application JavaScript.

## Component Enhancements

* `DropdownFilter`: placeholder text is made more legible by removing italics and making the font color darker
* `Menu` includes `alternate` prop for marking sub sections of the menu for styling (like tiger stripes for readability on tables, rather than actual submenus
* `MountInApp` now cleans up it's children when the component is unmounted.

## Helpers

* A new 'insertAt' Ether helper to insert a character in a string at a specified indices

## New components

* Grouped-character component - displays groups with of characters with separator.

## Bug Fixes

* `Alert`: default size has been fixed to `extra-small`.
* `ButtonToggle`: css typo corrected
* `Confirm`: default size has been fixed to `extra-small`.
* `Heading`: alignment is fixed in IE where `hr` was centring by default
* `Link`: CSS inheritance has been updated to better support buttons.
* `MenuList`: item filter search icon positioning is fixed

## data-attributes on components

We are adding data-attributes to components to better identify them and their parts within the browser. We will add `data-component` tags on the top level of any component, and `data-member` tags to constituent parts. Developers can also add `data-element` tags to components to uniquely identify specific components within their UI.

So far we have added attributes to the following components:

* Textbox

## Dependency Update

* Carbon Factory has been upgraded to v0.3.0 - https://github.com/Sage/carbon-factory/releases/tag/v0.3.0

### Gulp updates

* Can pass command line arg to pecify port for demo server.
```bash
gulp --port 1234
```
=======
# 0.35.1

* Ensure that node modules can only upgrade patch versions
>>>>>>> c0718271

# 0.35.0

## Bug Fix

* `ShowEditPod`: `beforeFormValidation` and `buttonAlign` props are now passed to the `Form` as they should be

## InlineInputs Component
A simple `InlineInputs` wrapper component which allows multiple input fields to be displayed horizontally
with a label.

```js
<InlineInputs label='Test Label'>
  <Textbox />
  <Textbox />
</InlineInputs>
```

## Component Enchancements

* `Date` now shows error validation when an invalid date is entered.
* `Flash`: Change error icon to match other notifications (now shows error icon when `as` prop is `error`)
* `Form`: adds error and warning icons (and refactors the summary into its own sub-component)
* `Dialog`: Added `subtitle` prop
* `Input` can now receive an `inputHelp` prop which renders a tooltip after the input field.

## New Validations

* DateWithinRangeValidator checks that a date is within specified bounds.
e.g.
```javascript
  new DateWithinRangeValidator({ limit: 30, units: 'days' }
```

# 0.34.5

## Bug Fix

* `Dropdown`: adds a set of ontouch events to the list in order to stop blurring from happening until after the touch event which fixes a bug with the input update on finger tap on touch screens
* `TableHeader`: fix overflow issue so that tooltip / help components aren't cut off.
* `Decimal`: fix issue where `visibleValue` was not updated after a change to `precision`.

# 0.34.4

## Bug fix

* `Pod`: corrects misalignment caused by centering

# 0.34.3

## Component Enhancements

* `DropdownFilter`: Refactored 'freetext' mode to operate on `value` for an option id, or `visibleValue` for a write-in value.
* `PresenceValidator`: Added `props` and `requireAll` arguments to validate any/all of multiple input properties.

# 0.34.2

## Bug fix

* Fixes onBlur prop passed to `Date`, `Decimal`, `Dropdown`, `DropdownFilter`, and `DropdownFilterAjax` components so it is called instead of ignored
* `I18nHelper`: Number abbreviator allows negative numbers

# 0.34.1

## Component Enhancements

* `MenuItem`: Added `onClick` prop.

# 0.34.0

## Component Enhancements

* `DateRange`: Two new props have been added, `startDateProps` and `endDateProps`, to apply props to the child `Date` components.
* `MultiStepWizard` now allows adding callbacks when clicking on Next/Back button and allows adding validation callback before wizard submission when clicking on Submit button.

## DropdownFilter `freetext` mode

Adds a new mode to `DropdownFilter` which prompts the user with suggest-style filtered options, but also allows typed
entries that do not match any options. If the typed string exactly matches the name of an option, that option is
automatically selected on blur, and the `onChange` event target will specify the option id as `value` and name as
`visibleValue`, just as if it had been clicked. If the typed string does not match any options on blur, it remains as
the input value and `onChange` will carry an empty string `value` and the typed string as `visibleValue`.

Usage:

```
<DropdownFilter options={ options } freetext={ true } onChange={ this.onChange } />
```

# 0.33.2

## Bug fix

* `Portrait`: Fixes image stacking.
* Fixes decimal input displaying error with single negative sign `-`.
* Fixes numeral validation exception with single negative sign `-`.
* Currently active inputs no longer re-validate during `componentWillReceiveProps`, ensuring that duplicate re-validation no longer occurs triggering `-1` error counts.

# 0.33.1

## Bug fix

* Fixes alignment issue in inputs caused by the font size of prefixes differing from values.

# 0.33.0

## Helpers

* The I18n helper now uses the current locale for delimiter and separator.

# 0.32.1

## Bug Fixes

* Validation is now correctly reset when a value is changed externally from the input.

# 0.32.0

## New Validators

* IsBlankValidator

## MountInApp Component

Can be used to integrate React components into pre-existing user interfaces.

```
  <MountInApp targetId="put_carbon_component_here">
    // Children
  </MountInApp>
```

The code above will render all `//Children` components inside of the element with ID=`put_carbon_component_here` found on the page.

## SimpleColorPicker Component

A component that displays squares with color samples that you can choose from.

```javascript
  <SimpleColorPicker
    availableColors={ ['transparent', '#ff0102', '#34ff01'] }
    selectedColor="#34ff01"
    name="settings[color_of_something]"
    onChange={ customEventHandler }
  />
```

## Helpers

* A new 'insertAt' Ether helper to insert a character in a string.
*  It inserts a dash by default, or a custom `newChar`

```javascript
  insertAt('123456', 2);
  // => 12-3456
  insertAt('123456789', 3, { newChar:'/' });
  // => 123/456789
```
To repeat the character at the same interval, set `repeat` to `true`

```javascript
  insertAt('123456', 2, { repeat: true });
  // => 12-34-56
  insertAt('123456789', 3, { newChar:'/', repeat: true });
  // => 123/456/789
```

# 0.31.3

* `legacyEditStyles` prop name has changed to `internalEditButton`.

# 0.31.2

## Bug fix

* `Pod`: bug fixed with link and hover event props being mixed up

# 0.31.1

## Bug fix

* `I18nHelper.formatCurrency`: returns integer with option { precision: 0 }.

# 0.31.0

## MultiStepWizard Component

We have updated MultiStepWizard's default buttons as primary.

## Pod Component

Now takes a legacy style flag that switches the styles back

## Component Enhancements

* `Icon`: Three new props have been added:
  * `bgShape`: 'square', 'rounded-rect', or 'circle'.
  * `bgTheme`: 'warning', 'default', 'error', 'info', 'new', 'success', 'help', or 'maintenance'
  * `bgSize`: 'small' (default), 'medium', or 'large' - only modifies overall icon size if `bgShape` or `bgTheme` is passed.

* `Form`: Two new props have been added, `saveButtonProps` and `cancelButtonProps`, to apply props to Form buttons.

## Helper Enhancements

* `Browser`: A new `postToNewWindow` method has been added, for sending POST data to a new browser window/tab.

## CSS Changes

* Added `$beta` orange color variable

# 0.30.0

## SettingsRow Component

We have added a settings row component for settings pages. It employs the current UX standard for the appearance of settings pages. Title, description, and any details (accepts nodes) are formatted into the header, while children are rendered in the input cell. Renders nothing if no children present.

```
<SettingsRow
  className='mysetting-row'
  title='My Setting'
  description='Some descriptive text'
  description={ <span>Detailed description</span> }> }
>
  <Checkbox label='Enable my setting' />
  <div>Some other blurb about the setting</div>
</SettingsRow>
```

## CSS Changes

* Portrait initials are now dark grey on grey

## Component Enhancements

* `Heading`: One new prop has been added, `separator`, to show a 2x50px separator between title and subheader.
* All input components can now render an icon using the prop `icon`.
* `Portrait`: Now displays an icon in place of a blank box when the image has not been set and the initials are an empty string.

# 0.29.3

## Bug Fixes

* single quote(') is valid in email address now.

# 0.29.2

## Bug Fixes

* Readded the `carbon-tabs` class to the Tabs component.
* Clear any selected rows too in refresh()
* SelectedRows should be reset to the same object it is defined with

# 0.29.1

## CSS Update

* The `default` colour set now uses a lighter grey.

# 0.29.0

## !! BREAKING CHANGES!! :warning:

* error icon on `Date` component is now displayed in place of the calendar icon clicker

### Immutable Helper

* ImmutableHelper.parseJSON now converts javascript objects to regular Maps rather than ordered maps.
* If you require ordered maps you will need to explicitly create them rather than use ImmutableHelper.
* `margin-bottom` has been removed from the message component.

## CSS Changes

* `Navigation-Bar`: line-height has been applied to parent content div rather than children.
* Updated base font CSS to better reflect the Lato font.
* Updated Menu Item CSS to better reflect the Lato font.
* Updated input help text color for accessibility standards.
* Animated Menu Button has been updated with latest font changes.
* Links inside of input warnings are now coloured white.

## Bug Fixes

* `Tabs` now correctly tracks warning state of a tab.
* `Tabs` no longer jumps when changing tab.

## Package Upgrades

* Datepicker has been upgraded the latest version.
* Bowser has been upgraded to the latest version.

## Component Enhancements

* `Message`: Two new props have been added, `border` and `roundedCorners`.
* `Dropdown`: One new prop has been added, `cacheVisibleValue`.
* `Tabs` now can take a prop of 'position' which supports floating to the left and being positioned in a vertical stack.

## Helpers

* A new `humanizeFilesize` helper for converting bytes to a human readable representation.
* `roundForAbbreviation` is added to handle the number element of `abbreviateNumber` as well as forcing any abbreviated number to one decimal place
* `abbreviateCurrency` takes unit value

## Minor Improvements

* Cookie functions added to browser helper
* Fixes vertical alignment of minus icon.

# 0.28.3

* `Tabs`: Tab Heading hover, focus and active states corrected

## Components

* `Icon`: removes SVGs to fallback to icon font until new SVGs designed
* `Flash`, `Message` and `Toast`: all use `flex` for positioning

# 0.28.2

* `Pod`: now accepts a `displayEditButtonOnHover` prop which will hide the edit button until the mouse is hovering over it.
* `Pod`: now accepts a `triggerEditOnContent` prop will trigger the `onEdit` function when clicking the content.
* `Pod`: the colours of an editable pod have been updated to be more consistent.

# 0.28.1

## Bug Fixes

* Fixes reference to utils from the link component.

# 0.28.0

## :warning: Breaking Changes - Visual Styles

Visual improvements to the design of components, which may impact the colors and font styles used.

* Lato font added
* Colors updated
* Table row active and hover styles
* Font sizes for text

## :warning: Breaking Change - Button colors

* Button color is now determined by a `theme` prop.
* If you are using a red or green button, you must pass props of `as` and `theme`.
* i.e. for a red button

```js
<Button theme='red'>
  Foo
</Button>
```

* For a green button

```js
<Button theme='green' as='secondary'>
  Foo
</Button>
```


## I18n Component

We have added a component to handle I18n translations. The component also supports markdown, allowing developers to safely add HTML markup to translations such as bold tags or hyperlinks.

```
<I18n scope="my.translation" options={{ myVar: "foobar" }} markdown={ true } />
```

## Helpers

* `abbreviateNumber` function is provided for adding 'k' and 'm' style abbreviations for large numbers

## Component Enhancements

* `Button`: now accepts a size and theme prop to determine size and color respectively.
* `Decimal` now emits value of 0 on blur if cleared.
* `Icon`: new Icons added - Draft, Github, Twitter, Dribble and Remove
* `Link`: tabindex default and switch control via a prop
* `MenuList`: autofocuses on filter when a menu is opened
* `Link`: pressing `enter` triggers any `onClick` event
* `Rainbow`: Added the config prop to to be able to control the way
the chart is displayed.
* `TableAjax` now accepts `pageSize` prop.

## Poller Helper

* Added callback to poller helper which is called when the terminating condition is not met

## CSS Changes

* Input prefix is now positioned correctly when using inline labels

# 0.27.2

* `Decimal` component can validate properly with alternative i18n settings

## New Components

* `MenuList`: handles simple `ul` based menus

# 0.27.1

* Heading component can now configure it's divider on/off using the prop 'divider'.

# 0.27.0

## :warning: Breaking Change - Default colour for Pill component has changed. :warning:

* The default behaviour for the Pill component was to previously set as `info`. This is now set as `default` which is a grey colour.
* Ensure you check for any implementations of the Pill component where the `as` prop is not defined and set this to `as='info'`.

## :warning: Breaking Change - Date Component requires importing of locales

* The Date component now uses Strict mode and a I18n locale for parsing date.
* If you require multiple locales for your Date component you will need to import them from moment js
* Please see the [moment js docs](http://momentjs.com/docs/#/use-it/browserify/) for more information

## :warning: Breaking Change :warning:

* `Rainbow` expects the Highcharts library to be already loaded. If your project does not include Highcharts, you need to import it before Rainbow.
```js
import 'react-highcharts/dist/bundle/highcharts';
```

## New Components

* Subheader component created to be used with the Table and TableAjax components

## Component Enhancements

* `ShowEditPod` now closes and cancels editing on Escape keydown.
* `ShowEditPod` puts focus on pod if mounted in editing state.
* `Sidebar` no longer renders a close icon if there is no `onCancel` prop.
* `Date` field uses I18n for formats and sanitizes inputs for passing
* `Content` component can take props of `bodyFullWidth` to set component width to 100%;
* `Date` field uses I18n for formats and sanitizes inputs for passing
* `Step` wizard sub-component now accepts a prop of `enabled`.
* `Table` components now accept an `onPageSizeChange` callback function as a prop.
* `InputValidation` uses `Form` and `Input` in order to ensure messages stay on screen for a short while unless the user hovers on another field
* `Pod` enter triggers edit function and edit element is keyboard accessible
* `Tabs` enter triggers tab load and navigation tabs are keyboard accessible
* `Tabs` focus state is given the same styles as hover state
* `Pager` component now emits which element has changed.
* `Sidebar` now takes a size prop (e.g. `extra-small`, `small`, ...`extra-large`)

## Dependencies

* Moment JS bumped to version 2.15.1

# 0.26.1

## Component Enhancements

* `Decimal` component can prevent decimal value from exceeding the precision setting

# 0.26.0

## New Components

* `Create` component: supplies a button for creating new artefacts.
* Detail component

## Component Enhancements

* `Content` now has additional display options to customise the alignment, to render inline with it's title and to customise the title's width.
* `Link` component now has a prop of `iconAlign` to align icons to the right of the link's text.
* `Row` component can now be given a size to control the size of the gutter using the prop `gutter` (eg. `extra-small`, `small`, `medium`, `large` or `extra-large`).
* `Row` can enable `columnDivide` to add dividing lines between columns.
* `ShowEditPod` requires a tab press to focus on the first field of the contained form rather than automatically focusing on the first field

## Minor Improvements

* Inputs now reset parent tabs error state when unmounted
* Valid Date entry formats can be overridden via I18n
* add helper to focus on input field
* Table Header - sort column no longer overlaps text when right aligned
* Add a currencyFormatter helper to the i18n helpers
* Editable Pod width can be set to full width by setting the prop `editContentFullWidth` to true.
* Refactor Icon component into separate file SVGs
* Ensure portrait component uses https for gravatar images.

## CSS Changes

* Have increased pill font size and weight
* Carbon Components CSS now imports from relative paths
* removes uneccessary space from clearfix in `Row` component
* Aligned MultiActionButton icon to center
* `Content` components now handles wrapping more robustly with single words longer than the content width wrapping correctly
* `Filter` handles it's child inputs more robustly by over-riding widths and margins when children are displayed inline
* Darken colour of text--secondary
* Fieldset - readonly fields maintain border
* Remove italics from text--inactive
* Have increased pill font size and weight
* Carbon Components CSS now imports from relative paths

## Bug Fixes

* Allow carbon to be incorporated into webpack project
* Removed footer from datepicker. This will be reverted in the React 15 Upgrade
* The CSS for applying clears to Row columns has been fixed.
* Tooltips now close when component receives new props.
* Text Area now scrollable except when expandable.
* Pod lifecycle methods are no longer defined as class properties.
* Input validation decorator was not re-checking validity for warnings
* Table sort arrows now point in the correct direction.
* `Pod` applies props to it's container rather than the first child of that container keeping things consistent
* `Pod` filters out any `title` that is not a string before it is applied as an HTML attribute to the underlying element stopping `Object` being output as a browser generated tooltip

# 0.25.4

## Bug Fixes

* Form now tracks error and warning count on instance as well as in state.

# 0.25.3

# Bug Fixes

* Tabs component - added check to ensure that onTabChange is not called if the selectedTabId prop is changed to the existing state of the tabs component

# 0.25.2

## Bug Fix

* Row now supports immutable children.
* Row columns now clear when there are more columns than the defined number.
* Editable Pod is now aligned properly with title.

# 0.25.1

## Bug Fix

* Additional classes were not being applied to the Pod element, this has now been fixed.
* Added missing icon for "entry".

# 0.25.0

## MAJOR VISUAL/LAYOUT CHANGES:

### Updated Carbon Icons Font

New pixel perfect icon font has been added.

### Added Lato as base text font

Lato has now been added as the base font for applications, there are 4 weights introduced, 300(light), 400(regular), 600(semi-bold) and 700(bold). For performance, 3 of the 4 new weights used the Google Font CDN network and the 4th is added via assets.

### CSS and Structural Changes to Pod

The markup structure for pods has been modified, including some adjustments to Pod padding.

The edit action for a Pod has been modified to sit outside of the Pod.

# 0.24.2

## Bug Fix

* Tabs component - added check to ensure that onTabChange is not called if the selectedTabId prop is changed to the existing state of the tabs component

# 0.24.1

* Improves Flash component timeout behaviour.

# 0.24.0

## Carbon Factory Upgrade v0.1.0
* [Carbon Factory Release Notes](https://github.com/Sage/carbon-factory/releases/tag/v0.1.0)

## Updated Flash component API

As well as just a string, the Flash component will now receive a message value with the following:

 * A string: `"Alert"`
 * An array: `["Message One", "Message Two"]`
 * An object with description: `{ description: "My description" }`
 * An object of key/value pairs: `{ first_name: "is required", last_name: "is required" }`
 * An object with description with nested key/value pairs:
   `{ description: { first_name: "is required", last_name: "is required" } }`

# 0.23.1

## Bug Fix

* Tabs component - added check to ensure that onTabChange is not called if the selectedTabId prop is changed to the existing state of the tabs component

# 0.23.0

## Breaking Change - Additional functionality for initialSelectedTabId prop in Tabs component

* Renamed initialSelectedTabId to selectedTabId and onTabClick to onTabChange in the Tabs component
* If selectedTabId is updated the visible tab will change to the value of selectedTabId, this will call the onTabChange function if set.

## Minor Improvements

* Pod component now accepts a alignTitle prop.
* Checkbox input now has `important` set on position.
* Tooltip Decorator now protects against no target or tooltip rendered in the DOM

# 0.22.1

## Bug Fix

* ShowEditPod shows edit content when controlled externally

# 0.22.0

## Breaking Change - CSS Naming

* We have renamed all of our styles to be prefixed with `carbon-` rather than `ui-`. This is to avoid conflicts with existing open source libraries like jQuery UI.

### Example of the CSS Name Change
```
// Before:
.ui-button-toggle__icon--large

// After:
.carbon-button-toggle__icon--large
```

Please ensure you check your application carefully to update any references to these styles when upgrading.

## Minor Improvements

* Show edit pod can now be controlled via props
* Make heading font styles more flexible, providing `h*`, `.h*` and `@include h*()`
* Allow ShowEditPod to receive `false` in its `onEdit` prop to skip rendering of the default edit icon
* Added a 'Payment' icon and a 'Key' icon.
* ShowEditPod now animates between the two states

# 0.21.2

## Minor Improvements

* Help component now opens links in a new tab.

# 0.21.1

## Minor Improvements

* PresenceValidator now returns false for strings that consist only of spaces

# 0.21.0

## New Icons

* Print
* Pdf
* Csv
* Message

## Minor Improvements
* Link now accepts tooltip props to apply a tooltip to the link. This can be used with the Action Toolbar to apply tooltips to the icon links.
* Input components now accept an onPaste prop.
* Add character count to textarea
* Form now accepts a `onSubmit` prop which is only called when the form is valid.
* AppWrapper now has a minimum width of 958px.
* SUG-19: Change padding for the MessageComponent when transparent and non dismissable. When transparent is applied the padding reduces to 2px, but if it's dismissable it enlarges to it's original to prevent overlap.
* Allows `Link` component to handle `mailto:` as an href prefix, previously the `to:` would have been stripped from the string
* Fix error count, when input gets disabled

# 0.20.0

## Breaking Changes

* The CSS for inputs and icons associated with inputs has changed. If you have overridden this CSS in you code, this may break your input CSS.

## New Components

* Heading - useful for page titles.
* ShowEditPod - Inline editing of fields
* Date Range - Allows start and end date setting with validation for invalid date combinations.

## History and Browser Status

The router's history object is now accessible:

```js
import { history } from 'carbon/lib/utils/router';
```

With the history object you can control the DOM for any UI that uses React Router. For more information see the guides https://github.com/ReactJSTraining/history/tree/master/docs

## Link Prefixes

The `Link` component can now have its `href` or `to` props prefixed to customise the type of link it is (regular or react router).

For example:

```js
<Link href="to:/foobar">My React Router Link</Link>
```

## Router transitions

* The window will automatically scroll to the top when the route is transitioned

## Red and Green Buttons

The `Button` component can now have red and green themes, set using the `as` prop.

## New Icons

* Information
* Sync
* Progress
* Submitted
* Completed

## Minor Changes

* A Sass variable has been introduced to define the path where fonts are located.
* Pod title size has been reduced to more accurately match the demo.
* Secondary Content components font weight has been standardised.
* The `children` prop for the Help component is no longer required.
* Sibling Content components now have a top margin for spacing.
* Button height has been fixed for buttons that behave like links.
* Adds inline help for radio button.
* Fixes inline help for checkboxes.
* Radio Button sprite has been given a fixed size.
* Increase textTag font-spacing from 0.5 to 0.8.
* Button can receive a prop of `to`.
* Fixes fieldset and input margin when rendered on top of one another.
* Fixes position of icon in dropdown button.
* Fixes error icon position for inputs with field help.
* AppWrapper has been increased to 1600px and some padding has been added.
* Form now accepts a prop of `save` which can be used to hide the save button.

# 0.19.0

## Major Changes

!! Babel upgraded to Version 6
* When updating the latest version it is recommend to remove node modules `rm -rf node_modules` and reinstall `npm install`

!! Phantom JS Upgraded to version 2
* This may cause a few tests that were giving false positives to fail

## New Components

* Profile - User to show portrait with name and email.
* AppWrapper - confines your content to the width of your application.
* Menu
* NavigationBar

## Input Label Padding

* All input label padding has been slightly increased.

## Help Updates

* Help component has been updated with a new icon.
* Input Label decorator has been fixed to render the help class for labelHelp.

## Acronymize Function

* We have added an `acronymize` function to the Ether util, which will create an acronym from a given string.

## Dropdown component updates

* All dropdowns now allow keying up and down through the list

## Polling helper

* A polling helper has been added that performs customizable ajax polling.

## New Icons

* Help
* Chevron

# 0.18.1

## Minor Changes

* Portrait extra small size has been changed from `20px` to `25px`.
* Portrait can have a dark background.
* Fixes issue with Portrait size when image would not render.
* Disabled Pill's colours have been updated.
* Individual and Business SVGs have been updated in Icon.

# 0.18.0

## !! BREAKING CHANGE !!

* Renamed Browser `redirectUrl` method to `redirectTo`

## New Components

* Fieldset - stacks inputs rendered as children to the `Fieldset` component.
* Carousel - can be used to display a gallery of slides.

## CSS Module Update

Added margin and padding `0` to the base CSS.

## Uniform Sizing

All components that take a Size Prop have been unified to accept the following

```
extra-small
small
medium-small
medium
medium-large
large
extra-large
```

If you are using the default size of a component there is no change needed except for the `Spinner`

### Component Breakdown

#### Animated Menu Button
  * Added `extra-small`
  * !! CHANGED - `smed to `medium-small`
  * !! CHANGED - `mlarge` to `medium-large`
  * Added `xlarge`

#### Portrait
  * Added `extra-small`
  * !! CHANGED - `smed to `medium-small`
  * Added `medium`
  * !! CHANGED - `mlarge` to `medium-large`
  * Added `xlarge`

#### Spinner
  * !! CHANGED - default is now `medium`

  * Added `extra-small`
  * !! CHANGED - `smed to `medium-small`
  * Added `medium`
  * !! CHANGED - `mlarge` to `medium-large`
  * Added `xlarge`

#### Dialog
  * !! CHANGED - `xsmall` to `extra-small`
  * !! CHANGED - `smed to `medium-small`
  * !! CHANGED - `med` to `medium`
  * !! CHANGED - `mlarge` to `medium-large`
  * Added `xlarge`

## Link (React Router)

Our Link component now supports the React Router. Instead of passing a `href` prop, pass a `to` prop and it will use React Router to navigate.

## Pod Updates

* Pod can now receive a prop of `onEdit` - if this is a String it will use it as a `to` prop on a Link component, if it is a Function it will apply it as an `onClick` handler, if it is an object it will apply it's props to the Link.
* Pod has an additional padding size added of `extra-large`.
* Pod now applies any additional props to it's top most child element.
* We have added a tertiary pod theme.

## Content Updates

Content now has a `secondary` theme which can be applied using the `as` prop.

## Label Updates

* You can supply a `input-width` prop to any input to define its width.

## Modal Updates

### Change in functionality!

Modal

  * Modal no longer closes on background click
  * New prop `disableEscKey` is defaulted to false
  * Changes will also effect Dialog, Sidebar etc...

Dialog

  * New props `showCloseIcon` (defaulted to true) which show and hides the close icon

## Promises

Promises Polyfill. Carbon now contains a ES6 Promises helper which can be imported by

```javascript
  import from 'carbon/lib/utils/promises';
```

## Notifications Updates

Message

  * New props `transparent` (defaulted to false) which if set to true sets the background to transparent

## Decimal

* Decimal can now receive a prop of precision

## Split Button

 * Small CSS change to remove gap in Safari

## Input Validation

* Validation icons now position themselves relative to width of input field when label is inline.

# 0.17.1

## Minor Improvements

* Add paperclip SVG to Icon

# 0.17.0

## New Components

* Multi Step Wizard

## Minor Improvements

* Add edit SVG to Icon
* Supports Ajax call for error validation

# 0.16.1

* Add reload function to browser helper

# 0.16.0

## Minor Improvements

* Adding user class names to tabs.
* Authorize Objects in dialog title

## Browser Helper

Added a redirect action made by the browser. It is now easier to redirect to url

```
import Browser from 'carbon/lib/utils/helpers/browser';

Browser.redirectUrl(url)
```

# 0.15.0

## New Components

* ButtonToggle.

## New Features

* Warnings are now ready to use on form inputs, using the same API as validations you can supply an array as a prop to an input:

```
<Textbox warnings={[ new MyWarning ]} />
```

## Bug Fixes

* CSS fixes to input error icon and error message.
* CSS fixes to input placeholder text for IE11.

# 0.14.4

## Bug Fixes

* Fixes no results row in Table to span all columns.
* Fixes issue in Tabs where initialSelectedTabId was ignored

# 0.14.3

## Bug Fixes

* Fixes a loading row in Table to span all columns.

# 0.14.2

## Minor Changes

* Disable multi select for single row in a table

# 0.14.1

## Minor Changes

* Add ability to set custom labels on Confirm dialog.
* Fixes scrollbar fixed height.
* Fixes word break on tooltips.

# 0.14.0

## !! BREAKING CHANGE !!

* Selectable table rows now emit an object instead of an array, containing more information about the selected rows.

## Minor Changes

* Sidebar now scrolls on overflow
* Adds `$app-light-font-family` Sass variable.
* Adds `$app-medium-font-family` Sass variable.
* Icons - plus, minus, processing. Update contact icons
* Improve tile footer style

# 0.13.0

* A developer can choose for a Table to not automatically render with a `tbody`, allowing them to manually render it `<Table tbody={ false }>`.
* Performance improvements for validation messages.
* Inputs can be rendered with fake inputs, useful for pages with lots of inputs where performance can be an issue.
* Number does not show undefined when value props is not provided and user enter alphabets
* Adds external link icon.
* Adds new colors: `$grey-dark-blue-5`, `$grey-header`.

# 0.12.2

* Stores will now throw an error if an invalid action is dispatched.
* Fixes translation issues with Save and Cancel buttons in Form component.
* Fixes error with refresh method on Table, when Table does not have an ActionToolbar.
* Adds `business` and `individual` icons.

### Modal Updates

* Alert and Confirm have been updated to accept the dialog size prop. Default sizes remain unchanged.

# 0.12.1

* Fixes overflow bug on Table component.
* Fixes colors for recently added icons.

# 0.12.0

## Minor Improvements

* Tabs emits a onTabClick event when on the headers is clicked
* Add phone, email, location and mobile icons
* Table now has a `refresh` method to force retrieve data.

## Bug Fixes

* CSS prevent multi action siblings overlapping
* First columns in tables have additional left padding.
* Page size sets 1 of 1 when there are no records.

# 0.11.0

* Tabs remember the last one they were on when going back in the browser.

## Bug Fixes

* Selectable Tables stopPropagation when selecting checkboxes.

# 0.10.0

* Adds loading and empty data states to Table component.

## Bug Fixes

* CSS fixes to Portrait.
* CSS fixes to Spinner.
* CSS fixes to Pill.

# 0.9.2

* MulitActionButton Classes more specific

# 0.9.1

## Bug Fixes

* Various UI Fixes:
  * MultiActionButton toggle placement.
  * Removed Tab padding.
  * Fixed Button height to 31px.

# 0.9.0

## New Components

* Multi Action Button

## Selectable Table Rows

* Table and TableAjax now have props of `selectable` and `highlightable`, enabling selectable or highlightable rows. Each event also emits events which can be used by developers with props of `onSelect` or `onHighlight`. Developers can also manually control the highlighting or selecting of rows using the same props on TableRow components.
* Selectable rows also enables an action toolbar for the table, for which actions can be defined using the `actions` prop.

## CSS

* Created CSS utility to handle generic CSS.

## Misc

* Inline labels can now be aligned right.
* Added 'small' button option - renders pill-like secondary button.
* Made portrait inline-block to allow label to sit inline.
* Added a 'refresh' svg icon to the icon component.
* Form component can now set custom `saveText` as a prop.
* Pill styling tweaked slightly.
* Made portrait inline-block to allow label to sit inline.
* Updated portrait colour for when no image is loaded.
* Update Radio Button and Checkbox colour when disabled and checked.

## Bug Fixes
* Allow tooltip to decorate class that lacks componentProps method.
* Records value typecast to number for i18n in Pager

# 0.8.1

## Bug Fixes

* Fixed CSS load order issue which caused icons to break their positioning.

# 0.8.0

## Improvements

* Improved store reset. `store.reset()` will now reset the store to its initial data, whether or not history is enabled.
* Inputs can now have field help. Pass `fieldHelp='help message'` to any input.
* Inputs can now have label help. Pass `labelHelp='help message'` to any input.
* Add `thead` prop to `Table` component that allows you to set a row wrapped in a `thead` tag.

## New Components

* Sidebar - with sidebar header
* Portrait
* Content
* Help - An info icon with a tooltip.
* Tooltip

## Layout Updates

* Row margin has been reduced to `15px`.
* Pod component now receives two additional props:

  * `border` - allows developers to disable border.
  * `padding` - allows developers to have control over padding size.

* Message style has changed to follow toast style
* Pill style has changed

## Improved Dialog

* Dialog now takes a prop of `disableBackground` which is true by default.

## Improved Form

* `validate()` can now be called via `this.context.form`

## New Validators

* Inclusion
* Exclusion

## Misc

* Added utility classes for styling text.
* Format i18n error number for numeric validation.
* Allow Tables to shrink in size using the `shrink` prop.
* Link component can now display with an icon.
* Child components of Row can now use a `columnAlign` prop.
* Toast onDismiss is now optional

## New Decorators

* Tooltip Decorator - currently available on Icon and Textbox.

## Bug Fixes

* Fixes alignment issue with SplitButton when using anchors.
* Row component will not break with zero children or children of `null` or `undefined`.

# 0.7.1

## Updates

* Moves the validation logic in Form component to its own method.
* Adds `validateOnMount` prop to Forms.
* Help Components on inputs with labels.

# 0.7.0

## New Components

* Pager
* Filter
* Table Ajax

## Bug Fixes

* TableCell and TableHeader can receive additional props.
* Inputs no longer render a label if the input has no name or label props.

## New functionality

* Table and TableHeader have been updated to allow sorting.
* Tabs - Passing a prop of align='right' will align tab headers to the right

# 0.6.0

## Improve Date widget

Improve the existing Date widget to allow passing in `minDate` and `maxDate`.

## I18nHelper

An I18nHelper has been created to help with formatting decimal numbers.

## Should Component Update Decorator

Supplies base shouldComponentUpdate

## toArray

We have added a helper method to convert strings into arrays, for example:

`"foo[bar][baz]"` into `["foo", "bar", "baz"]`.

## ImmutableHelper parseJSON

The parseJSON method now converts all integers to strings for consistency

## Bug Fixes

* We have inserted an engine dependency for npm version 3. This is to help mitigate any issues of users reporting issues when installing with npm version 2.

## New Components

* Spinner
* RadioButton

# 0.5.3

## Bug Fixes

* Fixed numeral validator so it returns the correct type of validator.

# 0.5.2

## Bug Fixes

* Fixed I18n translation for integer validation.

# 0.5.1

## Bug Fixes

* `autoFocus` no longer automatically opens lists or datepickers on Dropdown and Date components.
* Update validations i18n to use `errors.messages` instead of `validations`
* Bluring of DropdownFilter/DropdownFilterAjax does not throw a js error when no items exist

# 0.5.0

## !BREAKING CHANGE! Validations have been converted into classes

We have converted Validations provided by Carbon into classes. This means that you need to create an instance when you want to use them.

For example, you would need to change:

```js
<Textbox validations={ [PresenceValidator()] } />
```

To this:

```js
<Textbox validations={ [new PresenceValidator()] } />
```

This allows better inspection of the validator, and the ability to modify params on the class.

## Disabled class for inputs

We now add a `common-input--disabled` class to the component when its input is disabled

## Bug Fixes

* Inputs with multiple validations now validate correctly.
* DropdownFilter now parses its filter before creating a Regular Expression.
* Split Button has been given a fixed height to resolve UI issues.
* Dropdown up and down arrows now work with options that use strings for IDs.
* We now use the `$grey-dark-blue-40` color for placeholders in inputs

# 0.4.0

## New Components

* SplitButton.

## New Validations

### Numeral Validation

Checks numeral type (Integer of Decimal)
Checks if value is equal, greater than, less than

```javascript
// Integer with a min value of 8
<Number validations={ [NumeralValidator({ integer: true, min: 8 })] }/>

// Decimal with a between 8 and 20
<Number validations={ [NumeralValidator({ integer: true, min: 8, max: 20 })] }/>

// Decimal exactly 3.142
<Number validations={ [NumeralValidator({ is: 3.142 })] }/>
```

### Length Validation

Checks the length of a number of a string

```javascript
// length is greater than or equal to 8:
<Textbox validations={ [ LengthValidator({ min: 8 }) ] });

// length is less than or equal to 8:
<Textbox validations={ [ LengthValidator({ max: 8 }) ] });

// length is between 5 and 10 characters:
<Number validations={ [ LengthValidator({ min: 5, max: 10 }) ] });

// length is 10 characters:
<Number validations={ [ LengthValidator({ is: 10 }) ] });
```

### Regex Validation

Applies a regex validation to the input

```javascript
<Textbox validations={ [RegexValidator({ format: (/[A-Z]{5}/) }) ] }/>
```

### Email Validation

Applies a email validation to the input

```javascript
<Textbox validations={ [ EmailValidator() ] }/>
```

## Prefix for inputs

We have added a new feature for input components which allows developers to output a prefix to the input.

```js
<Textbox prefix="foo" />
```

## Updated visuals for Toast Notifications and Tabs

* Toast notifications have had updated styling applied to them, based on new designs.
* Colour updates to Tabs, to align with design updates
* New colour variables added

## Misc

* Button component will now render a stylised `anchor` instead of a `button` if passed a `href` prop.

## Bug Fixes

* Add i18n to form buttons

# 0.3.3

* Performance updates to inputs. We also now provide a `shouldComponentUpdate` method which can be reused in custom components.
* Inputs that are detached from a form no longer update error count.

# 0.3.2

## Bug Fixes

* Form no longer validates disabled fields on submit.
* Form inputs are tracked by a guid now, rather than input name.
* Autocomplete is disabled for all inputs by default.
* Locks version numbers to try and mitigate incompatabilities with third party modules.

# 0.3.1

## Bug Fixes

* SVG icons inside toast component now re-render properly.

# 0.3.0

## Handler Pattern

Carbon now has a simple handler pattern implementation. For more information, see [the guide](https://github.com/Sage/carbon/blob/master/docs/guides/handlers.md).

## New Components

* Toast
* Message

## Standardised Color/Icon Sets on Components

Several components allow the ability to define a particular `type` or `status`, such as `warning`, `error` or `success`. We have standardised the way this is implemented in components, each of which should use a prop name of `as`.

Similarly, each supported type comes as part of a Sass list variable called `$colorIconSets`. This list can be used in component `scss` files to iterate through the types available and automatically generate the code required for each type. This means each component will automatically update with any new types added to this list.

You can see examples of how this is implemented in the `scss` files for `Pill`, `Flash`, `Banner` or `Toast`.

### Breaking Changes

* Due to the standardisation of using the prop `as`, some components will have breaking changes to accomodate this:
  * Flash
  * Pill
* The `cancelHandler` method on `Dialog` based components has been renamed to `onCancel` to bring in line with the convention we would like to progress with for this kind of action name.
* The `confirmHandler` method on `Confirm` has also been renamed to `onConfirm` to align with the naming convention.

## Bug Fixes

* Dialog now centers itself if open on initialize.

# 0.2.0

## New Components

* Table, TableRow, TableCell, TableHeader
* Confirm
* Animated Menu Button
* Notification
* Pill
* Banner
* Flash

## Tables and Grids - Breaking Change

The previous iteration of grid (InputGrid) was too restrictive, not allowing much flexibility and being too rigid in its implementation. We have now refactored grids creating a Table component with full control and flexibility for the developer. The new way of doing grids also means we no longer need to use complicated immutable helpers we had set up for line items as well as injecting row_id into the store.

The following is an example of how to use the Table component:

```js
import React from 'react';
import { Table, TableRow, TableCell, TableHeader } from 'carbon/lib/components/table';
import Textbox from 'carbon/lib/components/textbox';
import Button from 'carbon/lib/components/button';

class MyView extends React.Component {
  render() {
    // We map the data from the store, to define what a row should look like.
    // Using map allows the developer to define any content they want - this could
    // render text, an input, a button or anything else.
    let tableRows = this.props.data.map((row, index) => {
      <TableRow>
        // This cell renders just text for 'description'.
        <TableCell>
          { row.get('description') }
        </TableCell>

        // This cell renders a textbox for 'name'. We also give it an onChange function. It is
        // important to notice that we bind additional values to this function - 'this' and 'index'.
        // This means that when the function is called it will receive the index as an argument.
        // The store then knows which index in the array of data has been modified and needs to update,
        // the mutation would look something like:
        // `this.data = this.data.setIn(['line_items', action.index, action.name], action.value);`.
        <TableCell>
          <Textbox value={ row.get('name') } onChange={ Actions.nameUpdated.bind(this, index) } />
        </TableCell>

        // This cell renders a button component.
        <TableCell>
          <Button>An Action!</Button>
        </TableCell>
      </TableRow>
    });

    // tableRows is now an array mapped from the data we provided. We also need a table header so
    // lets add that as an additional row in the array (unshift prepends to an array):
    tableRows.unshift(
      <TableRow>
        <TableHeader>Description</TableHeader>
        <TableHeader>Name</TableHeader>
        <TableHeader>Actions</TableHeader>
      </TableRow>
    );

    // We can now render the array of rows as a child of Table.
    return (
      <Table>
        { tableRows }
      </Table>
    );
  }
}

export default MyView
```

The example above should highlight the flexibility available with grids. You can mix input with plain text or any other component, all in the same table. Adding a placeholder row is simple as well:

```js
import React from 'react';
import { Table, TableRow, TableCell, TableHeader } from 'carbon/lib/components/table';
import Textbox from 'carbon/lib/components/textbox';

class MyView extends React.Component {
  render() {
    // Define tableRows.
    let tableRows = this.props.data.map((row, index) => {
      <TableRow>
        <TableCell>
          <Textbox name="description" value={ row.get('description') } onChange={ Actions.valueUpdated.bind(this, index) } />
        </TableCell>

        <TableCell>
          <Textbox name="name" value={ row.get('name') } onChange={ Actions.valueUpdated.bind(this, index) } />
        </TableCell>
      </TableRow>
    });

    // Add header.
    tableRows.unshift(
      <TableRow>
        <TableHeader>Description</TableHeader>
        <TableHeader>Name</TableHeader>
      </TableRow>
    );

    // Add placeholder row. The main difference between a regular row is we are not mapping any data to
    // this row (as it has none). Also, instead of an index, we are passing the data count to the bound
    // action. This means on valueUpdated that it will update the value in the array to an index which
    // does not yet exist - effectively creating the new row.
    tableRows.push(
      <TableRow>
        <TableCell>
          <Textbox name="description" onChange={ Actions.valueUpdated.bind(this, this.data.count()) } />
        </TableCell>

        <TableCell>
          <Textbox name="name" onChange={ Actions.valueUpdated.bind(this, this.data.count()) } />
        </TableCell>
      </TableRow>
    );

    // We can now render the array of rows as a child of Table.
    return (
      <Table>
        { tableRows }
      </Table>
    );
  }
}

export default MyView
```

## Minor

* Decrease width of dropdown icon to 20px

# 0.1.8

## Bug Fixes

* Backported dropdown validation fix.

# 0.1.7

## Bug Fixes

* Fixes bug - 'item is undefined triggered when clicking away from dropdown with option highlighted'.

# 0.1.6

## Bug Fixes

* `startRouter` no longer throws an error if it cannot find an element to render the component to.

# 0.1.5

## Bug Fixes

* Dropdown will always return a string value to any callbacks.

# 0.1.4

## Bug Fixes

* Dropdown components auto select highlighted values on blur.
* Carbon now compiles code to `lib`, allowing developers to no longer require installing babel on their computer.

# 0.1.3

## Bug Fixes

* Fixes validation message width in Firefox.

# 0.1.2

## Bug Fixes

* Tabs can now render a single child

# 0.1.1

* Form submitting state is now controlled by the developer using the `saving` prop.

## Bug Fixes

* Developers can now set the alignment on an input's value using the `align` prop.
* Tab allows null children.

# 0.1.0

## New Components

* Alert
* Link
* Tabs

## Dialog Type Components

  Breaking Change! :warning: Both components now require a `cancelHandler` prop (rather than the `cancelDialogHandler`). :warning:

## Dropdowns

Dropdown components have been refactored. We now have three different kinds:

* Dropdown
* Dropdown Filter
* Dropdown Filter Ajax

## Inputs and Forms No Longer Rely on Name Property

In previous versions of Carbon, all inputs required a `name` property. Some Carbon components would manipulate what this name was, depending on where the input was used.

To keep things simple, and to remove some of the logic behind the scenes, we no longer do any manipulation on input names and the property is no longer a requirement when using a form input.

It is still recommended that you use names on inputs, as they are useful to identify your which input is which. They are also required if you are performing standing HTML form submissions.

## Minor

* Pod has an option to make it collapsible.

## Bug Fixes

* Fixes position and width or validation messages on inputs.
* Fixes re-validating fields when content is pasted into an input.

# 0.0.3

## Bug Fixes

* On successful submit, form components will disable their save buttons to prevent multiple form submissions.

# 0.0.2

## Decimal Component

 An extra validation has been added to decimal to prevent multiple separators from being entered in the input field.

## Dropdown and DropdownSuggest components

Dropdown and dropdown-suggest have been updated. As they share common functionality, dropdown and dropdown-suggest now use a List decorator. This should not affect how you use either component.
* Dropdown now filters results as you type.

## Dialog Cancel button

Dialogs have been updated to pass context to any children components. We have used this to switch the Form Cancel button to use the Dialog's cancel handler when the form is nested in a dialog. This overrides the default history.back method.

## Store, View and Route Utils

We have standardised the utilities we provide to easily set up Flux based applications. This involved a few breaking changes:

### Store

The base Store class is now available from:

```js
import Store from 'carbon/lib/utils/flux/store';
```

When creating your store, initialize it with your application's dispatcher. You must also define the store's data and unique name within its constructor. The following shows the minimum required to set up a store:

```js
import Store from 'carbon/lib/utils/flux/store';
import Dispatcher from 'dispatcher';
import ImmutableHelper from 'carbon/lib/utils/helpers/immutable';

class MyStore extends Store {
  ...
}

let data = ImmutableHelper.parseJSON({});

// init the store with a name, some data, and your dispatcher
export default new MyStore('myStore', data, Dispatcher);
```

### View

The view helper is now available as a flux utility from Carbon. This was done to clarify its intentions. You can import it with:


```js
import { connect } from 'carbon/lib/utils/flux';
```

You can then use the `connect` function to connect a React component to a store:

```js
import React from 'react';
import MyStore from 'stores/my-store';
import { connect } from 'carbon/lib/utils/flux';

class MyComponent extends React.Component {
  render() {
    // the connected store data is available on the state as the store's unique name defined in its constructor
    let val = this.state.myStore.get('myValue');

    return (
      <div>My Component.</div>
    );
  }
}

export default connect(MyComponent, MyStore);
```

This sets up the listeners and data synchronising between the component and the store.

The connect function can connect multiple stores to the component - simply provide them as an array:

```js
connect(MyComponent, [MyStore, MyOtherStore]);
```

### Route

The route helper now returns a specific function:

```js
import React from 'react';
import { Route } from 'react-router';
import { startRouter } from 'carbon/lib/utils/router';

let routes = (
  <Route />
);

startRouter(routes);
```

The `startRouter` function initializes the React router with the given routes. It can also take a second parameter for the HTML target in which to render the React components (by default this uses `document.getElementById('app')`).

## Higher Order Components and Decorators

We now use decorators instead of Higher Order Components in our component library as they are easier to test and result in a tidier and more logical codebase.

Decorators can be found in the `/utils/decorators` directory. So far we have decorators for:

* Input
* Input Icon
* Input Label
* Input Validation

Note: although there is an ES7 Babel transform for decorators, we have opted not to use it for now due to the way in which it compiles and produces missing coverage reports.

## TableFieldsForMany renamed

`TableFieldsForMany` is now called `InputGrid`.

We have renamed this because its original name was based on a Rails convention and was fairly obscure and confusing.

## New Brand
A new style and colour scheme has been applied to the carbon components library. This change will affect all of the components.

## Validations
Validations have changed to a function so that different parameters can be passed to them.

You can now define Validations on a component using the following syntax:

```javascript
<Textbox validations={ [Validation()] } name='valid' />
```

## Misc

* Ran ESLint task and fixed any errors.
* Form provides a serialization method to parse its inputs into data usable for AJAX.
* Forms no longer needs a model name defined.
* Updated Form Cancel Button to use History object.
* Textarea is no longer draggable. Add a expandable={true} prop to make the area height change to fit content
* Input components can now use custom classes.
* Checkbox label now sits inline, and is reversable.
* Added props on inputs for inline labels.
* Added Rainbow chart component.
* Added Tabs component.
* Added Number component.
* Decimal now allows tabbing in and out of the field.
* Date now closes on tab out.


# 0.0.1

Initial prototype release.

Components included:

* Button
* Checkbox
* Date
* Decimal
* Dialog
* Dropdown Suggest
* Dropdown
* Form
* Pod
* Row
* Table Fields for Many
* Table Row
* Textarea
* Textbox

Utils included:

* Events Helper (to help determine keyboard events)
* Immutable Helper (to perform generic tasks with Immutable.js)
* Icons (to include icons from the web font)
* Inputs & Input Validation (generic functionality for inputs)
* Validations (reusable functionality for validations)
* Route Helper (component to provide base route functionality)
* Store Helper (base class for base store functionality)
* View Helper (component to provide base view functionality)<|MERGE_RESOLUTION|>--- conflicted
+++ resolved
@@ -1,4 +1,3 @@
-<<<<<<< HEAD
 # 1.0.0
 
 ## :warning: Major Change - React 15 Upgrade
@@ -70,11 +69,10 @@
 ```bash
 gulp --port 1234
 ```
-=======
+
 # 0.35.1
 
 * Ensure that node modules can only upgrade patch versions
->>>>>>> c0718271
 
 # 0.35.0
 
