# 0.9.0

## Selectable Table Rows

* Table and TableAjax now have props of `selectable` and `highlightable`, enabling selectable or highlightable rows. Each event also emits events which can be used by developers with props of `onSelect` or `onHighlight`. Developers can also manually control the highlighting or selecting of rows using the same props on TableRow components.

## CSS

* Created CSS utility to handle generic CSS.

## Misc

* Added 'small' button option - renders pill-like secondary button.
<<<<<<< HEAD
* Updated portrait colour for when no image is loaded.
=======
* Form component can now set custom `saveText` as a prop.
>>>>>>> ab677ecc
* Made portrait inline-block to allow label to sit inline. 

# 0.8.1

## Bug Fixes

* Fixed CSS load order issue which caused icons to break their positioning.

# 0.8.0

## Improvements

* Improved store reset. `store.reset()` will now reset the store to its initial data, whether or not history is enabled.
* Inputs can now have field help. Pass `fieldHelp='help message'` to any input.
* Inputs can now have label help. Pass `labelHelp='help message'` to any input.
* Add `thead` prop to `Table` component that allows you to set a row wrapped in a `thead` tag.

## New Components

* Sidebar - with sidebar header
* Portrait
* Content
* Help - An info icon with a tooltip.
* Tooltip

## Layout Updates

* Row margin has been reduced to `15px`.
* Pod component now receives two additional props:

  * `border` - allows developers to disable border.
  * `padding` - allows developers to have control over padding size.

* Message style has changed to follow toast style
* Pill style has changed

## Improved Dialog

* Dialog now takes a prop of `disableBackground` which is true by default.

## Improved Form

* `validate()` can now be called via `this.context.form`

## New Validators

* Inclusion
* Exclusion

## Misc

* Added utility classes for styling text.
* Format i18n error number for numeric validation.
* Allow Tables to shrink in size using the `shrink` prop.
* Link component can now display with an icon.
* Child components of Row can now use a `columnAlign` prop.
* Toast onDismiss is now optional

## New Decorators

* Tooltip Decorator - currently available on Icon and Textbox.

## Bug Fixes

* Fixes alignment issue with SplitButton when using anchors.
* Row component will not break with zero children or children of `null` or `undefined`.

# 0.7.1

## Updates

* Moves the validation logic in Form component to its own method.
* Adds `validateOnMount` prop to Forms.
* Help Components on inputs with labels.

# 0.7.0

## New Components

* Pager
* Filter
* Table Ajax

## Bug Fixes

* TableCell and TableHeader can receive additional props.
* Inputs no longer render a label if the input has no name or label props.

## New functionality

* Table and TableHeader have been updated to allow sorting.
* Tabs - Passing a prop of align='right' will align tab headers to the right

# 0.6.0

## Improve Date widget

Improve the existing Date widget to allow passing in `minDate` and `maxDate`.

## I18nHelper

An I18nHelper has been created to help with formatting decimal numbers.

## Should Component Update Decorator

Supplies base shouldComponentUpdate

## toArray

We have added a helper method to convert strings into arrays, for example:

`"foo[bar][baz]"` into `["foo", "bar", "baz"]`.

## ImmutableHelper parseJSON

The parseJSON method now converts all integers to strings for consistency

## Bug Fixes

* We have inserted an engine dependency for npm version 3. This is to help mitigate any issues of users reporting issues when installing with npm version 2.

## New Components

* Spinner
* RadioButton

# 0.5.3

## Bug Fixes

* Fixed numeral validator so it returns the correct type of validator.

# 0.5.2

## Bug Fixes

* Fixed I18n translation for integer validation.

# 0.5.1

## Bug Fixes

* `autoFocus` no longer automatically opens lists or datepickers on Dropdown and Date components.
* Update validations i18n to use `errors.messages` instead of `validations`
* Bluring of DropdownFilter/DropdownFilterAjax does not throw a js error when no items exist

# 0.5.0

## !BREAKING CHANGE! Validations have been converted into classes

We have converted Validations provided by Carbon into classes. This means that you need to create an instance when you want to use them.

For example, you would need to change:

```js
<Textbox validations={ [PresenceValidator()] } />
```

To this:

```js
<Textbox validations={ [new PresenceValidator()] } />
```

This allows better inspection of the validator, and the ability to modify params on the class.

## Disabled class for inputs

We now add a `common-input--disabled` class to the component when its input is disabled

## Bug Fixes

* Inputs with multiple validations now validate correctly.
* DropdownFilter now parses its filter before creating a Regular Expression.
* Split Button has been given a fixed height to resolve UI issues.
* Dropdown up and down arrows now work with options that use strings for IDs.
* We now use the `$grey-dark-blue-40` color for placeholders in inputs

# 0.4.0

## New Components

* SplitButton.

## New Validations

### Numeral Validation

Checks numeral type (Integer of Decimal)
Checks if value is equal, greater than, less than

```javascript
// Integer with a min value of 8
<Number validations={ [NumeralValidator({ integer: true, min: 8 })] }/>

// Decimal with a between 8 and 20
<Number validations={ [NumeralValidator({ integer: true, min: 8, max: 20 })] }/>

// Decimal exactly 3.142
<Number validations={ [NumeralValidator({ is: 3.142 })] }/>
```

### Length Validation

Checks the length of a number of a string

```javascript
// length is greater than or equal to 8:
<Textbox validations={ [ LengthValidator({ min: 8 }) ] });

// length is less than or equal to 8:
<Textbox validations={ [ LengthValidator({ max: 8 }) ] });

// length is between 5 and 10 characters:
<Number validations={ [ LengthValidator({ min: 5, max: 10 }) ] });

// length is 10 characters:
<Number validations={ [ LengthValidator({ is: 10 }) ] });
```

### Regex Validation

Applies a regex validation to the input

```javascript
<Textbox validations={ [RegexValidator({ format: (/[A-Z]{5}/) }) ] }/>
```

### Email Validation

Applies a email validation to the input

```javascript
<Textbox validations={ [ EmailValidator() ] }/>
```

## Prefix for inputs

We have added a new feature for input components which allows developers to output a prefix to the input.

```js
<Textbox prefix="foo" />
```

## Updated visuals for Toast Notifications and Tabs

* Toast notifications have had updated styling applied to them, based on new designs.
* Colour updates to Tabs, to align with design updates
* New colour variables added

## Misc

* Button component will now render a stylised `anchor` instead of a `button` if passed a `href` prop.

## Bug Fixes

* Add i18n to form buttons

# 0.3.3

* Performance updates to inputs. We also now provide a `shouldComponentUpdate` method which can be reused in custom components.
* Inputs that are detached from a form no longer update error count.

# 0.3.2

## Bug Fixes

* Form no longer validates disabled fields on submit.
* Form inputs are tracked by a guid now, rather than input name.
* Autocomplete is disabled for all inputs by default.
* Locks version numbers to try and mitigate incompatabilities with third party modules.

# 0.3.1

## Bug Fixes

* SVG icons inside toast component now re-render properly.

# 0.3.0

## Handler Pattern

Carbon now has a simple handler pattern implementation. For more information, see [the guide](https://github.com/Sage/carbon/blob/master/docs/guides/handlers.md).

## New Components

* Toast
* Message

## Standardised Color/Icon Sets on Components

Several components allow the ability to define a particular `type` or `status`, such as `warning`, `error` or `success`. We have standardised the way this is implemented in components, each of which should use a prop name of `as`.

Similarly, each supported type comes as part of a Sass list variable called `$colorIconSets`. This list can be used in component `scss` files to iterate through the types available and automatically generate the code required for each type. This means each component will automatically update with any new types added to this list.

You can see examples of how this is implemented in the `scss` files for `Pill`, `Flash`, `Banner` or `Toast`.

### Breaking Changes

* Due to the standardisation of using the prop `as`, some components will have breaking changes to accomodate this:
  * Flash
  * Pill
* The `cancelHandler` method on `Dialog` based components has been renamed to `onCancel` to bring in line with the convention we would like to progress with for this kind of action name.
* The `confirmHandler` method on `Confirm` has also been renamed to `onConfirm` to align with the naming convention.

## Bug Fixes

* Dialog now centers itself if open on initialize.

# 0.2.0

## New Components

* Table, TableRow, TableCell, TableHeader
* Confirm
* Animated Menu Button
* Notification
* Pill
* Banner
* Flash

## Tables and Grids - Breaking Change

The previous iteration of grid (InputGrid) was too restrictive, not allowing much flexibility and being too rigid in its implementation. We have now refactored grids creating a Table component with full control and flexibility for the developer. The new way of doing grids also means we no longer need to use complicated immutable helpers we had set up for line items as well as injecting row_id into the store.

The following is an example of how to use the Table component:

```js
import React from 'react';
import { Table, TableRow, TableCell, TableHeader } from 'carbon/lib/components/table';
import Textbox from 'carbon/lib/components/textbox';
import Button from 'carbon/lib/components/button';

class MyView extends React.Component {
  render() {
    // We map the data from the store, to define what a row should look like.
    // Using map allows the developer to define any content they want - this could
    // render text, an input, a button or anything else.
    let tableRows = this.props.data.map((row, index) => {
      <TableRow>
        // This cell renders just text for 'description'.
        <TableCell>
          { row.get('description') }
        </TableCell>

        // This cell renders a textbox for 'name'. We also give it an onChange function. It is
        // important to notice that we bind additional values to this function - 'this' and 'index'.
        // This means that when the function is called it will receive the index as an argument.
        // The store then knows which index in the array of data has been modified and needs to update,
        // the mutation would look something like:
        // `this.data = this.data.setIn(['line_items', action.index, action.name], action.value);`.
        <TableCell>
          <Textbox value={ row.get('name') } onChange={ Actions.nameUpdated.bind(this, index) } />
        </TableCell>

        // This cell renders a button component.
        <TableCell>
          <Button>An Action!</Button>
        </TableCell>
      </TableRow>
    });

    // tableRows is now an array mapped from the data we provided. We also need a table header so
    // lets add that as an additional row in the array (unshift prepends to an array):
    tableRows.unshift(
      <TableRow>
        <TableHeader>Description</TableHeader>
        <TableHeader>Name</TableHeader>
        <TableHeader>Actions</TableHeader>
      </TableRow>
    );

    // We can now render the array of rows as a child of Table.
    return (
      <Table>
        { tableRows }
      </Table>
    );
  }
}

export default MyView
```

The example above should highlight the flexibility available with grids. You can mix input with plain text or any other component, all in the same table. Adding a placeholder row is simple as well:

```js
import React from 'react';
import { Table, TableRow, TableCell, TableHeader } from 'carbon/lib/components/table';
import Textbox from 'carbon/lib/components/textbox';

class MyView extends React.Component {
  render() {
    // Define tableRows.
    let tableRows = this.props.data.map((row, index) => {
      <TableRow>
        <TableCell>
          <Textbox name="description" value={ row.get('description') } onChange={ Actions.valueUpdated.bind(this, index) } />
        </TableCell>

        <TableCell>
          <Textbox name="name" value={ row.get('name') } onChange={ Actions.valueUpdated.bind(this, index) } />
        </TableCell>
      </TableRow>
    });

    // Add header.
    tableRows.unshift(
      <TableRow>
        <TableHeader>Description</TableHeader>
        <TableHeader>Name</TableHeader>
      </TableRow>
    );

    // Add placeholder row. The main difference between a regular row is we are not mapping any data to
    // this row (as it has none). Also, instead of an index, we are passing the data count to the bound
    // action. This means on valueUpdated that it will update the value in the array to an index which
    // does not yet exist - effectively creating the new row.
    tableRows.push(
      <TableRow>
        <TableCell>
          <Textbox name="description" onChange={ Actions.valueUpdated.bind(this, this.data.count()) } />
        </TableCell>

        <TableCell>
          <Textbox name="name" onChange={ Actions.valueUpdated.bind(this, this.data.count()) } />
        </TableCell>
      </TableRow>
    );

    // We can now render the array of rows as a child of Table.
    return (
      <Table>
        { tableRows }
      </Table>
    );
  }
}

export default MyView
```

## Minor

* Decrease width of dropdown icon to 20px

# 0.1.8

## Bug Fixes

* Backported dropdown validation fix.

# 0.1.7

## Bug Fixes

* [CARBON-102](https://sageone.atlassian.net/browse/CARBON-102) - Fixes bug - 'item is undefined triggered when clicking away from dropdown with option highlighted'.

# 0.1.6

## Bug Fixes

* `startRouter` no longer throws an error if it cannot find an element to render the component to.

# 0.1.5

## Bug Fixes

* Dropdown will always return a string value to any callbacks.

# 0.1.4

## Bug Fixes

* Dropdown components auto select highlighted values on blur.
* Carbon now compiles code to `lib`, allowing developers to no longer require installing babel on their computer.

# 0.1.3

## Bug Fixes

* Fixes validation message width in Firefox.

# 0.1.2

## Bug Fixes

* Tabs can now render a single child

# 0.1.1

* Form submitting state is now controlled by the developer using the `saving` prop.

## Bug Fixes

* Developers can now set the alignment on an input's value using the `align` prop.
* Tab allows null children.

# 0.1.0

## New Components

* Alert
* Link
* Tabs

## Dialog Type Components

  Breaking Change! :warning: Both components now require a `cancelHandler` prop (rather than the `cancelDialogHandler`). :warning:

## Dropdowns

Dropdown components have been refactored. We now have three different kinds:

* Dropdown
* Dropdown Filter
* Dropdown Filter Ajax

## Inputs and Forms No Longer Rely on Name Property

In previous versions of Carbon, all inputs required a `name` property. Some Carbon components would manipulate what this name was, depending on where the input was used.

To keep things simple, and to remove some of the logic behind the scenes, we no longer do any manipulation on input names and the property is no longer a requirement when using a form input.

It is still recommended that you use names on inputs, as they are useful to identify your which input is which. They are also required if you are performing standing HTML form submissions.

## Minor

* Pod has an option to make it collapsible.

## Bug Fixes

* Fixes position and width or validation messages on inputs.
* Fixes re-validating fields when content is pasted into an input.

# 0.0.3

## Bug Fixes

* On successful submit, form components will disable their save buttons to prevent multiple form submissions.

# 0.0.2

## Decimal Component

 An extra validation has been added to decimal to prevent multiple separators from being entered in the input field.

## Dropdown and DropdownSuggest components

Dropdown and dropdown-suggest have been updated. As they share common functionality, dropdown and dropdown-suggest now use a List decorator. This should not affect how you use either component.
* Dropdown now filters results as you type.

## Dialog Cancel button

Dialogs have been updated to pass context to any children components. We have used this to switch the Form Cancel button to use the Dialog's cancel handler when the form is nested in a dialog. This overrides the default history.back method.

## Store, View and Route Utils

We have standardised the utilities we provide to easily set up Flux based applications. This involved a few breaking changes:

### Store

The base Store class is now available from:

```js
import Store from 'carbon/lib/utils/flux/store';
```

When creating your store, initialize it with your application's dispatcher. You must also define the store's data and unique name within its constructor. The following shows the minimum required to set up a store:

```js
import Store from 'carbon/lib/utils/flux/store';
import Dispatcher from 'dispatcher';
import ImmutableHelper from 'carbon/lib/utils/helpers/immutable';

class MyStore extends Store {
  ...
}

let data = ImmutableHelper.parseJSON({});

// init the store with a name, some data, and your dispatcher
export default new MyStore('myStore', data, Dispatcher);
```

### View

The view helper is now available as a flux utility from Carbon. This was done to clarify its intentions. You can import it with:


```js
import { connect } from 'carbon/lib/utils/flux';
```

You can then use the `connect` function to connect a React component to a store:

```js
import React from 'react';
import MyStore from 'stores/my-store';
import { connect } from 'carbon/lib/utils/flux';

class MyComponent extends React.Component {
  render() {
    // the connected store data is available on the state as the store's unique name defined in its constructor
    let val = this.state.myStore.get('myValue');

    return (
      <div>My Component.</div>
    );
  }
}

export default connect(MyComponent, MyStore);
```

This sets up the listeners and data synchronising between the component and the store.

The connect function can connect multiple stores to the component - simply provide them as an array:

```js
connect(MyComponent, [MyStore, MyOtherStore]);
```

### Route

The route helper now returns a specific function:

```js
import React from 'react';
import { Route } from 'react-router';
import { startRouter } from 'carbon/lib/utils/router';

let routes = (
  <Route />
);

startRouter(routes);
```

The `startRouter` function initializes the React router with the given routes. It can also take a second parameter for the HTML target in which to render the React components (by default this uses `document.getElementById('app')`).

## Higher Order Components and Decorators

We now use decorators instead of Higher Order Components in our component library as they are easier to test and result in a tidier and more logical codebase.

Decorators can be found in the `/utils/decorators` directory. So far we have decorators for:

* Input
* Input Icon
* Input Label
* Input Validation

Note: although there is an ES7 Babel transform for decorators, we have opted not to use it for now due to the way in which it compiles and produces missing coverage reports.

## TableFieldsForMany renamed

`TableFieldsForMany` is now called `InputGrid`.

We have renamed this because its original name was based on a Rails convention and was fairly obscure and confusing.

## New Brand
A new style and colour scheme has been applied to the carbon components library. This change will affect all of the components.

## Validations
Validations have changed to a function so that different parameters can be passed to them.

You can now define Validations on a component using the following syntax:

```javascript
<Textbox validations={ [Validation()] } name='valid' />
```

## Misc

* Ran ESLint task and fixed any errors.
* Form provides a serialization method to parse its inputs into data usable for AJAX.
* Forms no longer needs a model name defined.
* Updated Form Cancel Button to use History object.
* Textarea is no longer draggable. Add a expandable={true} prop to make the area height change to fit content
* Input components can now use custom classes.
* Checkbox label now sits inline, and is reversable.
* Added props on inputs for inline labels.
* Added Rainbow chart component.
* Added Tabs component.
* Added Number component.
* Decimal now allows tabbing in and out of the field.
* Date now closes on tab out.


# 0.0.1

Initial prototype release.

Components included:

* Button
* Checkbox
* Date
* Decimal
* Dialog
* Dropdown Suggest
* Dropdown
* Form
* Pod
* Row
* Table Fields for Many
* Table Row
* Textarea
* Textbox

Utils included:

* Events Helper (to help determine keyboard events)
* Immutable Helper (to perform generic tasks with Immutable.js)
* Icons (to include icons from the web font)
* Inputs & Input Validation (generic functionality for inputs)
* Validations (reusable functionality for validations)
* Route Helper (component to provide base route functionality)
* Store Helper (base class for base store functionality)
* View Helper (component to provide base view functionality)<|MERGE_RESOLUTION|>--- conflicted
+++ resolved
@@ -11,12 +11,9 @@
 ## Misc
 
 * Added 'small' button option - renders pill-like secondary button.
-<<<<<<< HEAD
+* Form component can now set custom `saveText` as a prop.
+* Made portrait inline-block to allow label to sit inline. 
 * Updated portrait colour for when no image is loaded.
-=======
-* Form component can now set custom `saveText` as a prop.
->>>>>>> ab677ecc
-* Made portrait inline-block to allow label to sit inline. 
 
 # 0.8.1
 
