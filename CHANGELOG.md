# 1.1.0

<<<<<<< HEAD
## DraggableContext, WithDrag & WithDrop

We now provide a series of components to enable drag and drop functionality. For example:

```
<DraggableContext onDrag={ onItemMoved }>
  <ol>
    {
      items.map((item, index) => {
        return (
          <WithDrop key={ index } index={ index }>
            <li>
              <WithDrag><span>{ item.content }</span></WithDrag>
            </li>
          </WithDrop>
        );
      });
    }
  </ol>
</DraggableContext>
```

The `onDrag` prop can manipulate the order of items as they are dragged. It is a function that receives two arguments: `dragIndex`, which is the original position of the item, and `hoverIndex`, which is the position of the item if dropped.

An example function signature: `onItemMoved = (dragIndex, hoverIndex) => { }`

## Draggable Table Rows

The `TableRow` component now supports drag and drop. To enable it you need to add a `DraggableContext` component, apply an index to each `TableRow`, and define the `onDrag` prop to manipulate the order as it changes:

```
<Table tbody={ false }>
  <DraggableContext onDrag={ onRowMoved }>
    <tbody>
      {
        rows.map((row, index) => {
          return (
            <TableRow key={ index } index={ index }>
              { row.content }
            </TableRow>
          );
        });
      }
    </tbody>
  </DraggableContext>
</Table>
```

## Text Helpers

A new helper object is available in `utils/helpers/text`. Currently it only contains one method `clearSelection`, which clears any selected text on the page.
=======
## Package Updates

* BigNumber has been updated to v4.0.2
>>>>>>> 85cb074b

## Component Enhancements

* `Dropdown`: Options list is always rendered to the DOM, but is hidden until selected
* `Textarea` now accepts a new prop `warnOverLimit` to display the character count message in red.
* Simplify character count in `Textarea`.

## Bug Fixes

* `Date`: fixed the warning about an uncontrolled input component
* Fix presence validator bug validating value as false if no props sent to validator.

## Linting Updates

The following component have had minor internal changes to satisfy the introduction of stricter linting rules:

* ActionToolbar
* AnimatedMenuButton
* Button
* ButtonToggle
* Confirm
* Dialog
* DialogFullScreen
* Flash
* MultiActionButton
* SplitButton
* Table
* TableAjax
* TableCell
* TableHeader
* TableRow

# 1.0.0

## Package Name Change

* The package name has been updated to `carbon-react`.

## Removed `/lib` directory

* You should now install the package via npm: `npm install carbon-react`.

## :warning: Major Change - React 15 Upgrade

* React has been upgraded to version 15.5.0 - https://github.com/facebook/react/releases

## !! BREAKING CHANGES!! :warning:

* `ActionToolbar`: 'total' field margin and width
* `Banner`: Component has been Deleted in favour of the Message Component
* `ButtonToggle`: `icon` and `iconSize` become `buttonIcon` and `buttonIconSize` to avoid clash with Input decorator
* `Heading`: paddings
* `MenuList`: Main Classes and `className` props have been moved from the `ul` to the top level `div`. To access the `ul` use `carbon-menu-list__list`
* `MultiActionButton`: Additional buttons are spaced differently
* `MultistepWizard`: Step has less padding-left
* `Pod`: Header has less margin-bottom

## Potentially breaking changes

* The following components have been refactored to meet best practice standards and pass linting. If you have overridden any internal methods of these components, you may need to update your code.
  - Action Toolbar
  - Alert
  - Animated Menu Button
  - App-Wrapper
  - Button
  - Content
  - Create
  - Carousel
* `ButtonToggle` no longer inherits from the label decorator as it was providing more functionality than required.
* `Rainbow` has been updated to no longer use the `react-highcharts` component. To use this component you need to ensure to make the `Highcharts` library available to your application globally.
* `ActionToolbar` incorrectly required actions as an `Array` - this has been changed to an `Object` to reflect its actual usage.

## Google Analytics

If you have Google Analytics enabled (`window.ga` is defined), and you are using the router supplied by Carbon, we will track subsequent page views. Please ensure that your Google Analytics tracking code is defined after you load the your application JavaScript.

## Component Enhancements

* `Decimal` now shows propType warning when precision is outside the range 0..20
* `Detail`: font size of footer increased
* `Dialog`: font wieght
* `DropdownFilter`: placeholder text is made more legible by removing italics and making the font color darker
* `DropdownFilterAjax`: `data-state` component tag is added to the `getData` Ajax request to mark the requesting state
* `Fieldset`: icon positioning
* `Heading`: Font size increased and weight
* `Input`: decorator has slight padding change
* `Menu` includes `alternate` prop for marking sub sections of the menu for styling (like tiger stripes for readability on tables, rather than actual submenus
* `MountInApp` now cleans up it's children when the component is unmounted.
* `Pod`: Font size increased
* `ShowEditPod`: z-index on input prefixes
* `TableHeader`: Font weight

## Service Class

Adds a `Service` class to make it easier and more clear to create reusable services to interact with a JSON API. The class supports:

* `GET`, `POST`, `PUT` and `DELETE` requests.
* Automatically configured request Headers (no longer need to set `Content-Type` etc for each request)
* CSRF support.
* Request and Response transforms.
* Global Success and Error actions for triggering automatic actions (such as flash notifications on error).

This should hopefully replace all uses of `Request` or `axios`.

## Helpers

* A new 'insertAt' Ether helper to insert a character in a string at a specified indices

## New components

* Grouped-character component - displays groups with of characters with separator.

## Bug Fixes

* `Alert`: default size has been fixed to `extra-small`.
* `ButtonToggle`: css typo corrected
* `Confirm`: default size has been fixed to `extra-small`.
* `Detail`: Footnote is allowed to expand vertically
* `Heading`: alignment is fixed in IE where `hr` was centring by default
* `Link`: CSS inheritance has been updated to better support buttons.
* `MenuList`: item filter search icon positioning is fixed
* Row clones children when mutating props rather than creating new element to retain refs
* Stop input value being removed from props (fixes Button Toggle issue)

## Deprecations Added

* `Row`: can longer render any immediate children. A Column component has been introduced to maintain the column span, offset and align behaviour.

```javascript
// BEFORE
import Row from 'carbon/lib/components/row';

...

<Row columns='10'>
  <div columnSpan='3' columnOffset='2' columnAlign='right'>
    Content 1
  </div>
  <Pod columnSpan='5'>
    Content 1
  </Pod>
</Row>

// AFTER
import { Row, Column } from 'carbon/lib/components/row';

...

<Row columns='10'>
  <Column columnSpan='3' columnOffset='2' columnAlign='right'>
    Content 1
  </Column>
  <Column columnSpan='5'>
    <Pod>
      Content 1
    </Pod>
  </Column>
</Row>
```

## data-attributes on components

We have added data-attributes to components to better identify them and their parts within the browser. We have added `data-component` tags on the top level of any component, and `data-element` tags to constituent parts. Developers can also add `data-role` tags to components to uniquely identify specific components within their UI.

## Dependency Update

* Carbon Factory has been upgraded to v0.3.6 - https://github.com/Sage/carbon-factory/releases/tag/v0.3.6

### Gulp updates

* Can pass command line arg to pecify port for demo server.
```bash
gulp --port 1234
```

# 0.36.3

## Component Enhancements

* `DialogFullScreen` now accepts a String for title or any other component.

# 0.36.2

* Hide SplitButton additional buttons instead of removing them.

# 0.36.1

* Removed the style node from `package.json` in table-ajax. This file doesn't exist.

# 0.36.0

* Add `additionalRequestParams` prop to `DropdownFilterAjax`

# 0.35.2

* Hide SplitButton additional buttons instead of removing them.

# 0.35.1

* Ensure that node modules can only upgrade patch versions

# 0.35.0

## Bug Fix

* `ShowEditPod`: `beforeFormValidation` and `buttonAlign` props are now passed to the `Form` as they should be

## InlineInputs Component
A simple `InlineInputs` wrapper component which allows multiple input fields to be displayed horizontally
with a label.

```js
<InlineInputs label='Test Label'>
  <Textbox />
  <Textbox />
</InlineInputs>
```

## Component Enhancements

* `Date` now shows error validation when an invalid date is entered.
* `Flash`: Change error icon to match other notifications (now shows error icon when `as` prop is `error`)
* `Form`: adds error and warning icons (and refactors the summary into its own sub-component)
* `Dialog`: Added `subtitle` prop
* `Input` can now receive an `inputHelp` prop which renders a tooltip after the input field.

## New Validations

* DateWithinRangeValidator checks that a date is within specified bounds.
e.g.
```javascript
  new DateWithinRangeValidator({ limit: 30, units: 'days' }
```

# 0.34.5

## Bug Fix

* `Dropdown`: adds a set of ontouch events to the list in order to stop blurring from happening until after the touch event which fixes a bug with the input update on finger tap on touch screens
* `TableHeader`: fix overflow issue so that tooltip / help components aren't cut off.
* `Decimal`: fix issue where `visibleValue` was not updated after a change to `precision`.

# 0.34.4

## Bug fix

* `Pod`: corrects misalignment caused by centering

# 0.34.3

## Component Enhancements

* `DropdownFilter`: Refactored 'freetext' mode to operate on `value` for an option id, or `visibleValue` for a write-in value.
* `PresenceValidator`: Added `props` and `requireAll` arguments to validate any/all of multiple input properties.

# 0.34.2

## Bug fix

* Fixes onBlur prop passed to `Date`, `Decimal`, `Dropdown`, `DropdownFilter`, and `DropdownFilterAjax` components so it is called instead of ignored
* `I18nHelper`: Number abbreviator allows negative numbers

# 0.34.1

## Component Enhancements

* `MenuItem`: Added `onClick` prop.

# 0.34.0

## Component Enhancements

* `DateRange`: Two new props have been added, `startDateProps` and `endDateProps`, to apply props to the child `Date` components.
* `MultiStepWizard` now allows adding callbacks when clicking on Next/Back button and allows adding validation callback before wizard submission when clicking on Submit button.

## DropdownFilter `freetext` mode

Adds a new mode to `DropdownFilter` which prompts the user with suggest-style filtered options, but also allows typed
entries that do not match any options. If the typed string exactly matches the name of an option, that option is
automatically selected on blur, and the `onChange` event target will specify the option id as `value` and name as
`visibleValue`, just as if it had been clicked. If the typed string does not match any options on blur, it remains as
the input value and `onChange` will carry an empty string `value` and the typed string as `visibleValue`.

Usage:

```
<DropdownFilter options={ options } freetext={ true } onChange={ this.onChange } />
```

# 0.33.2

## Bug fix

* `Portrait`: Fixes image stacking.
* Fixes decimal input displaying error with single negative sign `-`.
* Fixes numeral validation exception with single negative sign `-`.
* Currently active inputs no longer re-validate during `componentWillReceiveProps`, ensuring that duplicate re-validation no longer occurs triggering `-1` error counts.

# 0.33.1

## Bug fix

* Fixes alignment issue in inputs caused by the font size of prefixes differing from values.

# 0.33.0

## Helpers

* The I18n helper now uses the current locale for delimiter and separator.

# 0.32.1

## Bug Fixes

* Validation is now correctly reset when a value is changed externally from the input.

# 0.32.0

## New Validators

* IsBlankValidator

## MountInApp Component

Can be used to integrate React components into pre-existing user interfaces.

```
  <MountInApp targetId="put_carbon_component_here">
    // Children
  </MountInApp>
```

The code above will render all `//Children` components inside of the element with ID=`put_carbon_component_here` found on the page.

## SimpleColorPicker Component

A component that displays squares with color samples that you can choose from.

```javascript
  <SimpleColorPicker
    availableColors={ ['transparent', '#ff0102', '#34ff01'] }
    selectedColor="#34ff01"
    name="settings[color_of_something]"
    onChange={ customEventHandler }
  />
```

## Helpers

* A new 'insertAt' Ether helper to insert a character in a string.
*  It inserts a dash by default, or a custom `newChar`

```javascript
  insertAt('123456', 2);
  // => 12-3456
  insertAt('123456789', 3, { newChar:'/' });
  // => 123/456789
```
To repeat the character at the same interval, set `repeat` to `true`

```javascript
  insertAt('123456', 2, { repeat: true });
  // => 12-34-56
  insertAt('123456789', 3, { newChar:'/', repeat: true });
  // => 123/456/789
```

# 0.31.3

* `legacyEditStyles` prop name has changed to `internalEditButton`.

# 0.31.2

## Bug fix

* `Pod`: bug fixed with link and hover event props being mixed up

# 0.31.1

## Bug fix

* `I18nHelper.formatCurrency`: returns integer with option { precision: 0 }.

# 0.31.0

## MultiStepWizard Component

We have updated MultiStepWizard's default buttons as primary.

## Pod Component

Now takes a legacy style flag that switches the styles back

## Component Enhancements

* `Icon`: Three new props have been added:
  * `bgShape`: 'square', 'rounded-rect', or 'circle'.
  * `bgTheme`: 'warning', 'default', 'error', 'info', 'new', 'success', 'help', or 'maintenance'
  * `bgSize`: 'small' (default), 'medium', or 'large' - only modifies overall icon size if `bgShape` or `bgTheme` is passed.

* `Form`: Two new props have been added, `saveButtonProps` and `cancelButtonProps`, to apply props to Form buttons.

## Helper Enhancements

* `Browser`: A new `postToNewWindow` method has been added, for sending POST data to a new browser window/tab.

## CSS Changes

* Added `$beta` orange color variable

# 0.30.0

## SettingsRow Component

We have added a settings row component for settings pages. It employs the current UX standard for the appearance of settings pages. Title, description, and any details (accepts nodes) are formatted into the header, while children are rendered in the input cell. Renders nothing if no children present.

```
<SettingsRow
  className='mysetting-row'
  title='My Setting'
  description='Some descriptive text'
  description={ <span>Detailed description</span> }> }
>
  <Checkbox label='Enable my setting' />
  <div>Some other blurb about the setting</div>
</SettingsRow>
```

## CSS Changes

* Portrait initials are now dark grey on grey

## Component Enhancements

* `Heading`: One new prop has been added, `separator`, to show a 2x50px separator between title and subheader.
* All input components can now render an icon using the prop `icon`.
* `Portrait`: Now displays an icon in place of a blank box when the image has not been set and the initials are an empty string.

# 0.29.3

## Bug Fixes

* single quote(') is valid in email address now.

# 0.29.2

## Bug Fixes

* Readded the `carbon-tabs` class to the Tabs component.
* Clear any selected rows too in refresh()
* SelectedRows should be reset to the same object it is defined with

# 0.29.1

## CSS Update

* The `default` colour set now uses a lighter grey.

# 0.29.0

## !! BREAKING CHANGES!! :warning:

* error icon on `Date` component is now displayed in place of the calendar icon clicker

### Immutable Helper

* ImmutableHelper.parseJSON now converts javascript objects to regular Maps rather than ordered maps.
* If you require ordered maps you will need to explicitly create them rather than use ImmutableHelper.
* `margin-bottom` has been removed from the message component.

## CSS Changes

* `Navigation-Bar`: line-height has been applied to parent content div rather than children.
* Updated base font CSS to better reflect the Lato font.
* Updated Menu Item CSS to better reflect the Lato font.
* Updated input help text color for accessibility standards.
* Animated Menu Button has been updated with latest font changes.
* Links inside of input warnings are now coloured white.

## Bug Fixes

* `Tabs` now correctly tracks warning state of a tab.
* `Tabs` no longer jumps when changing tab.

## Package Upgrades

* Datepicker has been upgraded the latest version.
* Bowser has been upgraded to the latest version.

## Component Enhancements

* `Message`: Two new props have been added, `border` and `roundedCorners`.
* `Dropdown`: One new prop has been added, `cacheVisibleValue`.
* `Tabs` now can take a prop of 'position' which supports floating to the left and being positioned in a vertical stack.

## Helpers

* A new `humanizeFilesize` helper for converting bytes to a human readable representation.
* `roundForAbbreviation` is added to handle the number element of `abbreviateNumber` as well as forcing any abbreviated number to one decimal place
* `abbreviateCurrency` takes unit value

## Minor Improvements

* Cookie functions added to browser helper
* Fixes vertical alignment of minus icon.

# 0.28.3

* `Tabs`: Tab Heading hover, focus and active states corrected

## Components

* `Icon`: removes SVGs to fallback to icon font until new SVGs designed
* `Flash`, `Message` and `Toast`: all use `flex` for positioning

# 0.28.2

* `Pod`: now accepts a `displayEditButtonOnHover` prop which will hide the edit button until the mouse is hovering over it.
* `Pod`: now accepts a `triggerEditOnContent` prop will trigger the `onEdit` function when clicking the content.
* `Pod`: the colours of an editable pod have been updated to be more consistent.

# 0.28.1

## Bug Fixes

* Fixes reference to utils from the link component.

# 0.28.0

## :warning: Breaking Changes - Visual Styles

Visual improvements to the design of components, which may impact the colors and font styles used.

* Lato font added
* Colors updated
* Table row active and hover styles
* Font sizes for text

## :warning: Breaking Change - Button colors

* Button color is now determined by a `theme` prop.
* If you are using a red or green button, you must pass props of `as` and `theme`.
* i.e. for a red button

```js
<Button theme='red'>
  Foo
</Button>
```

* For a green button

```js
<Button theme='green' as='secondary'>
  Foo
</Button>
```


## I18n Component

We have added a component to handle I18n translations. The component also supports markdown, allowing developers to safely add HTML markup to translations such as bold tags or hyperlinks.

```
<I18n scope="my.translation" options={{ myVar: "foobar" }} markdown={ true } />
```

## Helpers

* `abbreviateNumber` function is provided for adding 'k' and 'm' style abbreviations for large numbers

## Component Enhancements

* `Button`: now accepts a size and theme prop to determine size and color respectively.
* `Decimal` now emits value of 0 on blur if cleared.
* `Icon`: new Icons added - Draft, Github, Twitter, Dribble and Remove
* `Link`: tabindex default and switch control via a prop
* `MenuList`: autofocuses on filter when a menu is opened
* `Link`: pressing `enter` triggers any `onClick` event
* `Rainbow`: Added the config prop to to be able to control the way
the chart is displayed.
* `TableAjax` now accepts `pageSize` prop.

## Poller Helper

* Added callback to poller helper which is called when the terminating condition is not met

## CSS Changes

* Input prefix is now positioned correctly when using inline labels

# 0.27.2

* `Decimal` component can validate properly with alternative i18n settings

## New Components

* `MenuList`: handles simple `ul` based menus

# 0.27.1

* Heading component can now configure it's divider on/off using the prop 'divider'.

# 0.27.0

## :warning: Breaking Change - Default colour for Pill component has changed. :warning:

* The default behaviour for the Pill component was to previously set as `info`. This is now set as `default` which is a grey colour.
* Ensure you check for any implementations of the Pill component where the `as` prop is not defined and set this to `as='info'`.

## :warning: Breaking Change - Date Component requires importing of locales

* The Date component now uses Strict mode and a I18n locale for parsing date.
* If you require multiple locales for your Date component you will need to import them from moment js
* Please see the [moment js docs](http://momentjs.com/docs/#/use-it/browserify/) for more information

## :warning: Breaking Change :warning:

* `Rainbow` expects the Highcharts library to be already loaded. If your project does not include Highcharts, you need to import it before Rainbow.
```js
import 'react-highcharts/dist/bundle/highcharts';
```

## New Components

* Subheader component created to be used with the Table and TableAjax components

## Component Enhancements

* `ShowEditPod` now closes and cancels editing on Escape keydown.
* `ShowEditPod` puts focus on pod if mounted in editing state.
* `Sidebar` no longer renders a close icon if there is no `onCancel` prop.
* `Date` field uses I18n for formats and sanitizes inputs for passing
* `Content` component can take props of `bodyFullWidth` to set component width to 100%;
* `Date` field uses I18n for formats and sanitizes inputs for passing
* `Step` wizard sub-component now accepts a prop of `enabled`.
* `Table` components now accept an `onPageSizeChange` callback function as a prop.
* `InputValidation` uses `Form` and `Input` in order to ensure messages stay on screen for a short while unless the user hovers on another field
* `Pod` enter triggers edit function and edit element is keyboard accessible
* `Tabs` enter triggers tab load and navigation tabs are keyboard accessible
* `Tabs` focus state is given the same styles as hover state
* `Pager` component now emits which element has changed.
* `Sidebar` now takes a size prop (e.g. `extra-small`, `small`, ...`extra-large`)

## Dependencies

* Moment JS bumped to version 2.15.1

# 0.26.1

## Component Enhancements

* `Decimal` component can prevent decimal value from exceeding the precision setting

# 0.26.0

## New Components

* `Create` component: supplies a button for creating new artefacts.
* Detail component

## Component Enhancements

* `Content` now has additional display options to customise the alignment, to render inline with it's title and to customise the title's width.
* `Link` component now has a prop of `iconAlign` to align icons to the right of the link's text.
* `Row` component can now be given a size to control the size of the gutter using the prop `gutter` (eg. `extra-small`, `small`, `medium`, `large` or `extra-large`).
* `Row` can enable `columnDivide` to add dividing lines between columns.
* `ShowEditPod` requires a tab press to focus on the first field of the contained form rather than automatically focusing on the first field

## Minor Improvements

* Inputs now reset parent tabs error state when unmounted
* Valid Date entry formats can be overridden via I18n
* add helper to focus on input field
* Table Header - sort column no longer overlaps text when right aligned
* Add a currencyFormatter helper to the i18n helpers
* Editable Pod width can be set to full width by setting the prop `editContentFullWidth` to true.
* Refactor Icon component into separate file SVGs
* Ensure portrait component uses https for gravatar images.

## CSS Changes

* Have increased pill font size and weight
* Carbon Components CSS now imports from relative paths
* removes uneccessary space from clearfix in `Row` component
* Aligned MultiActionButton icon to center
* `Content` components now handles wrapping more robustly with single words longer than the content width wrapping correctly
* `Filter` handles it's child inputs more robustly by over-riding widths and margins when children are displayed inline
* Darken colour of text--secondary
* Fieldset - readonly fields maintain border
* Remove italics from text--inactive
* Have increased pill font size and weight
* Carbon Components CSS now imports from relative paths

## Bug Fixes

* Allow carbon to be incorporated into webpack project
* Removed footer from datepicker. This will be reverted in the React 15 Upgrade
* The CSS for applying clears to Row columns has been fixed.
* Tooltips now close when component receives new props.
* Text Area now scrollable except when expandable.
* Pod lifecycle methods are no longer defined as class properties.
* Input validation decorator was not re-checking validity for warnings
* Table sort arrows now point in the correct direction.
* `Pod` applies props to it's container rather than the first child of that container keeping things consistent
* `Pod` filters out any `title` that is not a string before it is applied as an HTML attribute to the underlying element stopping `Object` being output as a browser generated tooltip

# 0.25.4

## Bug Fixes

* Form now tracks error and warning count on instance as well as in state.

# 0.25.3

# Bug Fixes

* Tabs component - added check to ensure that onTabChange is not called if the selectedTabId prop is changed to the existing state of the tabs component

# 0.25.2

## Bug Fix

* Row now supports immutable children.
* Row columns now clear when there are more columns than the defined number.
* Editable Pod is now aligned properly with title.

# 0.25.1

## Bug Fix

* Additional classes were not being applied to the Pod element, this has now been fixed.
* Added missing icon for "entry".

# 0.25.0

## MAJOR VISUAL/LAYOUT CHANGES:

### Updated Carbon Icons Font

New pixel perfect icon font has been added.

### Added Lato as base text font

Lato has now been added as the base font for applications, there are 4 weights introduced, 300(light), 400(regular), 600(semi-bold) and 700(bold). For performance, 3 of the 4 new weights used the Google Font CDN network and the 4th is added via assets.

### CSS and Structural Changes to Pod

The markup structure for pods has been modified, including some adjustments to Pod padding.

The edit action for a Pod has been modified to sit outside of the Pod.

# 0.24.2

## Bug Fix

* Tabs component - added check to ensure that onTabChange is not called if the selectedTabId prop is changed to the existing state of the tabs component

# 0.24.1

* Improves Flash component timeout behaviour.

# 0.24.0

## Carbon Factory Upgrade v0.1.0
* [Carbon Factory Release Notes](https://github.com/Sage/carbon-factory/releases/tag/v0.1.0)

## Updated Flash component API

As well as just a string, the Flash component will now receive a message value with the following:

 * A string: `"Alert"`
 * An array: `["Message One", "Message Two"]`
 * An object with description: `{ description: "My description" }`
 * An object of key/value pairs: `{ first_name: "is required", last_name: "is required" }`
 * An object with description with nested key/value pairs:
   `{ description: { first_name: "is required", last_name: "is required" } }`

# 0.23.1

## Bug Fix

* Tabs component - added check to ensure that onTabChange is not called if the selectedTabId prop is changed to the existing state of the tabs component

# 0.23.0

## Breaking Change - Additional functionality for initialSelectedTabId prop in Tabs component

* Renamed initialSelectedTabId to selectedTabId and onTabClick to onTabChange in the Tabs component
* If selectedTabId is updated the visible tab will change to the value of selectedTabId, this will call the onTabChange function if set.

## Minor Improvements

* Pod component now accepts a alignTitle prop.
* Checkbox input now has `important` set on position.
* Tooltip Decorator now protects against no target or tooltip rendered in the DOM

# 0.22.1

## Bug Fix

* ShowEditPod shows edit content when controlled externally

# 0.22.0

## Breaking Change - CSS Naming

* We have renamed all of our styles to be prefixed with `carbon-` rather than `ui-`. This is to avoid conflicts with existing open source libraries like jQuery UI.

### Example of the CSS Name Change
```
// Before:
.ui-button-toggle__icon--large

// After:
.carbon-button-toggle__icon--large
```

Please ensure you check your application carefully to update any references to these styles when upgrading.

## Minor Improvements

* Show edit pod can now be controlled via props
* Make heading font styles more flexible, providing `h*`, `.h*` and `@include h*()`
* Allow ShowEditPod to receive `false` in its `onEdit` prop to skip rendering of the default edit icon
* Added a 'Payment' icon and a 'Key' icon.
* ShowEditPod now animates between the two states

# 0.21.2

## Minor Improvements

* Help component now opens links in a new tab.

# 0.21.1

## Minor Improvements

* PresenceValidator now returns false for strings that consist only of spaces

# 0.21.0

## New Icons

* Print
* Pdf
* Csv
* Message

## Minor Improvements
* Link now accepts tooltip props to apply a tooltip to the link. This can be used with the Action Toolbar to apply tooltips to the icon links.
* Input components now accept an onPaste prop.
* Add character count to textarea
* Form now accepts a `onSubmit` prop which is only called when the form is valid.
* AppWrapper now has a minimum width of 958px.
* SUG-19: Change padding for the MessageComponent when transparent and non dismissable. When transparent is applied the padding reduces to 2px, but if it's dismissable it enlarges to it's original to prevent overlap.
* Allows `Link` component to handle `mailto:` as an href prefix, previously the `to:` would have been stripped from the string
* Fix error count, when input gets disabled

# 0.20.0

## Breaking Changes

* The CSS for inputs and icons associated with inputs has changed. If you have overridden this CSS in you code, this may break your input CSS.

## New Components

* Heading - useful for page titles.
* ShowEditPod - Inline editing of fields
* Date Range - Allows start and end date setting with validation for invalid date combinations.

## History and Browser Status

The router's history object is now accessible:

```js
import { history } from 'carbon/lib/utils/router';
```

With the history object you can control the DOM for any UI that uses React Router. For more information see the guides https://github.com/ReactJSTraining/history/tree/master/docs

## Link Prefixes

The `Link` component can now have its `href` or `to` props prefixed to customise the type of link it is (regular or react router).

For example:

```js
<Link href="to:/foobar">My React Router Link</Link>
```

## Router transitions

* The window will automatically scroll to the top when the route is transitioned

## Red and Green Buttons

The `Button` component can now have red and green themes, set using the `as` prop.

## New Icons

* Information
* Sync
* Progress
* Submitted
* Completed

## Minor Changes

* A Sass variable has been introduced to define the path where fonts are located.
* Pod title size has been reduced to more accurately match the demo.
* Secondary Content components font weight has been standardised.
* The `children` prop for the Help component is no longer required.
* Sibling Content components now have a top margin for spacing.
* Button height has been fixed for buttons that behave like links.
* Adds inline help for radio button.
* Fixes inline help for checkboxes.
* Radio Button sprite has been given a fixed size.
* Increase textTag font-spacing from 0.5 to 0.8.
* Button can receive a prop of `to`.
* Fixes fieldset and input margin when rendered on top of one another.
* Fixes position of icon in dropdown button.
* Fixes error icon position for inputs with field help.
* AppWrapper has been increased to 1600px and some padding has been added.
* Form now accepts a prop of `save` which can be used to hide the save button.

# 0.19.0

## Major Changes

!! Babel upgraded to Version 6
* When updating the latest version it is recommend to remove node modules `rm -rf node_modules` and reinstall `npm install`

!! Phantom JS Upgraded to version 2
* This may cause a few tests that were giving false positives to fail

## New Components

* Profile - User to show portrait with name and email.
* AppWrapper - confines your content to the width of your application.
* Menu
* NavigationBar

## Input Label Padding

* All input label padding has been slightly increased.

## Help Updates

* Help component has been updated with a new icon.
* Input Label decorator has been fixed to render the help class for labelHelp.

## Acronymize Function

* We have added an `acronymize` function to the Ether util, which will create an acronym from a given string.

## Dropdown component updates

* All dropdowns now allow keying up and down through the list

## Polling helper

* A polling helper has been added that performs customizable ajax polling.

## New Icons

* Help
* Chevron

# 0.18.1

## Minor Changes

* Portrait extra small size has been changed from `20px` to `25px`.
* Portrait can have a dark background.
* Fixes issue with Portrait size when image would not render.
* Disabled Pill's colours have been updated.
* Individual and Business SVGs have been updated in Icon.

# 0.18.0

## !! BREAKING CHANGE !!

* Renamed Browser `redirectUrl` method to `redirectTo`

## New Components

* Fieldset - stacks inputs rendered as children to the `Fieldset` component.
* Carousel - can be used to display a gallery of slides.

## CSS Module Update

Added margin and padding `0` to the base CSS.

## Uniform Sizing

All components that take a Size Prop have been unified to accept the following

```
extra-small
small
medium-small
medium
medium-large
large
extra-large
```

If you are using the default size of a component there is no change needed except for the `Spinner`

### Component Breakdown

#### Animated Menu Button
  * Added `extra-small`
  * !! CHANGED - `smed to `medium-small`
  * !! CHANGED - `mlarge` to `medium-large`
  * Added `xlarge`

#### Portrait
  * Added `extra-small`
  * !! CHANGED - `smed to `medium-small`
  * Added `medium`
  * !! CHANGED - `mlarge` to `medium-large`
  * Added `xlarge`

#### Spinner
  * !! CHANGED - default is now `medium`

  * Added `extra-small`
  * !! CHANGED - `smed to `medium-small`
  * Added `medium`
  * !! CHANGED - `mlarge` to `medium-large`
  * Added `xlarge`

#### Dialog
  * !! CHANGED - `xsmall` to `extra-small`
  * !! CHANGED - `smed to `medium-small`
  * !! CHANGED - `med` to `medium`
  * !! CHANGED - `mlarge` to `medium-large`
  * Added `xlarge`

## Link (React Router)

Our Link component now supports the React Router. Instead of passing a `href` prop, pass a `to` prop and it will use React Router to navigate.

## Pod Updates

* Pod can now receive a prop of `onEdit` - if this is a String it will use it as a `to` prop on a Link component, if it is a Function it will apply it as an `onClick` handler, if it is an object it will apply it's props to the Link.
* Pod has an additional padding size added of `extra-large`.
* Pod now applies any additional props to it's top most child element.
* We have added a tertiary pod theme.

## Content Updates

Content now has a `secondary` theme which can be applied using the `as` prop.

## Label Updates

* You can supply a `input-width` prop to any input to define its width.

## Modal Updates

### Change in functionality!

Modal

  * Modal no longer closes on background click
  * New prop `disableEscKey` is defaulted to false
  * Changes will also effect Dialog, Sidebar etc...

Dialog

  * New props `showCloseIcon` (defaulted to true) which show and hides the close icon

## Promises

Promises Polyfill. Carbon now contains a ES6 Promises helper which can be imported by

```javascript
  import from 'carbon/lib/utils/promises';
```

## Notifications Updates

Message

  * New props `transparent` (defaulted to false) which if set to true sets the background to transparent

## Decimal

* Decimal can now receive a prop of precision

## Split Button

 * Small CSS change to remove gap in Safari

## Input Validation

* Validation icons now position themselves relative to width of input field when label is inline.

# 0.17.1

## Minor Improvements

* Add paperclip SVG to Icon

# 0.17.0

## New Components

* Multi Step Wizard

## Minor Improvements

* Add edit SVG to Icon
* Supports Ajax call for error validation

# 0.16.1

* Add reload function to browser helper

# 0.16.0

## Minor Improvements

* Adding user class names to tabs.
* Authorize Objects in dialog title

## Browser Helper

Added a redirect action made by the browser. It is now easier to redirect to url

```
import Browser from 'carbon/lib/utils/helpers/browser';

Browser.redirectUrl(url)
```

# 0.15.0

## New Components

* ButtonToggle.

## New Features

* Warnings are now ready to use on form inputs, using the same API as validations you can supply an array as a prop to an input:

```
<Textbox warnings={[ new MyWarning ]} />
```

## Bug Fixes

* CSS fixes to input error icon and error message.
* CSS fixes to input placeholder text for IE11.

# 0.14.4

## Bug Fixes

* Fixes no results row in Table to span all columns.
* Fixes issue in Tabs where initialSelectedTabId was ignored

# 0.14.3

## Bug Fixes

* Fixes a loading row in Table to span all columns.

# 0.14.2

## Minor Changes

* Disable multi select for single row in a table

# 0.14.1

## Minor Changes

* Add ability to set custom labels on Confirm dialog.
* Fixes scrollbar fixed height.
* Fixes word break on tooltips.

# 0.14.0

## !! BREAKING CHANGE !!

* Selectable table rows now emit an object instead of an array, containing more information about the selected rows.

## Minor Changes

* Sidebar now scrolls on overflow
* Adds `$app-light-font-family` Sass variable.
* Adds `$app-medium-font-family` Sass variable.
* Icons - plus, minus, processing. Update contact icons
* Improve tile footer style

# 0.13.0

* A developer can choose for a Table to not automatically render with a `tbody`, allowing them to manually render it `<Table tbody={ false }>`.
* Performance improvements for validation messages.
* Inputs can be rendered with fake inputs, useful for pages with lots of inputs where performance can be an issue.
* Number does not show undefined when value props is not provided and user enter alphabets
* Adds external link icon.
* Adds new colors: `$grey-dark-blue-5`, `$grey-header`.

# 0.12.2

* Stores will now throw an error if an invalid action is dispatched.
* Fixes translation issues with Save and Cancel buttons in Form component.
* Fixes error with refresh method on Table, when Table does not have an ActionToolbar.
* Adds `business` and `individual` icons.

### Modal Updates

* Alert and Confirm have been updated to accept the dialog size prop. Default sizes remain unchanged.

# 0.12.1

* Fixes overflow bug on Table component.
* Fixes colors for recently added icons.

# 0.12.0

## Minor Improvements

* Tabs emits a onTabClick event when on the headers is clicked
* Add phone, email, location and mobile icons
* Table now has a `refresh` method to force retrieve data.

## Bug Fixes

* CSS prevent multi action siblings overlapping
* First columns in tables have additional left padding.
* Page size sets 1 of 1 when there are no records.

# 0.11.0

* Tabs remember the last one they were on when going back in the browser.

## Bug Fixes

* Selectable Tables stopPropagation when selecting checkboxes.

# 0.10.0

* Adds loading and empty data states to Table component.

## Bug Fixes

* CSS fixes to Portrait.
* CSS fixes to Spinner.
* CSS fixes to Pill.

# 0.9.2

* MulitActionButton Classes more specific

# 0.9.1

## Bug Fixes

* Various UI Fixes:
  * MultiActionButton toggle placement.
  * Removed Tab padding.
  * Fixed Button height to 31px.

# 0.9.0

## New Components

* Multi Action Button

## Selectable Table Rows

* Table and TableAjax now have props of `selectable` and `highlightable`, enabling selectable or highlightable rows. Each event also emits events which can be used by developers with props of `onSelect` or `onHighlight`. Developers can also manually control the highlighting or selecting of rows using the same props on TableRow components.
* Selectable rows also enables an action toolbar for the table, for which actions can be defined using the `actions` prop.

## CSS

* Created CSS utility to handle generic CSS.

## Misc

* Inline labels can now be aligned right.
* Added 'small' button option - renders pill-like secondary button.
* Made portrait inline-block to allow label to sit inline.
* Added a 'refresh' svg icon to the icon component.
* Form component can now set custom `saveText` as a prop.
* Pill styling tweaked slightly.
* Made portrait inline-block to allow label to sit inline.
* Updated portrait colour for when no image is loaded.
* Update Radio Button and Checkbox colour when disabled and checked.

## Bug Fixes
* Allow tooltip to decorate class that lacks componentProps method.
* Records value typecast to number for i18n in Pager

# 0.8.1

## Bug Fixes

* Fixed CSS load order issue which caused icons to break their positioning.

# 0.8.0

## Improvements

* Improved store reset. `store.reset()` will now reset the store to its initial data, whether or not history is enabled.
* Inputs can now have field help. Pass `fieldHelp='help message'` to any input.
* Inputs can now have label help. Pass `labelHelp='help message'` to any input.
* Add `thead` prop to `Table` component that allows you to set a row wrapped in a `thead` tag.

## New Components

* Sidebar - with sidebar header
* Portrait
* Content
* Help - An info icon with a tooltip.
* Tooltip

## Layout Updates

* Row margin has been reduced to `15px`.
* Pod component now receives two additional props:

  * `border` - allows developers to disable border.
  * `padding` - allows developers to have control over padding size.

* Message style has changed to follow toast style
* Pill style has changed

## Improved Dialog

* Dialog now takes a prop of `disableBackground` which is true by default.

## Improved Form

* `validate()` can now be called via `this.context.form`

## New Validators

* Inclusion
* Exclusion

## Misc

* Added utility classes for styling text.
* Format i18n error number for numeric validation.
* Allow Tables to shrink in size using the `shrink` prop.
* Link component can now display with an icon.
* Child components of Row can now use a `columnAlign` prop.
* Toast onDismiss is now optional

## New Decorators

* Tooltip Decorator - currently available on Icon and Textbox.

## Bug Fixes

* Fixes alignment issue with SplitButton when using anchors.
* Row component will not break with zero children or children of `null` or `undefined`.

# 0.7.1

## Updates

* Moves the validation logic in Form component to its own method.
* Adds `validateOnMount` prop to Forms.
* Help Components on inputs with labels.

# 0.7.0

## New Components

* Pager
* Filter
* Table Ajax

## Bug Fixes

* TableCell and TableHeader can receive additional props.
* Inputs no longer render a label if the input has no name or label props.

## New functionality

* Table and TableHeader have been updated to allow sorting.
* Tabs - Passing a prop of align='right' will align tab headers to the right

# 0.6.0

## Improve Date widget

Improve the existing Date widget to allow passing in `minDate` and `maxDate`.

## I18nHelper

An I18nHelper has been created to help with formatting decimal numbers.

## Should Component Update Decorator

Supplies base shouldComponentUpdate

## toArray

We have added a helper method to convert strings into arrays, for example:

`"foo[bar][baz]"` into `["foo", "bar", "baz"]`.

## ImmutableHelper parseJSON

The parseJSON method now converts all integers to strings for consistency

## Bug Fixes

* We have inserted an engine dependency for npm version 3. This is to help mitigate any issues of users reporting issues when installing with npm version 2.

## New Components

* Spinner
* RadioButton

# 0.5.3

## Bug Fixes

* Fixed numeral validator so it returns the correct type of validator.

# 0.5.2

## Bug Fixes

* Fixed I18n translation for integer validation.

# 0.5.1

## Bug Fixes

* `autoFocus` no longer automatically opens lists or datepickers on Dropdown and Date components.
* Update validations i18n to use `errors.messages` instead of `validations`
* Bluring of DropdownFilter/DropdownFilterAjax does not throw a js error when no items exist

# 0.5.0

## !BREAKING CHANGE! Validations have been converted into classes

We have converted Validations provided by Carbon into classes. This means that you need to create an instance when you want to use them.

For example, you would need to change:

```js
<Textbox validations={ [PresenceValidator()] } />
```

To this:

```js
<Textbox validations={ [new PresenceValidator()] } />
```

This allows better inspection of the validator, and the ability to modify params on the class.

## Disabled class for inputs

We now add a `common-input--disabled` class to the component when its input is disabled

## Bug Fixes

* Inputs with multiple validations now validate correctly.
* DropdownFilter now parses its filter before creating a Regular Expression.
* Split Button has been given a fixed height to resolve UI issues.
* Dropdown up and down arrows now work with options that use strings for IDs.
* We now use the `$grey-dark-blue-40` color for placeholders in inputs

# 0.4.0

## New Components

* SplitButton.

## New Validations

### Numeral Validation

Checks numeral type (Integer of Decimal)
Checks if value is equal, greater than, less than

```javascript
// Integer with a min value of 8
<Number validations={ [NumeralValidator({ integer: true, min: 8 })] }/>

// Decimal with a between 8 and 20
<Number validations={ [NumeralValidator({ integer: true, min: 8, max: 20 })] }/>

// Decimal exactly 3.142
<Number validations={ [NumeralValidator({ is: 3.142 })] }/>
```

### Length Validation

Checks the length of a number of a string

```javascript
// length is greater than or equal to 8:
<Textbox validations={ [ LengthValidator({ min: 8 }) ] });

// length is less than or equal to 8:
<Textbox validations={ [ LengthValidator({ max: 8 }) ] });

// length is between 5 and 10 characters:
<Number validations={ [ LengthValidator({ min: 5, max: 10 }) ] });

// length is 10 characters:
<Number validations={ [ LengthValidator({ is: 10 }) ] });
```

### Regex Validation

Applies a regex validation to the input

```javascript
<Textbox validations={ [RegexValidator({ format: (/[A-Z]{5}/) }) ] }/>
```

### Email Validation

Applies a email validation to the input

```javascript
<Textbox validations={ [ EmailValidator() ] }/>
```

## Prefix for inputs

We have added a new feature for input components which allows developers to output a prefix to the input.

```js
<Textbox prefix="foo" />
```

## Updated visuals for Toast Notifications and Tabs

* Toast notifications have had updated styling applied to them, based on new designs.
* Colour updates to Tabs, to align with design updates
* New colour variables added

## Misc

* Button component will now render a stylised `anchor` instead of a `button` if passed a `href` prop.

## Bug Fixes

* Add i18n to form buttons

# 0.3.3

* Performance updates to inputs. We also now provide a `shouldComponentUpdate` method which can be reused in custom components.
* Inputs that are detached from a form no longer update error count.

# 0.3.2

## Bug Fixes

* Form no longer validates disabled fields on submit.
* Form inputs are tracked by a guid now, rather than input name.
* Autocomplete is disabled for all inputs by default.
* Locks version numbers to try and mitigate incompatabilities with third party modules.

# 0.3.1

## Bug Fixes

* SVG icons inside toast component now re-render properly.

# 0.3.0

## Handler Pattern

Carbon now has a simple handler pattern implementation. For more information, see [the guide](https://github.com/Sage/carbon/blob/master/docs/guides/handlers.md).

## New Components

* Toast
* Message

## Standardised Color/Icon Sets on Components

Several components allow the ability to define a particular `type` or `status`, such as `warning`, `error` or `success`. We have standardised the way this is implemented in components, each of which should use a prop name of `as`.

Similarly, each supported type comes as part of a Sass list variable called `$colorIconSets`. This list can be used in component `scss` files to iterate through the types available and automatically generate the code required for each type. This means each component will automatically update with any new types added to this list.

You can see examples of how this is implemented in the `scss` files for `Pill`, `Flash`, `Banner` or `Toast`.

### Breaking Changes

* Due to the standardisation of using the prop `as`, some components will have breaking changes to accomodate this:
  * Flash
  * Pill
* The `cancelHandler` method on `Dialog` based components has been renamed to `onCancel` to bring in line with the convention we would like to progress with for this kind of action name.
* The `confirmHandler` method on `Confirm` has also been renamed to `onConfirm` to align with the naming convention.

## Bug Fixes

* Dialog now centers itself if open on initialize.

# 0.2.0

## New Components

* Table, TableRow, TableCell, TableHeader
* Confirm
* Animated Menu Button
* Notification
* Pill
* Banner
* Flash

## Tables and Grids - Breaking Change

The previous iteration of grid (InputGrid) was too restrictive, not allowing much flexibility and being too rigid in its implementation. We have now refactored grids creating a Table component with full control and flexibility for the developer. The new way of doing grids also means we no longer need to use complicated immutable helpers we had set up for line items as well as injecting row_id into the store.

The following is an example of how to use the Table component:

```js
import React from 'react';
import { Table, TableRow, TableCell, TableHeader } from 'carbon/lib/components/table';
import Textbox from 'carbon/lib/components/textbox';
import Button from 'carbon/lib/components/button';

class MyView extends React.Component {
  render() {
    // We map the data from the store, to define what a row should look like.
    // Using map allows the developer to define any content they want - this could
    // render text, an input, a button or anything else.
    let tableRows = this.props.data.map((row, index) => {
      <TableRow>
        // This cell renders just text for 'description'.
        <TableCell>
          { row.get('description') }
        </TableCell>

        // This cell renders a textbox for 'name'. We also give it an onChange function. It is
        // important to notice that we bind additional values to this function - 'this' and 'index'.
        // This means that when the function is called it will receive the index as an argument.
        // The store then knows which index in the array of data has been modified and needs to update,
        // the mutation would look something like:
        // `this.data = this.data.setIn(['line_items', action.index, action.name], action.value);`.
        <TableCell>
          <Textbox value={ row.get('name') } onChange={ Actions.nameUpdated.bind(this, index) } />
        </TableCell>

        // This cell renders a button component.
        <TableCell>
          <Button>An Action!</Button>
        </TableCell>
      </TableRow>
    });

    // tableRows is now an array mapped from the data we provided. We also need a table header so
    // lets add that as an additional row in the array (unshift prepends to an array):
    tableRows.unshift(
      <TableRow>
        <TableHeader>Description</TableHeader>
        <TableHeader>Name</TableHeader>
        <TableHeader>Actions</TableHeader>
      </TableRow>
    );

    // We can now render the array of rows as a child of Table.
    return (
      <Table>
        { tableRows }
      </Table>
    );
  }
}

export default MyView
```

The example above should highlight the flexibility available with grids. You can mix input with plain text or any other component, all in the same table. Adding a placeholder row is simple as well:

```js
import React from 'react';
import { Table, TableRow, TableCell, TableHeader } from 'carbon/lib/components/table';
import Textbox from 'carbon/lib/components/textbox';

class MyView extends React.Component {
  render() {
    // Define tableRows.
    let tableRows = this.props.data.map((row, index) => {
      <TableRow>
        <TableCell>
          <Textbox name="description" value={ row.get('description') } onChange={ Actions.valueUpdated.bind(this, index) } />
        </TableCell>

        <TableCell>
          <Textbox name="name" value={ row.get('name') } onChange={ Actions.valueUpdated.bind(this, index) } />
        </TableCell>
      </TableRow>
    });

    // Add header.
    tableRows.unshift(
      <TableRow>
        <TableHeader>Description</TableHeader>
        <TableHeader>Name</TableHeader>
      </TableRow>
    );

    // Add placeholder row. The main difference between a regular row is we are not mapping any data to
    // this row (as it has none). Also, instead of an index, we are passing the data count to the bound
    // action. This means on valueUpdated that it will update the value in the array to an index which
    // does not yet exist - effectively creating the new row.
    tableRows.push(
      <TableRow>
        <TableCell>
          <Textbox name="description" onChange={ Actions.valueUpdated.bind(this, this.data.count()) } />
        </TableCell>

        <TableCell>
          <Textbox name="name" onChange={ Actions.valueUpdated.bind(this, this.data.count()) } />
        </TableCell>
      </TableRow>
    );

    // We can now render the array of rows as a child of Table.
    return (
      <Table>
        { tableRows }
      </Table>
    );
  }
}

export default MyView
```

## Minor

* Decrease width of dropdown icon to 20px

# 0.1.8

## Bug Fixes

* Backported dropdown validation fix.

# 0.1.7

## Bug Fixes

* Fixes bug - 'item is undefined triggered when clicking away from dropdown with option highlighted'.

# 0.1.6

## Bug Fixes

* `startRouter` no longer throws an error if it cannot find an element to render the component to.

# 0.1.5

## Bug Fixes

* Dropdown will always return a string value to any callbacks.

# 0.1.4

## Bug Fixes

* Dropdown components auto select highlighted values on blur.
* Carbon now compiles code to `lib`, allowing developers to no longer require installing babel on their computer.

# 0.1.3

## Bug Fixes

* Fixes validation message width in Firefox.

# 0.1.2

## Bug Fixes

* Tabs can now render a single child

# 0.1.1

* Form submitting state is now controlled by the developer using the `saving` prop.

## Bug Fixes

* Developers can now set the alignment on an input's value using the `align` prop.
* Tab allows null children.

# 0.1.0

## New Components

* Alert
* Link
* Tabs

## Dialog Type Components

  Breaking Change! :warning: Both components now require a `cancelHandler` prop (rather than the `cancelDialogHandler`). :warning:

## Dropdowns

Dropdown components have been refactored. We now have three different kinds:

* Dropdown
* Dropdown Filter
* Dropdown Filter Ajax

## Inputs and Forms No Longer Rely on Name Property

In previous versions of Carbon, all inputs required a `name` property. Some Carbon components would manipulate what this name was, depending on where the input was used.

To keep things simple, and to remove some of the logic behind the scenes, we no longer do any manipulation on input names and the property is no longer a requirement when using a form input.

It is still recommended that you use names on inputs, as they are useful to identify your which input is which. They are also required if you are performing standing HTML form submissions.

## Minor

* Pod has an option to make it collapsible.

## Bug Fixes

* Fixes position and width or validation messages on inputs.
* Fixes re-validating fields when content is pasted into an input.

# 0.0.3

## Bug Fixes

* On successful submit, form components will disable their save buttons to prevent multiple form submissions.

# 0.0.2

## Decimal Component

 An extra validation has been added to decimal to prevent multiple separators from being entered in the input field.

## Dropdown and DropdownSuggest components

Dropdown and dropdown-suggest have been updated. As they share common functionality, dropdown and dropdown-suggest now use a List decorator. This should not affect how you use either component.
* Dropdown now filters results as you type.

## Dialog Cancel button

Dialogs have been updated to pass context to any children components. We have used this to switch the Form Cancel button to use the Dialog's cancel handler when the form is nested in a dialog. This overrides the default history.back method.

## Store, View and Route Utils

We have standardised the utilities we provide to easily set up Flux based applications. This involved a few breaking changes:

### Store

The base Store class is now available from:

```js
import Store from 'carbon/lib/utils/flux/store';
```

When creating your store, initialize it with your application's dispatcher. You must also define the store's data and unique name within its constructor. The following shows the minimum required to set up a store:

```js
import Store from 'carbon/lib/utils/flux/store';
import Dispatcher from 'dispatcher';
import ImmutableHelper from 'carbon/lib/utils/helpers/immutable';

class MyStore extends Store {
  ...
}

let data = ImmutableHelper.parseJSON({});

// init the store with a name, some data, and your dispatcher
export default new MyStore('myStore', data, Dispatcher);
```

### View

The view helper is now available as a flux utility from Carbon. This was done to clarify its intentions. You can import it with:


```js
import { connect } from 'carbon/lib/utils/flux';
```

You can then use the `connect` function to connect a React component to a store:

```js
import React from 'react';
import MyStore from 'stores/my-store';
import { connect } from 'carbon/lib/utils/flux';

class MyComponent extends React.Component {
  render() {
    // the connected store data is available on the state as the store's unique name defined in its constructor
    let val = this.state.myStore.get('myValue');

    return (
      <div>My Component.</div>
    );
  }
}

export default connect(MyComponent, MyStore);
```

This sets up the listeners and data synchronising between the component and the store.

The connect function can connect multiple stores to the component - simply provide them as an array:

```js
connect(MyComponent, [MyStore, MyOtherStore]);
```

### Route

The route helper now returns a specific function:

```js
import React from 'react';
import { Route } from 'react-router';
import { startRouter } from 'carbon/lib/utils/router';

let routes = (
  <Route />
);

startRouter(routes);
```

The `startRouter` function initializes the React router with the given routes. It can also take a second parameter for the HTML target in which to render the React components (by default this uses `document.getElementById('app')`).

## Higher Order Components and Decorators

We now use decorators instead of Higher Order Components in our component library as they are easier to test and result in a tidier and more logical codebase.

Decorators can be found in the `/utils/decorators` directory. So far we have decorators for:

* Input
* Input Icon
* Input Label
* Input Validation

Note: although there is an ES7 Babel transform for decorators, we have opted not to use it for now due to the way in which it compiles and produces missing coverage reports.

## TableFieldsForMany renamed

`TableFieldsForMany` is now called `InputGrid`.

We have renamed this because its original name was based on a Rails convention and was fairly obscure and confusing.

## New Brand
A new style and colour scheme has been applied to the carbon components library. This change will affect all of the components.

## Validations
Validations have changed to a function so that different parameters can be passed to them.

You can now define Validations on a component using the following syntax:

```javascript
<Textbox validations={ [Validation()] } name='valid' />
```

## Misc

* Ran ESLint task and fixed any errors.
* Form provides a serialization method to parse its inputs into data usable for Ajax.
* Forms no longer needs a model name defined.
* Updated Form Cancel Button to use History object.
* Textarea is no longer draggable. Add a expandable={true} prop to make the area height change to fit content
* Input components can now use custom classes.
* Checkbox label now sits inline, and is reversable.
* Added props on inputs for inline labels.
* Added Rainbow chart component.
* Added Tabs component.
* Added Number component.
* Decimal now allows tabbing in and out of the field.
* Date now closes on tab out.


# 0.0.1

Initial prototype release.

Components included:

* Button
* Checkbox
* Date
* Decimal
* Dialog
* Dropdown Suggest
* Dropdown
* Form
* Pod
* Row
* Table Fields for Many
* Table Row
* Textarea
* Textbox

Utils included:

* Events Helper (to help determine keyboard events)
* Immutable Helper (to perform generic tasks with Immutable.js)
* Icons (to include icons from the web font)
* Inputs & Input Validation (generic functionality for inputs)
* Validations (reusable functionality for validations)
* Route Helper (component to provide base route functionality)
* Store Helper (base class for base store functionality)
* View Helper (component to provide base view functionality)<|MERGE_RESOLUTION|>--- conflicted
+++ resolved
@@ -1,6 +1,5 @@
 # 1.1.0
 
-<<<<<<< HEAD
 ## DraggableContext, WithDrag & WithDrop
 
 We now provide a series of components to enable drag and drop functionality. For example:
@@ -52,11 +51,10 @@
 ## Text Helpers
 
 A new helper object is available in `utils/helpers/text`. Currently it only contains one method `clearSelection`, which clears any selected text on the page.
-=======
+
 ## Package Updates
 
 * BigNumber has been updated to v4.0.2
->>>>>>> 85cb074b
 
 ## Component Enhancements
 
