# 1.0.0

## Package Name Change

* The package name has been updated to `carbon-react`.

<<<<<<< HEAD
## Removed `/lib` directory

* You should now install the package via npm: `npm install carbon-react`.
=======
## Carbon Factory Updated

* Now using v0.3.6, which includes the fix for the `illegal export declaration` error.
>>>>>>> 13668034

## :warning: Major Change - React 15 Upgrade

* React has been upgraded to version 15.5.0 - https://github.com/facebook/react/releases

## !! BREAKING CHANGES!! :warning:

* `ActionToolbar`: 'total' field margin and width
* `Banner`: Component has been Deleted in favour of the Message Component
* `ButtonToggle`: `icon` and `iconSize` become `buttonIcon` and `buttonIconSize` to avoid clash with Input decorator
* `Heading`: paddings
* `MenuList`: Main Classes and `className` props have been moved from the `ul` to the top level `div`. To access the `ul` use `carbon-menu-list__list`
* `MultiActionButton`: Additional buttons are spaced differently
* `MultistepWizard`: Step has less padding-left
* `Pod`: Header has less margin-bottom

## Potentially breaking changes

* The following components have been refactored to meet best practice standards and pass linting. If you have overridden any internal methods of these components, you may need to update your code.
  - Action Toolbar
  - Alert
  - Animated Menu Button
  - App-Wrapper
  - Button
  - Content
  - Create
  - Carousel
* `ButtonToggle` no longer inherits from the label decorator as it was providing more functionality than required.
* `Rainbow` has been updated to no longer use the `react-highcharts` component. To use this component you need to ensure to make the `Highcharts` library available to your application globally.
* `ActionToolbar` incorrectly required actions as an `Array` - this has been changed to an `Object` to reflect its actual usage.

## Google Analytics

If you have Google Analytics enabled (`window.ga` is defined), and you are using the router supplied by Carbon, we will track subsequent page views. Please ensure that your Google Analytics tracking code is defined after you load the your application JavaScript.

## Component Enhancements

* `Decimal` now shows propType warning when precision is outside the range 0..20
* `Detail`: font size of footer increased
* `Dialog`: font wieght
* `DropdownFilter`: placeholder text is made more legible by removing italics and making the font color darker
* `DropdownFilterAjax`: `data-state` component tag is added to the `getData` Ajax request to mark the requesting state
* `Fieldset`: icon positioning
* `Heading`: Font size increased and weight
* `Input`: decorator has slight padding change
* `Menu` includes `alternate` prop for marking sub sections of the menu for styling (like tiger stripes for readability on tables, rather than actual submenus
* `MountInApp` now cleans up it's children when the component is unmounted.
* `Pod`: Font size increased
* `ShowEditPod`: z-index on input prefixes
* `TableHeader`: Font weight

## Service Class

Adds a `Service` class to make it easier and more clear to create reusable services to interact with a JSON API. The class supports:

* `GET`, `POST`, `PUT` and `DELETE` requests.
* Automatically configured request Headers (no longer need to set `Content-Type` etc for each request)
* CSRF support.
* Request and Response transforms.
* Global Success and Error actions for triggering automatic actions (such as flash notifications on error).

This should hopefully replace all uses of `Request` or `axios`.

## Helpers

* A new 'insertAt' Ether helper to insert a character in a string at a specified indices

## New components

* Grouped-character component - displays groups with of characters with separator.

## Bug Fixes

* `Alert`: default size has been fixed to `extra-small`.
* `ButtonToggle`: css typo corrected
* `Confirm`: default size has been fixed to `extra-small`.
* `Detail`: Footnote is allowed to expand vertically
* `Heading`: alignment is fixed in IE where `hr` was centring by default
* `Link`: CSS inheritance has been updated to better support buttons.
* `MenuList`: item filter search icon positioning is fixed
* Row clones children when mutating props rather than creating new element to retain refs

## Deprecations Added

* `Row`: can longer render any immediate children. A Column component has been introduced to maintain the column span, offset and align behaviour.

```javascript
// BEFORE
import Row from 'carbon/lib/components/row';

...

<Row columns='10'>
  <div columnSpan='3' columnOffset='2' columnAlign='right'>
    Content 1
  </div>
  <Pod columnSpan='5'>
    Content 1
  </Pod>
</Row>

// AFTER
import { Row, Column } from 'carbon/lib/components/row';

...

<Row columns='10'>
  <Column columnSpan='3' columnOffset='2' columnAlign='right'>
    Content 1
  </Column>
  <Column columnSpan='5'>
    <Pod>
      Content 1
    </Pod>
  </Column>
</Row>
```

## data-attributes on components

We have added data-attributes to components to better identify them and their parts within the browser. We have added `data-component` tags on the top level of any component, and `data-element` tags to constituent parts. Developers can also add `data-role` tags to components to uniquely identify specific components within their UI.

## Dependency Update

* Carbon Factory has been upgraded to v0.3.0 - https://github.com/Sage/carbon-factory/releases/tag/v0.3.0

### Gulp updates

* Can pass command line arg to pecify port for demo server.
```bash
gulp --port 1234
```

# 0.36.3

## Component Enhancements

* `DialogFullScreen` now accepts a String for title or any other component.

# 0.36.2

* Hide SplitButton additional buttons instead of removing them.

# 0.36.1

* Removed the style node from `package.json` in table-ajax. This file doesn't exist.

# 0.36.0

* Add `additionalRequestParams` prop to `DropdownFilterAjax`

# 0.35.2

* Hide SplitButton additional buttons instead of removing them.

# 0.35.1

* Ensure that node modules can only upgrade patch versions

# 0.35.0

## Bug Fix

* `ShowEditPod`: `beforeFormValidation` and `buttonAlign` props are now passed to the `Form` as they should be

## InlineInputs Component
A simple `InlineInputs` wrapper component which allows multiple input fields to be displayed horizontally
with a label.

```js
<InlineInputs label='Test Label'>
  <Textbox />
  <Textbox />
</InlineInputs>
```

## Component Enhancements

* `Date` now shows error validation when an invalid date is entered.
* `Flash`: Change error icon to match other notifications (now shows error icon when `as` prop is `error`)
* `Form`: adds error and warning icons (and refactors the summary into its own sub-component)
* `Dialog`: Added `subtitle` prop
* `Input` can now receive an `inputHelp` prop which renders a tooltip after the input field.

## New Validations

* DateWithinRangeValidator checks that a date is within specified bounds.
e.g.
```javascript
  new DateWithinRangeValidator({ limit: 30, units: 'days' }
```

# 0.34.5

## Bug Fix

* `Dropdown`: adds a set of ontouch events to the list in order to stop blurring from happening until after the touch event which fixes a bug with the input update on finger tap on touch screens
* `TableHeader`: fix overflow issue so that tooltip / help components aren't cut off.
* `Decimal`: fix issue where `visibleValue` was not updated after a change to `precision`.

# 0.34.4

## Bug fix

* `Pod`: corrects misalignment caused by centering

# 0.34.3

## Component Enhancements

* `DropdownFilter`: Refactored 'freetext' mode to operate on `value` for an option id, or `visibleValue` for a write-in value.
* `PresenceValidator`: Added `props` and `requireAll` arguments to validate any/all of multiple input properties.

# 0.34.2

## Bug fix

* Fixes onBlur prop passed to `Date`, `Decimal`, `Dropdown`, `DropdownFilter`, and `DropdownFilterAjax` components so it is called instead of ignored
* `I18nHelper`: Number abbreviator allows negative numbers

# 0.34.1

## Component Enhancements

* `MenuItem`: Added `onClick` prop.

# 0.34.0

## Component Enhancements

* `DateRange`: Two new props have been added, `startDateProps` and `endDateProps`, to apply props to the child `Date` components.
* `MultiStepWizard` now allows adding callbacks when clicking on Next/Back button and allows adding validation callback before wizard submission when clicking on Submit button.

## DropdownFilter `freetext` mode

Adds a new mode to `DropdownFilter` which prompts the user with suggest-style filtered options, but also allows typed
entries that do not match any options. If the typed string exactly matches the name of an option, that option is
automatically selected on blur, and the `onChange` event target will specify the option id as `value` and name as
`visibleValue`, just as if it had been clicked. If the typed string does not match any options on blur, it remains as
the input value and `onChange` will carry an empty string `value` and the typed string as `visibleValue`.

Usage:

```
<DropdownFilter options={ options } freetext={ true } onChange={ this.onChange } />
```

# 0.33.2

## Bug fix

* `Portrait`: Fixes image stacking.
* Fixes decimal input displaying error with single negative sign `-`.
* Fixes numeral validation exception with single negative sign `-`.
* Currently active inputs no longer re-validate during `componentWillReceiveProps`, ensuring that duplicate re-validation no longer occurs triggering `-1` error counts.

# 0.33.1

## Bug fix

* Fixes alignment issue in inputs caused by the font size of prefixes differing from values.

# 0.33.0

## Helpers

* The I18n helper now uses the current locale for delimiter and separator.

# 0.32.1

## Bug Fixes

* Validation is now correctly reset when a value is changed externally from the input.

# 0.32.0

## New Validators

* IsBlankValidator

## MountInApp Component

Can be used to integrate React components into pre-existing user interfaces.

```
  <MountInApp targetId="put_carbon_component_here">
    // Children
  </MountInApp>
```

The code above will render all `//Children` components inside of the element with ID=`put_carbon_component_here` found on the page.

## SimpleColorPicker Component

A component that displays squares with color samples that you can choose from.

```javascript
  <SimpleColorPicker
    availableColors={ ['transparent', '#ff0102', '#34ff01'] }
    selectedColor="#34ff01"
    name="settings[color_of_something]"
    onChange={ customEventHandler }
  />
```

## Helpers

* A new 'insertAt' Ether helper to insert a character in a string.
*  It inserts a dash by default, or a custom `newChar`

```javascript
  insertAt('123456', 2);
  // => 12-3456
  insertAt('123456789', 3, { newChar:'/' });
  // => 123/456789
```
To repeat the character at the same interval, set `repeat` to `true`

```javascript
  insertAt('123456', 2, { repeat: true });
  // => 12-34-56
  insertAt('123456789', 3, { newChar:'/', repeat: true });
  // => 123/456/789
```

# 0.31.3

* `legacyEditStyles` prop name has changed to `internalEditButton`.

# 0.31.2

## Bug fix

* `Pod`: bug fixed with link and hover event props being mixed up

# 0.31.1

## Bug fix

* `I18nHelper.formatCurrency`: returns integer with option { precision: 0 }.

# 0.31.0

## MultiStepWizard Component

We have updated MultiStepWizard's default buttons as primary.

## Pod Component

Now takes a legacy style flag that switches the styles back

## Component Enhancements

* `Icon`: Three new props have been added:
  * `bgShape`: 'square', 'rounded-rect', or 'circle'.
  * `bgTheme`: 'warning', 'default', 'error', 'info', 'new', 'success', 'help', or 'maintenance'
  * `bgSize`: 'small' (default), 'medium', or 'large' - only modifies overall icon size if `bgShape` or `bgTheme` is passed.

* `Form`: Two new props have been added, `saveButtonProps` and `cancelButtonProps`, to apply props to Form buttons.

## Helper Enhancements

* `Browser`: A new `postToNewWindow` method has been added, for sending POST data to a new browser window/tab.

## CSS Changes

* Added `$beta` orange color variable

# 0.30.0

## SettingsRow Component

We have added a settings row component for settings pages. It employs the current UX standard for the appearance of settings pages. Title, description, and any details (accepts nodes) are formatted into the header, while children are rendered in the input cell. Renders nothing if no children present.

```
<SettingsRow
  className='mysetting-row'
  title='My Setting'
  description='Some descriptive text'
  description={ <span>Detailed description</span> }> }
>
  <Checkbox label='Enable my setting' />
  <div>Some other blurb about the setting</div>
</SettingsRow>
```

## CSS Changes

* Portrait initials are now dark grey on grey

## Component Enhancements

* `Heading`: One new prop has been added, `separator`, to show a 2x50px separator between title and subheader.
* All input components can now render an icon using the prop `icon`.
* `Portrait`: Now displays an icon in place of a blank box when the image has not been set and the initials are an empty string.

# 0.29.3

## Bug Fixes

* single quote(') is valid in email address now.

# 0.29.2

## Bug Fixes

* Readded the `carbon-tabs` class to the Tabs component.
* Clear any selected rows too in refresh()
* SelectedRows should be reset to the same object it is defined with

# 0.29.1

## CSS Update

* The `default` colour set now uses a lighter grey.

# 0.29.0

## !! BREAKING CHANGES!! :warning:

* error icon on `Date` component is now displayed in place of the calendar icon clicker

### Immutable Helper

* ImmutableHelper.parseJSON now converts javascript objects to regular Maps rather than ordered maps.
* If you require ordered maps you will need to explicitly create them rather than use ImmutableHelper.
* `margin-bottom` has been removed from the message component.

## CSS Changes

* `Navigation-Bar`: line-height has been applied to parent content div rather than children.
* Updated base font CSS to better reflect the Lato font.
* Updated Menu Item CSS to better reflect the Lato font.
* Updated input help text color for accessibility standards.
* Animated Menu Button has been updated with latest font changes.
* Links inside of input warnings are now coloured white.

## Bug Fixes

* `Tabs` now correctly tracks warning state of a tab.
* `Tabs` no longer jumps when changing tab.

## Package Upgrades

* Datepicker has been upgraded the latest version.
* Bowser has been upgraded to the latest version.

## Component Enhancements

* `Message`: Two new props have been added, `border` and `roundedCorners`.
* `Dropdown`: One new prop has been added, `cacheVisibleValue`.
* `Tabs` now can take a prop of 'position' which supports floating to the left and being positioned in a vertical stack.

## Helpers

* A new `humanizeFilesize` helper for converting bytes to a human readable representation.
* `roundForAbbreviation` is added to handle the number element of `abbreviateNumber` as well as forcing any abbreviated number to one decimal place
* `abbreviateCurrency` takes unit value

## Minor Improvements

* Cookie functions added to browser helper
* Fixes vertical alignment of minus icon.

# 0.28.3

* `Tabs`: Tab Heading hover, focus and active states corrected

## Components

* `Icon`: removes SVGs to fallback to icon font until new SVGs designed
* `Flash`, `Message` and `Toast`: all use `flex` for positioning

# 0.28.2

* `Pod`: now accepts a `displayEditButtonOnHover` prop which will hide the edit button until the mouse is hovering over it.
* `Pod`: now accepts a `triggerEditOnContent` prop will trigger the `onEdit` function when clicking the content.
* `Pod`: the colours of an editable pod have been updated to be more consistent.

# 0.28.1

## Bug Fixes

* Fixes reference to utils from the link component.

# 0.28.0

## :warning: Breaking Changes - Visual Styles

Visual improvements to the design of components, which may impact the colors and font styles used.

* Lato font added
* Colors updated
* Table row active and hover styles
* Font sizes for text

## :warning: Breaking Change - Button colors

* Button color is now determined by a `theme` prop.
* If you are using a red or green button, you must pass props of `as` and `theme`.
* i.e. for a red button

```js
<Button theme='red'>
  Foo
</Button>
```

* For a green button

```js
<Button theme='green' as='secondary'>
  Foo
</Button>
```


## I18n Component

We have added a component to handle I18n translations. The component also supports markdown, allowing developers to safely add HTML markup to translations such as bold tags or hyperlinks.

```
<I18n scope="my.translation" options={{ myVar: "foobar" }} markdown={ true } />
```

## Helpers

* `abbreviateNumber` function is provided for adding 'k' and 'm' style abbreviations for large numbers

## Component Enhancements

* `Button`: now accepts a size and theme prop to determine size and color respectively.
* `Decimal` now emits value of 0 on blur if cleared.
* `Icon`: new Icons added - Draft, Github, Twitter, Dribble and Remove
* `Link`: tabindex default and switch control via a prop
* `MenuList`: autofocuses on filter when a menu is opened
* `Link`: pressing `enter` triggers any `onClick` event
* `Rainbow`: Added the config prop to to be able to control the way
the chart is displayed.
* `TableAjax` now accepts `pageSize` prop.

## Poller Helper

* Added callback to poller helper which is called when the terminating condition is not met

## CSS Changes

* Input prefix is now positioned correctly when using inline labels

# 0.27.2

* `Decimal` component can validate properly with alternative i18n settings

## New Components

* `MenuList`: handles simple `ul` based menus

# 0.27.1

* Heading component can now configure it's divider on/off using the prop 'divider'.

# 0.27.0

## :warning: Breaking Change - Default colour for Pill component has changed. :warning:

* The default behaviour for the Pill component was to previously set as `info`. This is now set as `default` which is a grey colour.
* Ensure you check for any implementations of the Pill component where the `as` prop is not defined and set this to `as='info'`.

## :warning: Breaking Change - Date Component requires importing of locales

* The Date component now uses Strict mode and a I18n locale for parsing date.
* If you require multiple locales for your Date component you will need to import them from moment js
* Please see the [moment js docs](http://momentjs.com/docs/#/use-it/browserify/) for more information

## :warning: Breaking Change :warning:

* `Rainbow` expects the Highcharts library to be already loaded. If your project does not include Highcharts, you need to import it before Rainbow.
```js
import 'react-highcharts/dist/bundle/highcharts';
```

## New Components

* Subheader component created to be used with the Table and TableAjax components

## Component Enhancements

* `ShowEditPod` now closes and cancels editing on Escape keydown.
* `ShowEditPod` puts focus on pod if mounted in editing state.
* `Sidebar` no longer renders a close icon if there is no `onCancel` prop.
* `Date` field uses I18n for formats and sanitizes inputs for passing
* `Content` component can take props of `bodyFullWidth` to set component width to 100%;
* `Date` field uses I18n for formats and sanitizes inputs for passing
* `Step` wizard sub-component now accepts a prop of `enabled`.
* `Table` components now accept an `onPageSizeChange` callback function as a prop.
* `InputValidation` uses `Form` and `Input` in order to ensure messages stay on screen for a short while unless the user hovers on another field
* `Pod` enter triggers edit function and edit element is keyboard accessible
* `Tabs` enter triggers tab load and navigation tabs are keyboard accessible
* `Tabs` focus state is given the same styles as hover state
* `Pager` component now emits which element has changed.
* `Sidebar` now takes a size prop (e.g. `extra-small`, `small`, ...`extra-large`)

## Dependencies

* Moment JS bumped to version 2.15.1

# 0.26.1

## Component Enhancements

* `Decimal` component can prevent decimal value from exceeding the precision setting

# 0.26.0

## New Components

* `Create` component: supplies a button for creating new artefacts.
* Detail component

## Component Enhancements

* `Content` now has additional display options to customise the alignment, to render inline with it's title and to customise the title's width.
* `Link` component now has a prop of `iconAlign` to align icons to the right of the link's text.
* `Row` component can now be given a size to control the size of the gutter using the prop `gutter` (eg. `extra-small`, `small`, `medium`, `large` or `extra-large`).
* `Row` can enable `columnDivide` to add dividing lines between columns.
* `ShowEditPod` requires a tab press to focus on the first field of the contained form rather than automatically focusing on the first field

## Minor Improvements

* Inputs now reset parent tabs error state when unmounted
* Valid Date entry formats can be overridden via I18n
* add helper to focus on input field
* Table Header - sort column no longer overlaps text when right aligned
* Add a currencyFormatter helper to the i18n helpers
* Editable Pod width can be set to full width by setting the prop `editContentFullWidth` to true.
* Refactor Icon component into separate file SVGs
* Ensure portrait component uses https for gravatar images.

## CSS Changes

* Have increased pill font size and weight
* Carbon Components CSS now imports from relative paths
* removes uneccessary space from clearfix in `Row` component
* Aligned MultiActionButton icon to center
* `Content` components now handles wrapping more robustly with single words longer than the content width wrapping correctly
* `Filter` handles it's child inputs more robustly by over-riding widths and margins when children are displayed inline
* Darken colour of text--secondary
* Fieldset - readonly fields maintain border
* Remove italics from text--inactive
* Have increased pill font size and weight
* Carbon Components CSS now imports from relative paths

## Bug Fixes

* Allow carbon to be incorporated into webpack project
* Removed footer from datepicker. This will be reverted in the React 15 Upgrade
* The CSS for applying clears to Row columns has been fixed.
* Tooltips now close when component receives new props.
* Text Area now scrollable except when expandable.
* Pod lifecycle methods are no longer defined as class properties.
* Input validation decorator was not re-checking validity for warnings
* Table sort arrows now point in the correct direction.
* `Pod` applies props to it's container rather than the first child of that container keeping things consistent
* `Pod` filters out any `title` that is not a string before it is applied as an HTML attribute to the underlying element stopping `Object` being output as a browser generated tooltip

# 0.25.4

## Bug Fixes

* Form now tracks error and warning count on instance as well as in state.

# 0.25.3

# Bug Fixes

* Tabs component - added check to ensure that onTabChange is not called if the selectedTabId prop is changed to the existing state of the tabs component

# 0.25.2

## Bug Fix

* Row now supports immutable children.
* Row columns now clear when there are more columns than the defined number.
* Editable Pod is now aligned properly with title.

# 0.25.1

## Bug Fix

* Additional classes were not being applied to the Pod element, this has now been fixed.
* Added missing icon for "entry".

# 0.25.0

## MAJOR VISUAL/LAYOUT CHANGES:

### Updated Carbon Icons Font

New pixel perfect icon font has been added.

### Added Lato as base text font

Lato has now been added as the base font for applications, there are 4 weights introduced, 300(light), 400(regular), 600(semi-bold) and 700(bold). For performance, 3 of the 4 new weights used the Google Font CDN network and the 4th is added via assets.

### CSS and Structural Changes to Pod

The markup structure for pods has been modified, including some adjustments to Pod padding.

The edit action for a Pod has been modified to sit outside of the Pod.

# 0.24.2

## Bug Fix

* Tabs component - added check to ensure that onTabChange is not called if the selectedTabId prop is changed to the existing state of the tabs component

# 0.24.1

* Improves Flash component timeout behaviour.

# 0.24.0

## Carbon Factory Upgrade v0.1.0
* [Carbon Factory Release Notes](https://github.com/Sage/carbon-factory/releases/tag/v0.1.0)

## Updated Flash component API

As well as just a string, the Flash component will now receive a message value with the following:

 * A string: `"Alert"`
 * An array: `["Message One", "Message Two"]`
 * An object with description: `{ description: "My description" }`
 * An object of key/value pairs: `{ first_name: "is required", last_name: "is required" }`
 * An object with description with nested key/value pairs:
   `{ description: { first_name: "is required", last_name: "is required" } }`

# 0.23.1

## Bug Fix

* Tabs component - added check to ensure that onTabChange is not called if the selectedTabId prop is changed to the existing state of the tabs component

# 0.23.0

## Breaking Change - Additional functionality for initialSelectedTabId prop in Tabs component

* Renamed initialSelectedTabId to selectedTabId and onTabClick to onTabChange in the Tabs component
* If selectedTabId is updated the visible tab will change to the value of selectedTabId, this will call the onTabChange function if set.

## Minor Improvements

* Pod component now accepts a alignTitle prop.
* Checkbox input now has `important` set on position.
* Tooltip Decorator now protects against no target or tooltip rendered in the DOM

# 0.22.1

## Bug Fix

* ShowEditPod shows edit content when controlled externally

# 0.22.0

## Breaking Change - CSS Naming

* We have renamed all of our styles to be prefixed with `carbon-` rather than `ui-`. This is to avoid conflicts with existing open source libraries like jQuery UI.

### Example of the CSS Name Change
```
// Before:
.ui-button-toggle__icon--large

// After:
.carbon-button-toggle__icon--large
```

Please ensure you check your application carefully to update any references to these styles when upgrading.

## Minor Improvements

* Show edit pod can now be controlled via props
* Make heading font styles more flexible, providing `h*`, `.h*` and `@include h*()`
* Allow ShowEditPod to receive `false` in its `onEdit` prop to skip rendering of the default edit icon
* Added a 'Payment' icon and a 'Key' icon.
* ShowEditPod now animates between the two states

# 0.21.2

## Minor Improvements

* Help component now opens links in a new tab.

# 0.21.1

## Minor Improvements

* PresenceValidator now returns false for strings that consist only of spaces

# 0.21.0

## New Icons

* Print
* Pdf
* Csv
* Message

## Minor Improvements
* Link now accepts tooltip props to apply a tooltip to the link. This can be used with the Action Toolbar to apply tooltips to the icon links.
* Input components now accept an onPaste prop.
* Add character count to textarea
* Form now accepts a `onSubmit` prop which is only called when the form is valid.
* AppWrapper now has a minimum width of 958px.
* SUG-19: Change padding for the MessageComponent when transparent and non dismissable. When transparent is applied the padding reduces to 2px, but if it's dismissable it enlarges to it's original to prevent overlap.
* Allows `Link` component to handle `mailto:` as an href prefix, previously the `to:` would have been stripped from the string
* Fix error count, when input gets disabled

# 0.20.0

## Breaking Changes

* The CSS for inputs and icons associated with inputs has changed. If you have overridden this CSS in you code, this may break your input CSS.

## New Components

* Heading - useful for page titles.
* ShowEditPod - Inline editing of fields
* Date Range - Allows start and end date setting with validation for invalid date combinations.

## History and Browser Status

The router's history object is now accessible:

```js
import { history } from 'carbon/lib/utils/router';
```

With the history object you can control the DOM for any UI that uses React Router. For more information see the guides https://github.com/ReactJSTraining/history/tree/master/docs

## Link Prefixes

The `Link` component can now have its `href` or `to` props prefixed to customise the type of link it is (regular or react router).

For example:

```js
<Link href="to:/foobar">My React Router Link</Link>
```

## Router transitions

* The window will automatically scroll to the top when the route is transitioned

## Red and Green Buttons

The `Button` component can now have red and green themes, set using the `as` prop.

## New Icons

* Information
* Sync
* Progress
* Submitted
* Completed

## Minor Changes

* A Sass variable has been introduced to define the path where fonts are located.
* Pod title size has been reduced to more accurately match the demo.
* Secondary Content components font weight has been standardised.
* The `children` prop for the Help component is no longer required.
* Sibling Content components now have a top margin for spacing.
* Button height has been fixed for buttons that behave like links.
* Adds inline help for radio button.
* Fixes inline help for checkboxes.
* Radio Button sprite has been given a fixed size.
* Increase textTag font-spacing from 0.5 to 0.8.
* Button can receive a prop of `to`.
* Fixes fieldset and input margin when rendered on top of one another.
* Fixes position of icon in dropdown button.
* Fixes error icon position for inputs with field help.
* AppWrapper has been increased to 1600px and some padding has been added.
* Form now accepts a prop of `save` which can be used to hide the save button.

# 0.19.0

## Major Changes

!! Babel upgraded to Version 6
* When updating the latest version it is recommend to remove node modules `rm -rf node_modules` and reinstall `npm install`

!! Phantom JS Upgraded to version 2
* This may cause a few tests that were giving false positives to fail

## New Components

* Profile - User to show portrait with name and email.
* AppWrapper - confines your content to the width of your application.
* Menu
* NavigationBar

## Input Label Padding

* All input label padding has been slightly increased.

## Help Updates

* Help component has been updated with a new icon.
* Input Label decorator has been fixed to render the help class for labelHelp.

## Acronymize Function

* We have added an `acronymize` function to the Ether util, which will create an acronym from a given string.

## Dropdown component updates

* All dropdowns now allow keying up and down through the list

## Polling helper

* A polling helper has been added that performs customizable ajax polling.

## New Icons

* Help
* Chevron

# 0.18.1

## Minor Changes

* Portrait extra small size has been changed from `20px` to `25px`.
* Portrait can have a dark background.
* Fixes issue with Portrait size when image would not render.
* Disabled Pill's colours have been updated.
* Individual and Business SVGs have been updated in Icon.

# 0.18.0

## !! BREAKING CHANGE !!

* Renamed Browser `redirectUrl` method to `redirectTo`

## New Components

* Fieldset - stacks inputs rendered as children to the `Fieldset` component.
* Carousel - can be used to display a gallery of slides.

## CSS Module Update

Added margin and padding `0` to the base CSS.

## Uniform Sizing

All components that take a Size Prop have been unified to accept the following

```
extra-small
small
medium-small
medium
medium-large
large
extra-large
```

If you are using the default size of a component there is no change needed except for the `Spinner`

### Component Breakdown

#### Animated Menu Button
  * Added `extra-small`
  * !! CHANGED - `smed to `medium-small`
  * !! CHANGED - `mlarge` to `medium-large`
  * Added `xlarge`

#### Portrait
  * Added `extra-small`
  * !! CHANGED - `smed to `medium-small`
  * Added `medium`
  * !! CHANGED - `mlarge` to `medium-large`
  * Added `xlarge`

#### Spinner
  * !! CHANGED - default is now `medium`

  * Added `extra-small`
  * !! CHANGED - `smed to `medium-small`
  * Added `medium`
  * !! CHANGED - `mlarge` to `medium-large`
  * Added `xlarge`

#### Dialog
  * !! CHANGED - `xsmall` to `extra-small`
  * !! CHANGED - `smed to `medium-small`
  * !! CHANGED - `med` to `medium`
  * !! CHANGED - `mlarge` to `medium-large`
  * Added `xlarge`

## Link (React Router)

Our Link component now supports the React Router. Instead of passing a `href` prop, pass a `to` prop and it will use React Router to navigate.

## Pod Updates

* Pod can now receive a prop of `onEdit` - if this is a String it will use it as a `to` prop on a Link component, if it is a Function it will apply it as an `onClick` handler, if it is an object it will apply it's props to the Link.
* Pod has an additional padding size added of `extra-large`.
* Pod now applies any additional props to it's top most child element.
* We have added a tertiary pod theme.

## Content Updates

Content now has a `secondary` theme which can be applied using the `as` prop.

## Label Updates

* You can supply a `input-width` prop to any input to define its width.

## Modal Updates

### Change in functionality!

Modal

  * Modal no longer closes on background click
  * New prop `disableEscKey` is defaulted to false
  * Changes will also effect Dialog, Sidebar etc...

Dialog

  * New props `showCloseIcon` (defaulted to true) which show and hides the close icon

## Promises

Promises Polyfill. Carbon now contains a ES6 Promises helper which can be imported by

```javascript
  import from 'carbon/lib/utils/promises';
```

## Notifications Updates

Message

  * New props `transparent` (defaulted to false) which if set to true sets the background to transparent

## Decimal

* Decimal can now receive a prop of precision

## Split Button

 * Small CSS change to remove gap in Safari

## Input Validation

* Validation icons now position themselves relative to width of input field when label is inline.

# 0.17.1

## Minor Improvements

* Add paperclip SVG to Icon

# 0.17.0

## New Components

* Multi Step Wizard

## Minor Improvements

* Add edit SVG to Icon
* Supports Ajax call for error validation

# 0.16.1

* Add reload function to browser helper

# 0.16.0

## Minor Improvements

* Adding user class names to tabs.
* Authorize Objects in dialog title

## Browser Helper

Added a redirect action made by the browser. It is now easier to redirect to url

```
import Browser from 'carbon/lib/utils/helpers/browser';

Browser.redirectUrl(url)
```

# 0.15.0

## New Components

* ButtonToggle.

## New Features

* Warnings are now ready to use on form inputs, using the same API as validations you can supply an array as a prop to an input:

```
<Textbox warnings={[ new MyWarning ]} />
```

## Bug Fixes

* CSS fixes to input error icon and error message.
* CSS fixes to input placeholder text for IE11.

# 0.14.4

## Bug Fixes

* Fixes no results row in Table to span all columns.
* Fixes issue in Tabs where initialSelectedTabId was ignored

# 0.14.3

## Bug Fixes

* Fixes a loading row in Table to span all columns.

# 0.14.2

## Minor Changes

* Disable multi select for single row in a table

# 0.14.1

## Minor Changes

* Add ability to set custom labels on Confirm dialog.
* Fixes scrollbar fixed height.
* Fixes word break on tooltips.

# 0.14.0

## !! BREAKING CHANGE !!

* Selectable table rows now emit an object instead of an array, containing more information about the selected rows.

## Minor Changes

* Sidebar now scrolls on overflow
* Adds `$app-light-font-family` Sass variable.
* Adds `$app-medium-font-family` Sass variable.
* Icons - plus, minus, processing. Update contact icons
* Improve tile footer style

# 0.13.0

* A developer can choose for a Table to not automatically render with a `tbody`, allowing them to manually render it `<Table tbody={ false }>`.
* Performance improvements for validation messages.
* Inputs can be rendered with fake inputs, useful for pages with lots of inputs where performance can be an issue.
* Number does not show undefined when value props is not provided and user enter alphabets
* Adds external link icon.
* Adds new colors: `$grey-dark-blue-5`, `$grey-header`.

# 0.12.2

* Stores will now throw an error if an invalid action is dispatched.
* Fixes translation issues with Save and Cancel buttons in Form component.
* Fixes error with refresh method on Table, when Table does not have an ActionToolbar.
* Adds `business` and `individual` icons.

### Modal Updates

* Alert and Confirm have been updated to accept the dialog size prop. Default sizes remain unchanged.

# 0.12.1

* Fixes overflow bug on Table component.
* Fixes colors for recently added icons.

# 0.12.0

## Minor Improvements

* Tabs emits a onTabClick event when on the headers is clicked
* Add phone, email, location and mobile icons
* Table now has a `refresh` method to force retrieve data.

## Bug Fixes

* CSS prevent multi action siblings overlapping
* First columns in tables have additional left padding.
* Page size sets 1 of 1 when there are no records.

# 0.11.0

* Tabs remember the last one they were on when going back in the browser.

## Bug Fixes

* Selectable Tables stopPropagation when selecting checkboxes.

# 0.10.0

* Adds loading and empty data states to Table component.

## Bug Fixes

* CSS fixes to Portrait.
* CSS fixes to Spinner.
* CSS fixes to Pill.

# 0.9.2

* MulitActionButton Classes more specific

# 0.9.1

## Bug Fixes

* Various UI Fixes:
  * MultiActionButton toggle placement.
  * Removed Tab padding.
  * Fixed Button height to 31px.

# 0.9.0

## New Components

* Multi Action Button

## Selectable Table Rows

* Table and TableAjax now have props of `selectable` and `highlightable`, enabling selectable or highlightable rows. Each event also emits events which can be used by developers with props of `onSelect` or `onHighlight`. Developers can also manually control the highlighting or selecting of rows using the same props on TableRow components.
* Selectable rows also enables an action toolbar for the table, for which actions can be defined using the `actions` prop.

## CSS

* Created CSS utility to handle generic CSS.

## Misc

* Inline labels can now be aligned right.
* Added 'small' button option - renders pill-like secondary button.
* Made portrait inline-block to allow label to sit inline.
* Added a 'refresh' svg icon to the icon component.
* Form component can now set custom `saveText` as a prop.
* Pill styling tweaked slightly.
* Made portrait inline-block to allow label to sit inline.
* Updated portrait colour for when no image is loaded.
* Update Radio Button and Checkbox colour when disabled and checked.

## Bug Fixes
* Allow tooltip to decorate class that lacks componentProps method.
* Records value typecast to number for i18n in Pager

# 0.8.1

## Bug Fixes

* Fixed CSS load order issue which caused icons to break their positioning.

# 0.8.0

## Improvements

* Improved store reset. `store.reset()` will now reset the store to its initial data, whether or not history is enabled.
* Inputs can now have field help. Pass `fieldHelp='help message'` to any input.
* Inputs can now have label help. Pass `labelHelp='help message'` to any input.
* Add `thead` prop to `Table` component that allows you to set a row wrapped in a `thead` tag.

## New Components

* Sidebar - with sidebar header
* Portrait
* Content
* Help - An info icon with a tooltip.
* Tooltip

## Layout Updates

* Row margin has been reduced to `15px`.
* Pod component now receives two additional props:

  * `border` - allows developers to disable border.
  * `padding` - allows developers to have control over padding size.

* Message style has changed to follow toast style
* Pill style has changed

## Improved Dialog

* Dialog now takes a prop of `disableBackground` which is true by default.

## Improved Form

* `validate()` can now be called via `this.context.form`

## New Validators

* Inclusion
* Exclusion

## Misc

* Added utility classes for styling text.
* Format i18n error number for numeric validation.
* Allow Tables to shrink in size using the `shrink` prop.
* Link component can now display with an icon.
* Child components of Row can now use a `columnAlign` prop.
* Toast onDismiss is now optional

## New Decorators

* Tooltip Decorator - currently available on Icon and Textbox.

## Bug Fixes

* Fixes alignment issue with SplitButton when using anchors.
* Row component will not break with zero children or children of `null` or `undefined`.

# 0.7.1

## Updates

* Moves the validation logic in Form component to its own method.
* Adds `validateOnMount` prop to Forms.
* Help Components on inputs with labels.

# 0.7.0

## New Components

* Pager
* Filter
* Table Ajax

## Bug Fixes

* TableCell and TableHeader can receive additional props.
* Inputs no longer render a label if the input has no name or label props.

## New functionality

* Table and TableHeader have been updated to allow sorting.
* Tabs - Passing a prop of align='right' will align tab headers to the right

# 0.6.0

## Improve Date widget

Improve the existing Date widget to allow passing in `minDate` and `maxDate`.

## I18nHelper

An I18nHelper has been created to help with formatting decimal numbers.

## Should Component Update Decorator

Supplies base shouldComponentUpdate

## toArray

We have added a helper method to convert strings into arrays, for example:

`"foo[bar][baz]"` into `["foo", "bar", "baz"]`.

## ImmutableHelper parseJSON

The parseJSON method now converts all integers to strings for consistency

## Bug Fixes

* We have inserted an engine dependency for npm version 3. This is to help mitigate any issues of users reporting issues when installing with npm version 2.

## New Components

* Spinner
* RadioButton

# 0.5.3

## Bug Fixes

* Fixed numeral validator so it returns the correct type of validator.

# 0.5.2

## Bug Fixes

* Fixed I18n translation for integer validation.

# 0.5.1

## Bug Fixes

* `autoFocus` no longer automatically opens lists or datepickers on Dropdown and Date components.
* Update validations i18n to use `errors.messages` instead of `validations`
* Bluring of DropdownFilter/DropdownFilterAjax does not throw a js error when no items exist

# 0.5.0

## !BREAKING CHANGE! Validations have been converted into classes

We have converted Validations provided by Carbon into classes. This means that you need to create an instance when you want to use them.

For example, you would need to change:

```js
<Textbox validations={ [PresenceValidator()] } />
```

To this:

```js
<Textbox validations={ [new PresenceValidator()] } />
```

This allows better inspection of the validator, and the ability to modify params on the class.

## Disabled class for inputs

We now add a `common-input--disabled` class to the component when its input is disabled

## Bug Fixes

* Inputs with multiple validations now validate correctly.
* DropdownFilter now parses its filter before creating a Regular Expression.
* Split Button has been given a fixed height to resolve UI issues.
* Dropdown up and down arrows now work with options that use strings for IDs.
* We now use the `$grey-dark-blue-40` color for placeholders in inputs

# 0.4.0

## New Components

* SplitButton.

## New Validations

### Numeral Validation

Checks numeral type (Integer of Decimal)
Checks if value is equal, greater than, less than

```javascript
// Integer with a min value of 8
<Number validations={ [NumeralValidator({ integer: true, min: 8 })] }/>

// Decimal with a between 8 and 20
<Number validations={ [NumeralValidator({ integer: true, min: 8, max: 20 })] }/>

// Decimal exactly 3.142
<Number validations={ [NumeralValidator({ is: 3.142 })] }/>
```

### Length Validation

Checks the length of a number of a string

```javascript
// length is greater than or equal to 8:
<Textbox validations={ [ LengthValidator({ min: 8 }) ] });

// length is less than or equal to 8:
<Textbox validations={ [ LengthValidator({ max: 8 }) ] });

// length is between 5 and 10 characters:
<Number validations={ [ LengthValidator({ min: 5, max: 10 }) ] });

// length is 10 characters:
<Number validations={ [ LengthValidator({ is: 10 }) ] });
```

### Regex Validation

Applies a regex validation to the input

```javascript
<Textbox validations={ [RegexValidator({ format: (/[A-Z]{5}/) }) ] }/>
```

### Email Validation

Applies a email validation to the input

```javascript
<Textbox validations={ [ EmailValidator() ] }/>
```

## Prefix for inputs

We have added a new feature for input components which allows developers to output a prefix to the input.

```js
<Textbox prefix="foo" />
```

## Updated visuals for Toast Notifications and Tabs

* Toast notifications have had updated styling applied to them, based on new designs.
* Colour updates to Tabs, to align with design updates
* New colour variables added

## Misc

* Button component will now render a stylised `anchor` instead of a `button` if passed a `href` prop.

## Bug Fixes

* Add i18n to form buttons

# 0.3.3

* Performance updates to inputs. We also now provide a `shouldComponentUpdate` method which can be reused in custom components.
* Inputs that are detached from a form no longer update error count.

# 0.3.2

## Bug Fixes

* Form no longer validates disabled fields on submit.
* Form inputs are tracked by a guid now, rather than input name.
* Autocomplete is disabled for all inputs by default.
* Locks version numbers to try and mitigate incompatabilities with third party modules.

# 0.3.1

## Bug Fixes

* SVG icons inside toast component now re-render properly.

# 0.3.0

## Handler Pattern

Carbon now has a simple handler pattern implementation. For more information, see [the guide](https://github.com/Sage/carbon/blob/master/docs/guides/handlers.md).

## New Components

* Toast
* Message

## Standardised Color/Icon Sets on Components

Several components allow the ability to define a particular `type` or `status`, such as `warning`, `error` or `success`. We have standardised the way this is implemented in components, each of which should use a prop name of `as`.

Similarly, each supported type comes as part of a Sass list variable called `$colorIconSets`. This list can be used in component `scss` files to iterate through the types available and automatically generate the code required for each type. This means each component will automatically update with any new types added to this list.

You can see examples of how this is implemented in the `scss` files for `Pill`, `Flash`, `Banner` or `Toast`.

### Breaking Changes

* Due to the standardisation of using the prop `as`, some components will have breaking changes to accomodate this:
  * Flash
  * Pill
* The `cancelHandler` method on `Dialog` based components has been renamed to `onCancel` to bring in line with the convention we would like to progress with for this kind of action name.
* The `confirmHandler` method on `Confirm` has also been renamed to `onConfirm` to align with the naming convention.

## Bug Fixes

* Dialog now centers itself if open on initialize.

# 0.2.0

## New Components

* Table, TableRow, TableCell, TableHeader
* Confirm
* Animated Menu Button
* Notification
* Pill
* Banner
* Flash

## Tables and Grids - Breaking Change

The previous iteration of grid (InputGrid) was too restrictive, not allowing much flexibility and being too rigid in its implementation. We have now refactored grids creating a Table component with full control and flexibility for the developer. The new way of doing grids also means we no longer need to use complicated immutable helpers we had set up for line items as well as injecting row_id into the store.

The following is an example of how to use the Table component:

```js
import React from 'react';
import { Table, TableRow, TableCell, TableHeader } from 'carbon/lib/components/table';
import Textbox from 'carbon/lib/components/textbox';
import Button from 'carbon/lib/components/button';

class MyView extends React.Component {
  render() {
    // We map the data from the store, to define what a row should look like.
    // Using map allows the developer to define any content they want - this could
    // render text, an input, a button or anything else.
    let tableRows = this.props.data.map((row, index) => {
      <TableRow>
        // This cell renders just text for 'description'.
        <TableCell>
          { row.get('description') }
        </TableCell>

        // This cell renders a textbox for 'name'. We also give it an onChange function. It is
        // important to notice that we bind additional values to this function - 'this' and 'index'.
        // This means that when the function is called it will receive the index as an argument.
        // The store then knows which index in the array of data has been modified and needs to update,
        // the mutation would look something like:
        // `this.data = this.data.setIn(['line_items', action.index, action.name], action.value);`.
        <TableCell>
          <Textbox value={ row.get('name') } onChange={ Actions.nameUpdated.bind(this, index) } />
        </TableCell>

        // This cell renders a button component.
        <TableCell>
          <Button>An Action!</Button>
        </TableCell>
      </TableRow>
    });

    // tableRows is now an array mapped from the data we provided. We also need a table header so
    // lets add that as an additional row in the array (unshift prepends to an array):
    tableRows.unshift(
      <TableRow>
        <TableHeader>Description</TableHeader>
        <TableHeader>Name</TableHeader>
        <TableHeader>Actions</TableHeader>
      </TableRow>
    );

    // We can now render the array of rows as a child of Table.
    return (
      <Table>
        { tableRows }
      </Table>
    );
  }
}

export default MyView
```

The example above should highlight the flexibility available with grids. You can mix input with plain text or any other component, all in the same table. Adding a placeholder row is simple as well:

```js
import React from 'react';
import { Table, TableRow, TableCell, TableHeader } from 'carbon/lib/components/table';
import Textbox from 'carbon/lib/components/textbox';

class MyView extends React.Component {
  render() {
    // Define tableRows.
    let tableRows = this.props.data.map((row, index) => {
      <TableRow>
        <TableCell>
          <Textbox name="description" value={ row.get('description') } onChange={ Actions.valueUpdated.bind(this, index) } />
        </TableCell>

        <TableCell>
          <Textbox name="name" value={ row.get('name') } onChange={ Actions.valueUpdated.bind(this, index) } />
        </TableCell>
      </TableRow>
    });

    // Add header.
    tableRows.unshift(
      <TableRow>
        <TableHeader>Description</TableHeader>
        <TableHeader>Name</TableHeader>
      </TableRow>
    );

    // Add placeholder row. The main difference between a regular row is we are not mapping any data to
    // this row (as it has none). Also, instead of an index, we are passing the data count to the bound
    // action. This means on valueUpdated that it will update the value in the array to an index which
    // does not yet exist - effectively creating the new row.
    tableRows.push(
      <TableRow>
        <TableCell>
          <Textbox name="description" onChange={ Actions.valueUpdated.bind(this, this.data.count()) } />
        </TableCell>

        <TableCell>
          <Textbox name="name" onChange={ Actions.valueUpdated.bind(this, this.data.count()) } />
        </TableCell>
      </TableRow>
    );

    // We can now render the array of rows as a child of Table.
    return (
      <Table>
        { tableRows }
      </Table>
    );
  }
}

export default MyView
```

## Minor

* Decrease width of dropdown icon to 20px

# 0.1.8

## Bug Fixes

* Backported dropdown validation fix.

# 0.1.7

## Bug Fixes

* Fixes bug - 'item is undefined triggered when clicking away from dropdown with option highlighted'.

# 0.1.6

## Bug Fixes

* `startRouter` no longer throws an error if it cannot find an element to render the component to.

# 0.1.5

## Bug Fixes

* Dropdown will always return a string value to any callbacks.

# 0.1.4

## Bug Fixes

* Dropdown components auto select highlighted values on blur.
* Carbon now compiles code to `lib`, allowing developers to no longer require installing babel on their computer.

# 0.1.3

## Bug Fixes

* Fixes validation message width in Firefox.

# 0.1.2

## Bug Fixes

* Tabs can now render a single child

# 0.1.1

* Form submitting state is now controlled by the developer using the `saving` prop.

## Bug Fixes

* Developers can now set the alignment on an input's value using the `align` prop.
* Tab allows null children.

# 0.1.0

## New Components

* Alert
* Link
* Tabs

## Dialog Type Components

  Breaking Change! :warning: Both components now require a `cancelHandler` prop (rather than the `cancelDialogHandler`). :warning:

## Dropdowns

Dropdown components have been refactored. We now have three different kinds:

* Dropdown
* Dropdown Filter
* Dropdown Filter Ajax

## Inputs and Forms No Longer Rely on Name Property

In previous versions of Carbon, all inputs required a `name` property. Some Carbon components would manipulate what this name was, depending on where the input was used.

To keep things simple, and to remove some of the logic behind the scenes, we no longer do any manipulation on input names and the property is no longer a requirement when using a form input.

It is still recommended that you use names on inputs, as they are useful to identify your which input is which. They are also required if you are performing standing HTML form submissions.

## Minor

* Pod has an option to make it collapsible.

## Bug Fixes

* Fixes position and width or validation messages on inputs.
* Fixes re-validating fields when content is pasted into an input.

# 0.0.3

## Bug Fixes

* On successful submit, form components will disable their save buttons to prevent multiple form submissions.

# 0.0.2

## Decimal Component

 An extra validation has been added to decimal to prevent multiple separators from being entered in the input field.

## Dropdown and DropdownSuggest components

Dropdown and dropdown-suggest have been updated. As they share common functionality, dropdown and dropdown-suggest now use a List decorator. This should not affect how you use either component.
* Dropdown now filters results as you type.

## Dialog Cancel button

Dialogs have been updated to pass context to any children components. We have used this to switch the Form Cancel button to use the Dialog's cancel handler when the form is nested in a dialog. This overrides the default history.back method.

## Store, View and Route Utils

We have standardised the utilities we provide to easily set up Flux based applications. This involved a few breaking changes:

### Store

The base Store class is now available from:

```js
import Store from 'carbon/lib/utils/flux/store';
```

When creating your store, initialize it with your application's dispatcher. You must also define the store's data and unique name within its constructor. The following shows the minimum required to set up a store:

```js
import Store from 'carbon/lib/utils/flux/store';
import Dispatcher from 'dispatcher';
import ImmutableHelper from 'carbon/lib/utils/helpers/immutable';

class MyStore extends Store {
  ...
}

let data = ImmutableHelper.parseJSON({});

// init the store with a name, some data, and your dispatcher
export default new MyStore('myStore', data, Dispatcher);
```

### View

The view helper is now available as a flux utility from Carbon. This was done to clarify its intentions. You can import it with:


```js
import { connect } from 'carbon/lib/utils/flux';
```

You can then use the `connect` function to connect a React component to a store:

```js
import React from 'react';
import MyStore from 'stores/my-store';
import { connect } from 'carbon/lib/utils/flux';

class MyComponent extends React.Component {
  render() {
    // the connected store data is available on the state as the store's unique name defined in its constructor
    let val = this.state.myStore.get('myValue');

    return (
      <div>My Component.</div>
    );
  }
}

export default connect(MyComponent, MyStore);
```

This sets up the listeners and data synchronising between the component and the store.

The connect function can connect multiple stores to the component - simply provide them as an array:

```js
connect(MyComponent, [MyStore, MyOtherStore]);
```

### Route

The route helper now returns a specific function:

```js
import React from 'react';
import { Route } from 'react-router';
import { startRouter } from 'carbon/lib/utils/router';

let routes = (
  <Route />
);

startRouter(routes);
```

The `startRouter` function initializes the React router with the given routes. It can also take a second parameter for the HTML target in which to render the React components (by default this uses `document.getElementById('app')`).

## Higher Order Components and Decorators

We now use decorators instead of Higher Order Components in our component library as they are easier to test and result in a tidier and more logical codebase.

Decorators can be found in the `/utils/decorators` directory. So far we have decorators for:

* Input
* Input Icon
* Input Label
* Input Validation

Note: although there is an ES7 Babel transform for decorators, we have opted not to use it for now due to the way in which it compiles and produces missing coverage reports.

## TableFieldsForMany renamed

`TableFieldsForMany` is now called `InputGrid`.

We have renamed this because its original name was based on a Rails convention and was fairly obscure and confusing.

## New Brand
A new style and colour scheme has been applied to the carbon components library. This change will affect all of the components.

## Validations
Validations have changed to a function so that different parameters can be passed to them.

You can now define Validations on a component using the following syntax:

```javascript
<Textbox validations={ [Validation()] } name='valid' />
```

## Misc

* Ran ESLint task and fixed any errors.
* Form provides a serialization method to parse its inputs into data usable for Ajax.
* Forms no longer needs a model name defined.
* Updated Form Cancel Button to use History object.
* Textarea is no longer draggable. Add a expandable={true} prop to make the area height change to fit content
* Input components can now use custom classes.
* Checkbox label now sits inline, and is reversable.
* Added props on inputs for inline labels.
* Added Rainbow chart component.
* Added Tabs component.
* Added Number component.
* Decimal now allows tabbing in and out of the field.
* Date now closes on tab out.


# 0.0.1

Initial prototype release.

Components included:

* Button
* Checkbox
* Date
* Decimal
* Dialog
* Dropdown Suggest
* Dropdown
* Form
* Pod
* Row
* Table Fields for Many
* Table Row
* Textarea
* Textbox

Utils included:

* Events Helper (to help determine keyboard events)
* Immutable Helper (to perform generic tasks with Immutable.js)
* Icons (to include icons from the web font)
* Inputs & Input Validation (generic functionality for inputs)
* Validations (reusable functionality for validations)
* Route Helper (component to provide base route functionality)
* Store Helper (base class for base store functionality)
* View Helper (component to provide base view functionality)<|MERGE_RESOLUTION|>--- conflicted
+++ resolved
@@ -4,15 +4,9 @@
 
 * The package name has been updated to `carbon-react`.
 
-<<<<<<< HEAD
 ## Removed `/lib` directory
 
 * You should now install the package via npm: `npm install carbon-react`.
-=======
-## Carbon Factory Updated
-
-* Now using v0.3.6, which includes the fix for the `illegal export declaration` error.
->>>>>>> 13668034
 
 ## :warning: Major Change - React 15 Upgrade
 
@@ -137,7 +131,7 @@
 
 ## Dependency Update
 
-* Carbon Factory has been upgraded to v0.3.0 - https://github.com/Sage/carbon-factory/releases/tag/v0.3.0
+* Carbon Factory has been upgraded to v0.3.6 - https://github.com/Sage/carbon-factory/releases/tag/v0.3.6
 
 ### Gulp updates
 
