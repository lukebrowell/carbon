--- conflicted
+++ resolved
@@ -12,17 +12,15 @@
 <Textbox prefix="foo" />
 ```
 
-<<<<<<< HEAD
 ## Updated visuals for Toast Notifications and Tabs
 
 * Toast notifications have had updated styling applied to them, based on new designs.
 * Colour updates to Tabs, to align with design updates
 * New colour variables added
-=======
+
 ## Misc
 
 * Button component will now render a stylised `anchor` instead of a `button` if passed a `href` prop.
->>>>>>> 65cd2b15
 
 # 0.3.3
 
