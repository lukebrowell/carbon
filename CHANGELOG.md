--- conflicted
+++ resolved
@@ -28,11 +28,8 @@
 * MountInApp
 * NavigationBar
 * Pod
-<<<<<<< HEAD
 * Portrait
-=======
 * Profile
->>>>>>> 9434b657
 * RadioButton
 * Row
 * SettingsRow
