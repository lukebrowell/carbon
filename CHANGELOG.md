--- conflicted
+++ resolved
@@ -1,14 +1,12 @@
-<<<<<<< HEAD
 # 0.28.0
 
 ## Component Enhancements
 
 * `Icon`: new Icons added - Draft, Github, Twitter & Dribble
-=======
+
 # 0.27.2
 
 * `Decimal` component can validate properly with alternative i18n settings
->>>>>>> d98d2bc9
 
 # 0.27.1
 
