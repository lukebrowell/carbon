# 0.2.0

## New Components

* Table, TableRow, TableCell, TableHeader
* Confirm
* Animated Menu Button
<<<<<<< HEAD
* Notification
* Pill
=======
* Banner
>>>>>>> 4d6bf60e
* Flash

## Tables and Grids - Breaking Change

The previous iteration of grid (InputGrid) was too restrictive, not allowing much flexibility and being too rigid in its implementation. We have now refactored grids creating a Table component with full control and flexibility for the developer. The new way of doing grids also means we no longer need to use complicated immutable helpers we had set up for line items as well as injecting row_id into the store.

The following is an example of how to use the Table component:

```js
import React from 'react';
import { Table, TableRow, TableCell, TableHeader } from 'carbon/lib/components/table';
import Textbox from 'carbon/lib/components/textbox';
import Button from 'carbon/lib/components/button';

class MyView extends React.Component {
  render() {
    // We map the data from the store, to define what a row should look like.
    // Using map allows the developer to define any content they want - this could
    // render text, an input, a button or anything else.
    let tableRows = this.props.data.map((row, index) => {
      <TableRow>
        // This cell renders just text for 'description'.
        <TableCell>
          { row.get('description') }
        </TableCell>

        // This cell renders a textbox for 'name'. We also give it an onChange function. It is
        // important to notice that we bind additional values to this function - 'this' and 'index'.
        // This means that when the function is called it will receive the index as an argument.
        // The store then knows which index in the array of data has been modified and needs to update,
        // the mutation would look something like:
        // `this.data = this.data.setIn(['line_items', action.index, action.name], action.value);`.
        <TableCell>
          <Textbox value={ row.get('name') } onChange={ Actions.nameUpdated.bind(this, index) } />
        </TableCell>

        // This cell renders a button component.
        <TableCell>
          <Button>An Action!</Button>
        </TableCell>
      </TableRow>
    });

    // tableRows is now an array mapped from the data we provided. We also need a table header so
    // lets add that as an additional row in the array (unshift prepends to an array):
    tableRows.unshift(
      <TableRow>
        <TableHeader>Description</TableHeader>
        <TableHeader>Name</TableHeader>
        <TableHeader>Actions</TableHeader>
      </TableRow>
    );

    // We can now render the array of rows as a child of Table.
    return (
      <Table>
        { tableRows }
      </Table>
    );
  }
}

export default MyView
```

The example above should highlight the flexibility available with grids. You can mix input with plain text or any other component, all in the same table. Adding a placeholder row is simple as well:

```js
import React from 'react';
import { Table, TableRow, TableCell, TableHeader } from 'carbon/lib/components/table';
import Textbox from 'carbon/lib/components/textbox';

class MyView extends React.Component {
  render() {
    // Define tableRows.
    let tableRows = this.props.data.map((row, index) => {
      <TableRow>
        <TableCell>
          <Textbox name="description" value={ row.get('description') } onChange={ Actions.valueUpdated.bind(this, index) } />
        </TableCell>

        <TableCell>
          <Textbox name="name" value={ row.get('name') } onChange={ Actions.valueUpdated.bind(this, index) } />
        </TableCell>
      </TableRow>
    });

    // Add header.
    tableRows.unshift(
      <TableRow>
        <TableHeader>Description</TableHeader>
        <TableHeader>Name</TableHeader>
      </TableRow>
    );

    // Add placeholder row. The main difference between a regular row is we are not mapping any data to
    // this row (as it has none). Also, instead of an index, we are passing the data count to the bound
    // action. This means on valueUpdated that it will update the value in the array to an index which
    // does not yet exist - effectively creating the new row.
    tableRows.push(
      <TableRow>
        <TableCell>
          <Textbox name="description" onChange={ Actions.valueUpdated.bind(this, this.data.count()) } />
        </TableCell>

        <TableCell>
          <Textbox name="name" onChange={ Actions.valueUpdated.bind(this, this.data.count()) } />
        </TableCell>
      </TableRow>
    );

    // We can now render the array of rows as a child of Table.
    return (
      <Table>
        { tableRows }
      </Table>
    );
  }
}

export default MyView
```

## Minor

* Decrease width of dropdown icon to 20px

# 0.1.5

## Bug Fixes

* Dropdown will always return a string value to any callbacks.

# 0.1.4

## Bug Fixes

* Dropdown components auto select highlighted values on blur.
* Carbon now compiles code to `lib`, allowing developers to no longer require installing babel on their computer.

# 0.1.3

## Bug Fixes

* Fixes validation message width in Firefox.

# 0.1.2

## Bug Fixes

* Tabs can now render a single child

# 0.1.1

* Form submitting state is now controlled by the developer using the `saving` prop.

## Bug Fixes

* Developers can now set the alignment on an input's value using the `align` prop.
* Tab allows null children.

# 0.1.0

## New Components

* Alert
* Link
* Tabs

## Dialog Type Components

  Breaking Change! :warning: Both components now require a `cancelHandler` prop (rather than the `cancelDialogHandler`). :warning:

## Dropdowns

Dropdown components have been refactored. We now have three different kinds:

* Dropdown
* Dropdown Filter
* Dropdown Filter Ajax

## Inputs and Forms No Longer Rely on Name Property

In previous versions of Carbon, all inputs required a `name` property. Some Carbon components would manipulate what this name was, depending on where the input was used.

To keep things simple, and to remove some of the logic behind the scenes, we no longer do any manipulation on input names and the property is no longer a requirement when using a form input.

It is still recommended that you use names on inputs, as they are useful to identify your which input is which. They are also required if you are performing standing HTML form submissions.

## Minor

* Pod has an option to make it collapsible.

## Bug Fixes

* Fixes position and width or validation messages on inputs.
* Fixes re-validating fields when content is pasted into an input.

# 0.0.3

## Bug Fixes

* On successful submit, form components will disable their save buttons to prevent multiple form submissions.

# 0.0.2

## Decimal Component

 An extra validation has been added to decimal to prevent multiple separators from being entered in the input field.

## Dropdown and DropdownSuggest components

Dropdown and dropdown-suggest have been updated. As they share common functionality, dropdown and dropdown-suggest now use a List decorator. This should not affect how you use either component.
* Dropdown now filters results as you type.

## Dialog Cancel button

Dialogs have been updated to pass context to any children components. We have used this to switch the Form Cancel button to use the Dialog's cancel handler when the form is nested in a dialog. This overrides the default history.back method.

## Store, View and Route Utils

We have standardised the utilities we provide to easily set up Flux based applications. This involved a few breaking changes:

### Store

The base Store class is now available from:

```js
import Store from 'carbon/lib/utils/flux/store';
```

When creating your store, initialize it with your application's dispatcher. You must also define the store's data and unique name within its constructor. The following shows the minimum required to set up a store:

```js
import Store from 'carbon/lib/utils/flux/store';
import Dispatcher from 'dispatcher';
import ImmutableHelper from 'carbon/lib/utils/helpers/immutable';

class MyStore extends Store {
  ...
}

let data = ImmutableHelper.parseJSON({});

// init the store with a name, some data, and your dispatcher
export default new MyStore('myStore', data, Dispatcher);
```

### View

The view helper is now available as a flux utility from Carbon. This was done to clarify its intentions. You can import it with:


```js
import { connect } from 'carbon/lib/utils/flux';
```

You can then use the `connect` function to connect a React component to a store:

```js
import React from 'react';
import MyStore from 'stores/my-store';
import { connect } from 'carbon/lib/utils/flux';

class MyComponent extends React.Component {
  render() {
    // the connected store data is available on the state as the store's unique name defined in its constructor
    let val = this.state.myStore.get('myValue');

    return (
      <div>My Component.</div>
    );
  }
}

export default connect(MyComponent, MyStore);
```

This sets up the listeners and data synchronising between the component and the store.

The connect function can connect multiple stores to the component - simply provide them as an array:

```js
connect(MyComponent, [MyStore, MyOtherStore]);
```

### Route

The route helper now returns a specific function:

```js
import React from 'react';
import { Route } from 'react-router';
import { startRouter } from 'carbon/lib/utils/router';

let routes = (
  <Route />
);

startRouter(routes);
```

The `startRouter` function initializes the React router with the given routes. It can also take a second parameter for the HTML target in which to render the React components (by default this uses `document.getElementById('app')`).

## Higher Order Components and Decorators

We now use decorators instead of Higher Order Components in our component library as they are easier to test and result in a tidier and more logical codebase.

Decorators can be found in the `/utils/decorators` directory. So far we have decorators for:

* Input
* Input Icon
* Input Label
* Input Validation

Note: although there is an ES7 Babel transform for decorators, we have opted not to use it for now due to the way in which it compiles and produces missing coverage reports.

## TableFieldsForMany renamed

`TableFieldsForMany` is now called `InputGrid`.

We have renamed this because its original name was based on a Rails convention and was fairly obscure and confusing.

## New Brand
A new style and colour scheme has been applied to the carbon components library. This change will affect all of the components.

## Validations
Validations have changed to a function so that different parameters can be passed to them.

You can now define Validations on a component using the following syntax:

```javascript
<Textbox validations={ [Validation()] } name='valid' />
```

## Misc

* Ran ESLint task and fixed any errors.
* Form provides a serialization method to parse its inputs into data usable for AJAX.
* Forms no longer needs a model name defined.
* Updated Form Cancel Button to use History object.
* Textarea is no longer draggable. Add a expandable={true} prop to make the area height change to fit content
* Input components can now use custom classes.
* Checkbox label now sits inline, and is reversable.
* Added props on inputs for inline labels.
* Added Rainbow chart component.
* Added Tabs component.
* Added Number component.
* Decimal now allows tabbing in and out of the field.
* Date now closes on tab out.


# 0.0.1

Initial prototype release.

Components included:

* Button
* Checkbox
* Date
* Decimal
* Dialog
* Dropdown Suggest
* Dropdown
* Form
* Pod
* Row
* Table Fields for Many
* Table Row
* Textarea
* Textbox

Utils included:

* Events Helper (to help determine keyboard events)
* Immutable Helper (to perform generic tasks with Immutable.js)
* Icons (to include icons from the web font)
* Inputs & Input Validation (generic functionality for inputs)
* Validations (reusable functionality for validations)
* Route Helper (component to provide base route functionality)
* Store Helper (base class for base store functionality)
* View Helper (component to provide base view functionality)<|MERGE_RESOLUTION|>--- conflicted
+++ resolved
@@ -5,12 +5,9 @@
 * Table, TableRow, TableCell, TableHeader
 * Confirm
 * Animated Menu Button
-<<<<<<< HEAD
 * Notification
 * Pill
-=======
 * Banner
->>>>>>> 4d6bf60e
 * Flash
 
 ## Tables and Grids - Breaking Change
