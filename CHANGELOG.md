--- conflicted
+++ resolved
@@ -1,27 +1,24 @@
-
 # 0.16.0
 
+## Browser Helper
+
+Added a redirect action made by the browser. It is now easier to redirect to url
+
+```
+import Browser from 'carbon/lib/utils/helpers/browser';
+
+Browser.redirectTo(url)
+```
+
 ## Minor Improvments
 
 * Adding user class names to tabs.
 
-<<<<<<< HEAD
-## Browser Helper
-
-Added a redirect action made by the browser. It's now easier to redirect to url
-
-```
-import Browser from 'carbon/lib/utils/helpers/browser';
-
-Browser.redirectTo(url)
-```
-=======
 # 0.15.1
 
 ## Minor Changes
 
 * Authorize Objects in dialog title
->>>>>>> 979886f6
 
 # 0.15.0
 
