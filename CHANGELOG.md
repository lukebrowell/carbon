--- conflicted
+++ resolved
@@ -2,18 +2,16 @@
 
 ## Component Enhancements
 
-<<<<<<< HEAD
 * `Icon`: Three new props have been added:
   * `bgShape`: 'square', 'rounded-rect', or 'circle'.
   * `bgTheme`: 'warning', 'default', 'error', 'info', 'new', 'success', 'help', or 'maintenance'
   * `bgSize`: 'small' (default), 'medium', or 'large' - only modifies overall icon size if `bgShape` or `bgTheme` is passed.
-=======
+
 * `Form`: Two new props have been added, `saveButtonProps` and `cancelButtonProps`, to apply props to Form buttons.
 
 ## CSS Changes
 
 * Added `$beta` orange color variable
->>>>>>> 566fb843
 
 # 0.30.0
 
