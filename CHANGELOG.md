<<<<<<< HEAD
# 0.6.0

## New Components

* Spinner
=======
# 0.5.2

## Bug Fixes

* Fixed I18n translation for integer validation.

# 0.5.1

## Bug Fixes

* `autoFocus` no longer automatically opens lists or datepickers on Dropdown and Date components.
* Update validations i18n to use `errors.messages` instead of `validations`
* Bluring of DropdownFilter/DropdownFilterAjax does not throw a js error when no items exist
>>>>>>> 0d61354c

# 0.5.0

## !BREAKING CHANGE! Validations have been converted into classes

We have converted Validations provided by Carbon into classes. This means that you need to create an instance when you want to use them.

For example, you would need to change:

```js
<Textbox validations={ [PresenceValidator()] } />
```

To this:

```js
<Textbox validations={ [new PresenceValidator()] } />
```

This allows better inspection of the validator, and the ability to modify params on the class.

## Disabled class for inputs

We now add a `common-input--disabled` class to the component when its input is disabled

## Bug Fixes

* Inputs with multiple validations now validate correctly.
* DropdownFilter now parses its filter before creating a Regular Expression.
* Split Button has been given a fixed height to resolve UI issues.
* Dropdown up and down arrows now work with options that use strings for IDs.
* We now use the `$grey-dark-blue-40` color for placeholders in inputs

# 0.4.0

## New Components

* SplitButton.

## New Validations

### Numeral Validation

Checks numeral type (Integer of Decimal)
Checks if value is equal, greater than, less than

```javascript
// Integer with a min value of 8
<Number validations={ [NumeralValidator({ integer: true, min: 8 })] }/>

// Decimal with a between 8 and 20
<Number validations={ [NumeralValidator({ integer: true, min: 8, max: 20 })] }/>

// Decimal exactly 3.142
<Number validations={ [NumeralValidator({ is: 3.142 })] }/>
```

### Length Validation

Checks the length of a number of a string

```javascript
// length is greater than or equal to 8:
<Textbox validations={ [ LengthValidator({ min: 8 }) ] });

// length is less than or equal to 8:
<Textbox validations={ [ LengthValidator({ max: 8 }) ] });

// length is between 5 and 10 characters:
<Number validations={ [ LengthValidator({ min: 5, max: 10 }) ] });

// length is 10 characters:
<Number validations={ [ LengthValidator({ is: 10 }) ] });
```

### Regex Validation

Applies a regex validation to the input

```javascript
<Textbox validations={ [RegexValidator({ format: (/[A-Z]{5}/) }) ] }/>
```

### Email Validation

Applies a email validation to the input

```javascript
<Textbox validations={ [ EmailValidator() ] }/>
```

## Prefix for inputs

We have added a new feature for input components which allows developers to output a prefix to the input.

```js
<Textbox prefix="foo" />
```

## Updated visuals for Toast Notifications and Tabs

* Toast notifications have had updated styling applied to them, based on new designs.
* Colour updates to Tabs, to align with design updates
* New colour variables added

## Misc

* Button component will now render a stylised `anchor` instead of a `button` if passed a `href` prop.

## Bug Fixes

* Add i18n to form buttons

# 0.3.3

* Performance updates to inputs. We also now provide a `shouldComponentUpdate` method which can be reused in custom components.
* Inputs that are detached from a form no longer update error count.

# 0.3.2

## Bug Fixes

* Form no longer validates disabled fields on submit.
* Form inputs are tracked by a guid now, rather than input name.
* Autocomplete is disabled for all inputs by default.
* Locks version numbers to try and mitigate incompatabilities with third party modules.

# 0.3.1

## Bug Fixes

* SVG icons inside toast component now re-render properly.

# 0.3.0

## Handler Pattern

Carbon now has a simple handler pattern implementation. For more information, see [the guide](https://github.com/Sage/carbon/blob/master/docs/guides/handlers.md).

## New Components

* Toast
* Message

## Standardised Color/Icon Sets on Components

Several components allow the ability to define a particular `type` or `status`, such as `warning`, `error` or `success`. We have standardised the way this is implemented in components, each of which should use a prop name of `as`.

Similarly, each supported type comes as part of a Sass list variable called `$colorIconSets`. This list can be used in component `scss` files to iterate through the types available and automatically generate the code required for each type. This means each component will automatically update with any new types added to this list.

You can see examples of how this is implemented in the `scss` files for `Pill`, `Flash`, `Banner` or `Toast`.

### Breaking Changes

* Due to the standardisation of using the prop `as`, some components will have breaking changes to accomodate this:
  * Flash
  * Pill
* The `cancelHandler` method on `Dialog` based components has been renamed to `onCancel` to bring in line with the convention we would like to progress with for this kind of action name.
* The `confirmHandler` method on `Confirm` has also been renamed to `onConfirm` to align with the naming convention.

## Bug Fixes

* Dialog now centers itself if open on initialize.

# 0.2.0

## New Components

* Table, TableRow, TableCell, TableHeader
* Confirm
* Animated Menu Button
* Notification
* Pill
* Banner
* Flash

## Tables and Grids - Breaking Change

The previous iteration of grid (InputGrid) was too restrictive, not allowing much flexibility and being too rigid in its implementation. We have now refactored grids creating a Table component with full control and flexibility for the developer. The new way of doing grids also means we no longer need to use complicated immutable helpers we had set up for line items as well as injecting row_id into the store.

The following is an example of how to use the Table component:

```js
import React from 'react';
import { Table, TableRow, TableCell, TableHeader } from 'carbon/lib/components/table';
import Textbox from 'carbon/lib/components/textbox';
import Button from 'carbon/lib/components/button';

class MyView extends React.Component {
  render() {
    // We map the data from the store, to define what a row should look like.
    // Using map allows the developer to define any content they want - this could
    // render text, an input, a button or anything else.
    let tableRows = this.props.data.map((row, index) => {
      <TableRow>
        // This cell renders just text for 'description'.
        <TableCell>
          { row.get('description') }
        </TableCell>

        // This cell renders a textbox for 'name'. We also give it an onChange function. It is
        // important to notice that we bind additional values to this function - 'this' and 'index'.
        // This means that when the function is called it will receive the index as an argument.
        // The store then knows which index in the array of data has been modified and needs to update,
        // the mutation would look something like:
        // `this.data = this.data.setIn(['line_items', action.index, action.name], action.value);`.
        <TableCell>
          <Textbox value={ row.get('name') } onChange={ Actions.nameUpdated.bind(this, index) } />
        </TableCell>

        // This cell renders a button component.
        <TableCell>
          <Button>An Action!</Button>
        </TableCell>
      </TableRow>
    });

    // tableRows is now an array mapped from the data we provided. We also need a table header so
    // lets add that as an additional row in the array (unshift prepends to an array):
    tableRows.unshift(
      <TableRow>
        <TableHeader>Description</TableHeader>
        <TableHeader>Name</TableHeader>
        <TableHeader>Actions</TableHeader>
      </TableRow>
    );

    // We can now render the array of rows as a child of Table.
    return (
      <Table>
        { tableRows }
      </Table>
    );
  }
}

export default MyView
```

The example above should highlight the flexibility available with grids. You can mix input with plain text or any other component, all in the same table. Adding a placeholder row is simple as well:

```js
import React from 'react';
import { Table, TableRow, TableCell, TableHeader } from 'carbon/lib/components/table';
import Textbox from 'carbon/lib/components/textbox';

class MyView extends React.Component {
  render() {
    // Define tableRows.
    let tableRows = this.props.data.map((row, index) => {
      <TableRow>
        <TableCell>
          <Textbox name="description" value={ row.get('description') } onChange={ Actions.valueUpdated.bind(this, index) } />
        </TableCell>

        <TableCell>
          <Textbox name="name" value={ row.get('name') } onChange={ Actions.valueUpdated.bind(this, index) } />
        </TableCell>
      </TableRow>
    });

    // Add header.
    tableRows.unshift(
      <TableRow>
        <TableHeader>Description</TableHeader>
        <TableHeader>Name</TableHeader>
      </TableRow>
    );

    // Add placeholder row. The main difference between a regular row is we are not mapping any data to
    // this row (as it has none). Also, instead of an index, we are passing the data count to the bound
    // action. This means on valueUpdated that it will update the value in the array to an index which
    // does not yet exist - effectively creating the new row.
    tableRows.push(
      <TableRow>
        <TableCell>
          <Textbox name="description" onChange={ Actions.valueUpdated.bind(this, this.data.count()) } />
        </TableCell>

        <TableCell>
          <Textbox name="name" onChange={ Actions.valueUpdated.bind(this, this.data.count()) } />
        </TableCell>
      </TableRow>
    );

    // We can now render the array of rows as a child of Table.
    return (
      <Table>
        { tableRows }
      </Table>
    );
  }
}

export default MyView
```

## Minor

* Decrease width of dropdown icon to 20px

# 0.1.8

## Bug Fixes

* Backported dropdown validation fix.

# 0.1.7

## Bug Fixes

* [CARBON-102](https://sageone.atlassian.net/browse/CARBON-102) - Fixes bug - 'item is undefined triggered when clicking away from dropdown with option highlighted'.

# 0.1.6

## Bug Fixes

* `startRouter` no longer throws an error if it cannot find an element to render the component to.

# 0.1.5

## Bug Fixes

* Dropdown will always return a string value to any callbacks.

# 0.1.4

## Bug Fixes

* Dropdown components auto select highlighted values on blur.
* Carbon now compiles code to `lib`, allowing developers to no longer require installing babel on their computer.

# 0.1.3

## Bug Fixes

* Fixes validation message width in Firefox.

# 0.1.2

## Bug Fixes

* Tabs can now render a single child

# 0.1.1

* Form submitting state is now controlled by the developer using the `saving` prop.

## Bug Fixes

* Developers can now set the alignment on an input's value using the `align` prop.
* Tab allows null children.

# 0.1.0

## New Components

* Alert
* Link
* Tabs

## Dialog Type Components

  Breaking Change! :warning: Both components now require a `cancelHandler` prop (rather than the `cancelDialogHandler`). :warning:

## Dropdowns

Dropdown components have been refactored. We now have three different kinds:

* Dropdown
* Dropdown Filter
* Dropdown Filter Ajax

## Inputs and Forms No Longer Rely on Name Property

In previous versions of Carbon, all inputs required a `name` property. Some Carbon components would manipulate what this name was, depending on where the input was used.

To keep things simple, and to remove some of the logic behind the scenes, we no longer do any manipulation on input names and the property is no longer a requirement when using a form input.

It is still recommended that you use names on inputs, as they are useful to identify your which input is which. They are also required if you are performing standing HTML form submissions.

## Minor

* Pod has an option to make it collapsible.

## Bug Fixes

* Fixes position and width or validation messages on inputs.
* Fixes re-validating fields when content is pasted into an input.

# 0.0.3

## Bug Fixes

* On successful submit, form components will disable their save buttons to prevent multiple form submissions.

# 0.0.2

## Decimal Component

 An extra validation has been added to decimal to prevent multiple separators from being entered in the input field.

## Dropdown and DropdownSuggest components

Dropdown and dropdown-suggest have been updated. As they share common functionality, dropdown and dropdown-suggest now use a List decorator. This should not affect how you use either component.
* Dropdown now filters results as you type.

## Dialog Cancel button

Dialogs have been updated to pass context to any children components. We have used this to switch the Form Cancel button to use the Dialog's cancel handler when the form is nested in a dialog. This overrides the default history.back method.

## Store, View and Route Utils

We have standardised the utilities we provide to easily set up Flux based applications. This involved a few breaking changes:

### Store

The base Store class is now available from:

```js
import Store from 'carbon/lib/utils/flux/store';
```

When creating your store, initialize it with your application's dispatcher. You must also define the store's data and unique name within its constructor. The following shows the minimum required to set up a store:

```js
import Store from 'carbon/lib/utils/flux/store';
import Dispatcher from 'dispatcher';
import ImmutableHelper from 'carbon/lib/utils/helpers/immutable';

class MyStore extends Store {
  ...
}

let data = ImmutableHelper.parseJSON({});

// init the store with a name, some data, and your dispatcher
export default new MyStore('myStore', data, Dispatcher);
```

### View

The view helper is now available as a flux utility from Carbon. This was done to clarify its intentions. You can import it with:


```js
import { connect } from 'carbon/lib/utils/flux';
```

You can then use the `connect` function to connect a React component to a store:

```js
import React from 'react';
import MyStore from 'stores/my-store';
import { connect } from 'carbon/lib/utils/flux';

class MyComponent extends React.Component {
  render() {
    // the connected store data is available on the state as the store's unique name defined in its constructor
    let val = this.state.myStore.get('myValue');

    return (
      <div>My Component.</div>
    );
  }
}

export default connect(MyComponent, MyStore);
```

This sets up the listeners and data synchronising between the component and the store.

The connect function can connect multiple stores to the component - simply provide them as an array:

```js
connect(MyComponent, [MyStore, MyOtherStore]);
```

### Route

The route helper now returns a specific function:

```js
import React from 'react';
import { Route } from 'react-router';
import { startRouter } from 'carbon/lib/utils/router';

let routes = (
  <Route />
);

startRouter(routes);
```

The `startRouter` function initializes the React router with the given routes. It can also take a second parameter for the HTML target in which to render the React components (by default this uses `document.getElementById('app')`).

## Higher Order Components and Decorators

We now use decorators instead of Higher Order Components in our component library as they are easier to test and result in a tidier and more logical codebase.

Decorators can be found in the `/utils/decorators` directory. So far we have decorators for:

* Input
* Input Icon
* Input Label
* Input Validation

Note: although there is an ES7 Babel transform for decorators, we have opted not to use it for now due to the way in which it compiles and produces missing coverage reports.

## TableFieldsForMany renamed

`TableFieldsForMany` is now called `InputGrid`.

We have renamed this because its original name was based on a Rails convention and was fairly obscure and confusing.

## New Brand
A new style and colour scheme has been applied to the carbon components library. This change will affect all of the components.

## Validations
Validations have changed to a function so that different parameters can be passed to them.

You can now define Validations on a component using the following syntax:

```javascript
<Textbox validations={ [Validation()] } name='valid' />
```

## Misc

* Ran ESLint task and fixed any errors.
* Form provides a serialization method to parse its inputs into data usable for AJAX.
* Forms no longer needs a model name defined.
* Updated Form Cancel Button to use History object.
* Textarea is no longer draggable. Add a expandable={true} prop to make the area height change to fit content
* Input components can now use custom classes.
* Checkbox label now sits inline, and is reversable.
* Added props on inputs for inline labels.
* Added Rainbow chart component.
* Added Tabs component.
* Added Number component.
* Decimal now allows tabbing in and out of the field.
* Date now closes on tab out.


# 0.0.1

Initial prototype release.

Components included:

* Button
* Checkbox
* Date
* Decimal
* Dialog
* Dropdown Suggest
* Dropdown
* Form
* Pod
* Row
* Table Fields for Many
* Table Row
* Textarea
* Textbox

Utils included:

* Events Helper (to help determine keyboard events)
* Immutable Helper (to perform generic tasks with Immutable.js)
* Icons (to include icons from the web font)
* Inputs & Input Validation (generic functionality for inputs)
* Validations (reusable functionality for validations)
* Route Helper (component to provide base route functionality)
* Store Helper (base class for base store functionality)
* View Helper (component to provide base view functionality)<|MERGE_RESOLUTION|>--- conflicted
+++ resolved
@@ -1,10 +1,9 @@
-<<<<<<< HEAD
 # 0.6.0
 
 ## New Components
 
 * Spinner
-=======
+
 # 0.5.2
 
 ## Bug Fixes
@@ -18,7 +17,6 @@
 * `autoFocus` no longer automatically opens lists or datepickers on Dropdown and Date components.
 * Update validations i18n to use `errors.messages` instead of `validations`
 * Bluring of DropdownFilter/DropdownFilterAjax does not throw a js error when no items exist
->>>>>>> 0d61354c
 
 # 0.5.0
 
