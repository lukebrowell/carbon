--- conflicted
+++ resolved
@@ -1,15 +1,15 @@
-<<<<<<< HEAD
+
+# 0.16.0
+
+## Minor Improvments
+
+* Adding user class names to tabs.
+
 # 0.15.1
 
 ## Minor Changes
 
 * Authorize Objects in dialog title
-=======
-# 0.16.0
-
-## Minor Improvments
-
-* Adding user class names to tabs.
 
 # 0.15.0
 
@@ -29,7 +29,6 @@
 
 * CSS fixes to input error icon and error message.
 * CSS fixes to input placeholder text for IE11.
->>>>>>> c621d677
 
 # 0.14.4
 
