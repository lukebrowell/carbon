--- conflicted
+++ resolved
@@ -4,17 +4,15 @@
 
 * `ConfigurableItems` now accepts an `onReset` prop to be passed in.
 
-<<<<<<< HEAD
 ### npm
 
 * Carbon now require `npm` version 5 for installing dependencies.
 * To upgrade your version of npm, run `npm install npm@latest`.
 * Then, before running `npm install` in your project folder, run `npm verify cache` to update your cache.
-=======
+
 # 1.4.3
 
 * `Heading`: Removed default top padding.
->>>>>>> 9852067d
 
 # 1.4.2
 
