--- conflicted
+++ resolved
@@ -13,12 +13,9 @@
 
 * `Date` field uses I18n for formats and sanitizes inputs for passing
 * `Decimal` component can prevent decimal value from exceeding the precision setting
-<<<<<<< HEAD
-* `Step` wizard sub-component allows to enable itself by passing down new property `enabled`
-=======
+* `Step` wizard sub-component now accepts a prop of `enabled`.
 * `Table` components now accept an `onPageSizeChange` callback function as a prop.
 * `Pager` component now emits which element has changed.
->>>>>>> 6e62e193
 
 # 0.26.0
 
