# 0.29.0

## !! BREAKING CHANGES!! :warning:

### Immutable Helper

* ImmutableHelper.parseJSON now converts javascript objects to regular Maps rather than ordered maps.
* If you require ordered maps you will need to explicitly create them rather than use ImmutableHelper.
* `margin-bottom` has been removed from the message component.

## CSS Changes

* `Navigation-Bar`: line-height has been applied to parent content div rather than children.

## Bug Fixes

* `Tabs` now correctly tracks warning state of a tab.

## Package Upgrades

* Datepicker has been upgraded the latest version.
* Bowser has been upgraded to the latest version.

## CSS changes

* Links inside of input warnings are now coloured white.

## Component Enhancements

* `Message`: Two new props have been added, `border` and `roundedCorners`.

## Helpers

<<<<<<< HEAD
* A new humanizeFilesize helper for converting bytes to a human readable representation.
* `roundForAbbreviation` is added to handle the number element of `abbreviateNumber` as well as forcing any abbreviated number to one decimal place
=======
* A new `humanizeFilesize` helper for converting bytes to a human readable representation.

## CSS Changes

* Animated Menu Button has been updated with latest font changes.

## Minor Improvements

* Cookie functions added to browser helper
>>>>>>> 852a1a44

# 0.28.2

* `Pod`: now accepts a `displayEditButtonOnHover` prop which will hide the edit button until the mouse is hovering over it.
* `Pod`: now accepts a `triggerEditOnContent` prop will trigger the `onEdit` function when clicking the content.
* `Pod`: the colours of an editable pod have been updated to be more consistent.

# 0.28.1

## Bug Fixes

* Fixes reference to utils from the link component.

# 0.28.0

## :warning: Breaking Changes - Visual Styles

Visual improvements to the design of components, which may impact the colors and font styles used.

* Lato font added
* Colors updated
* Table row active and hover styles
* Font sizes for text


## :warning: Breaking Change - Button colors

* Button color is now determined by a `theme` prop.
* If you are using a red or green button, you must pass props of `as` and `theme`.
* i.e. for a red button

```js
<Button theme='red'>
  Foo
</Button>
```

* For a green button

```js
<Button theme='green' as='secondary'>
  Foo
</Button>
```

## I18n Component

We have added a component to handle I18n translations. The component also supports markdown, allowing developers to safely add HTML markup to translations such as bold tags or hyperlinks.

```
<I18n scope="my.translation" options={{ myVar: "foobar" }} markdown={ true } />
```

## Helpers

* `abbreviateNumber` function is provided for adding 'k' and 'm' style abbreviations for large numbers

## Component Enhancements

* `Button`: now accepts a size and theme prop to determine size and color respectively.
* `Decimal` now emits value of 0 on blur if cleared.
* `Icon`: new Icons added - Draft, Github, Twitter, Dribble and Remove
* `Link`: tabindex default and switch control via a prop
* `MenuList`: autofocuses on filter when a menu is opened
* `Link`: pressing `enter` triggers any `onClick` event
* `Rainbow`: Added the config prop to to be able to control the way
the chart is displayed.
* `TableAjax` now accepts `pageSize` prop.

## Poller Helper

* Added callback to poller helper which is called when the terminating condition is not met

## CSS Changes

* Input prefix is now positioned correctly when using inline labels

# 0.27.2

* `Decimal` component can validate properly with alternative i18n settings

## New Components

* `MenuList`: handles simple `ul` based menus

# 0.27.1

* Heading component can now configure it's divider on/off using the prop 'divider'.

# 0.27.0

## :warning: Breaking Change - Default colour for Pill component has changed. :warning:

* The default behaviour for the Pill component was to previously set as `info`. This is now set as `default` which is a grey colour.
* Ensure you check for any implementations of the Pill component where the `as` prop is not defined and set this to `as='info'`.

## :warning: Breaking Change - Date Component requires importing of locales

* The Date component now uses Strict mode and a I18n locale for parsing date.
* If you require multiple locales for your Date component you will need to import them from moment js
* Please see the [moment js docs](http://momentjs.com/docs/#/use-it/browserify/) for more information

## :warning: Breaking Change :warning:

* `Rainbow` expects the Highcharts library to be already loaded. If your project does not include Highcharts, you need to import it before Rainbow.
```js
import 'react-highcharts/dist/bundle/highcharts';
```

## New Components

* Subheader component created to be used with the Table and TableAjax components

## Component Enhancements

* `ShowEditPod` now closes and cancels editing on Escape keydown.
* `ShowEditPod` puts focus on pod if mounted in editing state.
* `Sidebar` no longer renders a close icon if there is no `onCancel` prop.
* `Date` field uses I18n for formats and sanitizes inputs for passing
* `Content` component can take props of `bodyFullWidth` to set component width to 100%;
* `Date` field uses I18n for formats and sanitizes inputs for passing
* `Step` wizard sub-component now accepts a prop of `enabled`.
* `Table` components now accept an `onPageSizeChange` callback function as a prop.
* `InputValidation` uses `Form` and `Input` in order to ensure messages stay on screen for a short while unless the user hovers on another field
* `Pod` enter triggers edit function and edit element is keyboard accessible
* `Tabs` enter triggers tab load and navigation tabs are keyboard accessible
* `Tabs` focus state is given the same styles as hover state
* `Pager` component now emits which element has changed.
* `Sidebar` now takes a size prop (e.g. `extra-small`, `small`, ...`extra-large`)

## Dependencies

* Moment JS bumped to version 2.15.1

# 0.26.1

## Component Enhancements

* `Decimal` component can prevent decimal value from exceeding the precision setting

# 0.26.0

## New Components

* `Create` component: supplies a button for creating new artefacts.
* Detail component

## Component Enhancements

* `Content` now has additional display options to customise the alignment, to render inline with it's title and to customise the title's width.
* `Link` component now has a prop of `iconAlign` to align icons to the right of the link's text.
* `Row` component can now be given a size to control the size of the gutter using the prop `gutter` (eg. `extra-small`, `small`, `medium`, `large` or `extra-large`).
* `Row` can enable `columnDivide` to add dividing lines between columns.
* `ShowEditPod` requires a tab press to focus on the first field of the contained form rather than automatically focusing on the first field

## Minor Improvements

* Inputs now reset parent tabs error state when unmounted
* Valid Date entry formats can be overridden via I18n
* add helper to focus on input field
* Table Header - sort column no longer overlaps text when right aligned
* Add a currencyFormatter helper to the i18n helpers
* Editable Pod width can be set to full width by setting the prop `editContentFullWidth` to true.
* Refactor Icon component into separate file SVGs
* Ensure portrait component uses https for gravatar images.

## CSS Changes

* Have increased pill font size and weight
* Carbon Components CSS now imports from relative paths
* removes uneccessary space from clearfix in `Row` component
* Aligned MultiActionButton icon to center
* `Content` components now handles wrapping more robustly with single words longer than the content width wrapping correctly
* `Filter` handles it's child inputs more robustly by over-riding widths and margins when children are displayed inline
* Darken colour of text--secondary
* Fieldset - readonly fields maintain border
* Remove italics from text--inactive
* Have increased pill font size and weight
* Carbon Components CSS now imports from relative paths

## Bug Fixes

* Allow carbon to be incorporated into webpack project
* Removed footer from datepicker. This will be reverted in the React 15 Upgrade
* The CSS for applying clears to Row columns has been fixed.
* Tooltips now close when component receives new props.
* Text Area now scrollable except when expandable.
* Pod lifecycle methods are no longer defined as class properties.
* Input validation decorator was not re-checking validity for warnings
* Table sort arrows now point in the correct direction.
* `Pod` applies props to it's container rather than the first child of that container keeping things consistent
* `Pod` filters out any `title` that is not a string before it is applied as an HTML attribute to the underlying element stopping `Object` being output as a browser generated tooltip

# 0.25.4

## Bug Fixes

* Form now tracks error and warning count on instance as well as in state.

# 0.25.3

# Bug Fixes

* Tabs component - added check to ensure that onTabChange is not called if the selectedTabId prop is changed to the existing state of the tabs component

# 0.25.2

## Bug Fix

* Row now supports immutable children.
* Row columns now clear when there are more columns than the defined number.
* Editable Pod is now aligned properly with title.

# 0.25.1

## Bug Fix

* Additional classes were not being applied to the Pod element, this has now been fixed.
* Added missing icon for "entry".

# 0.25.0

## MAJOR VISUAL/LAYOUT CHANGES:

### Updated Carbon Icons Font

New pixel perfect icon font has been added.

### Added Lato as base text font

Lato has now been added as the base font for applications, there are 4 weights introduced, 300(light), 400(regular), 600(semi-bold) and 700(bold). For performance, 3 of the 4 new weights used the Google Font CDN network and the 4th is added via assets.

### CSS and Structural Changes to Pod

The markup structure for pods has been modified, including some adjustments to Pod padding.

The edit action for a Pod has been modified to sit outside of the Pod.

# 0.24.2

## Bug Fix

* Tabs component - added check to ensure that onTabChange is not called if the selectedTabId prop is changed to the existing state of the tabs component

# 0.24.1

* Improves Flash component timeout behaviour.

# 0.24.0

## Carbon Factory Upgrade v0.1.0
* [Carbon Factory Release Notes](https://github.com/Sage/carbon-factory/releases/tag/v0.1.0)

## Updated Flash component API

As well as just a string, the Flash component will now receive a message value with the following:

 * A string: `"Alert"`
 * An array: `["Message One", "Message Two"]`
 * An object with description: `{ description: "My description" }`
 * An object of key/value pairs: `{ first_name: "is required", last_name: "is required" }`
 * An object with description with nested key/value pairs:
   `{ description: { first_name: "is required", last_name: "is required" } }`

# 0.23.1

## Bug Fix

* Tabs component - added check to ensure that onTabChange is not called if the selectedTabId prop is changed to the existing state of the tabs component

# 0.23.0

## Breaking Change - Additional functionality for initialSelectedTabId prop in Tabs component

* Renamed initialSelectedTabId to selectedTabId and onTabClick to onTabChange in the Tabs component
* If selectedTabId is updated the visible tab will change to the value of selectedTabId, this will call the onTabChange function if set.

## Minor Improvements

* Pod component now accepts a alignTitle prop.
* Checkbox input now has `important` set on position.
* Tooltip Decorator now protects against no target or tooltip rendered in the DOM

# 0.22.1

## Bug Fix

* ShowEditPod shows edit content when controlled externally

# 0.22.0

## Breaking Change - CSS Naming

* We have renamed all of our styles to be prefixed with `carbon-` rather than `ui-`. This is to avoid conflicts with existing open source libraries like jQuery UI.

### Example of the CSS Name Change
```
// Before:
.ui-button-toggle__icon--large

// After:
.carbon-button-toggle__icon--large
```

Please ensure you check your application carefully to update any references to these styles when upgrading.

## Minor Improvements

* Show edit pod can now be controlled via props
* Make heading font styles more flexible, providing `h*`, `.h*` and `@include h*()`
* Allow ShowEditPod to receive `false` in its `onEdit` prop to skip rendering of the default edit icon
* Added a 'Payment' icon and a 'Key' icon.
* ShowEditPod now animates between the two states

# 0.21.2

## Minor Improvements

* Help component now opens links in a new tab.

# 0.21.1

## Minor Improvements

* PresenceValidator now returns false for strings that consist only of spaces

# 0.21.0

## New Icons

* Print
* Pdf
* Csv
* Message

## Minor Improvements
* Link now accepts tooltip props to apply a tooltip to the link. This can be used with the Action Toolbar to apply tooltips to the icon links.
* Input components now accept an onPaste prop.
* Add character count to textarea
* Form now accepts a `onSubmit` prop which is only called when the form is valid.
* AppWrapper now has a minimum width of 958px.
* SUG-19: Change padding for the MessageComponent when transparent and non dismissable. When transparent is applied the padding reduces to 2px, but if it's dismissable it enlarges to it's original to prevent overlap.
* Allows `Link` component to handle `mailto:` as an href prefix, previously the `to:` would have been stripped from the string
* Fix error count, when input gets disabled

# 0.20.0

## Breaking Changes

* The CSS for inputs and icons associated with inputs has changed. If you have overridden this CSS in you code, this may break your input CSS.

## New Components

* Heading - useful for page titles.
* ShowEditPod - Inline editing of fields
* Date Range - Allows start and end date setting with validation for invalid date combinations.

## History and Browser Status

The router's history object is now accessible:

```js
import { history } from 'carbon/lib/utils/router';
```

With the history object you can control the DOM for any UI that uses React Router. For more information see the guides https://github.com/ReactJSTraining/history/tree/master/docs

## Link Prefixes

The `Link` component can now have its `href` or `to` props prefixed to customise the type of link it is (regular or react router).

For example:

```js
<Link href="to:/foobar">My React Router Link</Link>
```

## Router transitions

* The window will automatically scroll to the top when the route is transitioned

## Red and Green Buttons

The `Button` component can now have red and green themes, set using the `as` prop.

## New Icons

* Information
* Sync
* Progress
* Submitted
* Completed

## Minor Changes

* A Sass variable has been introduced to define the path where fonts are located.
* Pod title size has been reduced to more accurately match the demo.
* Secondary Content components font weight has been standardised.
* The `children` prop for the Help component is no longer required.
* Sibling Content components now have a top margin for spacing.
* Button height has been fixed for buttons that behave like links.
* Adds inline help for radio button.
* Fixes inline help for checkboxes.
* Radio Button sprite has been given a fixed size.
* Increase textTag font-spacing from 0.5 to 0.8.
* Button can receive a prop of `to`.
* Fixes fieldset and input margin when rendered on top of one another.
* Fixes position of icon in dropdown button.
* Fixes error icon position for inputs with field help.
* AppWrapper has been increased to 1600px and some padding has been added.
* Form now accepts a prop of `save` which can be used to hide the save button.

# 0.19.0

## Major Changes

!! Babel upgraded to Version 6
* When updating the latest version it is recommend to remove node modules `rm -rf node_modules` and reinstall `npm install`

!! Phantom JS Upgraded to version 2
* This may cause a few tests that were giving false positives to fail

## New Components

* Profile - User to show portrait with name and email.
* AppWrapper - confines your content to the width of your application.
* Menu
* NavigationBar

## Input Label Padding

* All input label padding has been slightly increased.

## Help Updates

* Help component has been updated with a new icon.
* Input Label decorator has been fixed to render the help class for labelHelp.

## Acronymize Function

* We have added an `acronymize` function to the Ether util, which will create an acronym from a given string.

## Dropdown component updates

* All dropdowns now allow keying up and down through the list

## Polling helper

* A polling helper has been added that performs customizable ajax polling.

## New Icons

* Help
* Chevron

# 0.18.1

## Minor Changes

* Portrait extra small size has been changed from `20px` to `25px`.
* Portrait can have a dark background.
* Fixes issue with Portrait size when image would not render.
* Disabled Pill's colours have been updated.
* Individual and Business SVGs have been updated in Icon.

# 0.18.0

## !! BREAKING CHANGE !!

* Renamed Browser `redirectUrl` method to `redirectTo`

## New Components

* Fieldset - stacks inputs rendered as children to the `Fieldset` component.
* Carousel - can be used to display a gallery of slides.

## CSS Module Update

Added margin and padding `0` to the base CSS.

## Uniform Sizing

All components that take a Size Prop have been unified to accept the following

```
extra-small
small
medium-small
medium
medium-large
large
extra-large
```

If you are using the default size of a component there is no change needed except for the `Spinner`

### Component Breakdown

#### Animated Menu Button
  * Added `extra-small`
  * !! CHANGED - `smed to `medium-small`
  * !! CHANGED - `mlarge` to `medium-large`
  * Added `xlarge`

#### Portrait
  * Added `extra-small`
  * !! CHANGED - `smed to `medium-small`
  * Added `medium`
  * !! CHANGED - `mlarge` to `medium-large`
  * Added `xlarge`

#### Spinner
  * !! CHANGED - default is now `medium`

  * Added `extra-small`
  * !! CHANGED - `smed to `medium-small`
  * Added `medium`
  * !! CHANGED - `mlarge` to `medium-large`
  * Added `xlarge`

#### Dialog
  * !! CHANGED - `xsmall` to `extra-small`
  * !! CHANGED - `smed to `medium-small`
  * !! CHANGED - `med` to `medium`
  * !! CHANGED - `mlarge` to `medium-large`
  * Added `xlarge`

## Link (React Router)

Our Link component now supports the React Router. Instead of passing a `href` prop, pass a `to` prop and it will use React Router to navigate.

## Pod Updates

* Pod can now receive a prop of `onEdit` - if this is a String it will use it as a `to` prop on a Link component, if it is a Function it will apply it as an `onClick` handler, if it is an object it will apply it's props to the Link.
* Pod has an additional padding size added of `extra-large`.
* Pod now applies any additional props to it's top most child element.
* We have added a tertiary pod theme.

## Content Updates

Content now has a `secondary` theme which can be applied using the `as` prop.

## Label Updates

* You can supply a `input-width` prop to any input to define its width.

## Modal Updates

### Change in functionality!

Modal

  * Modal no longer closes on background click
  * New prop `disableEscKey` is defaulted to false
  * Changes will also effect Dialog, Sidebar etc...

Dialog

  * New props `showCloseIcon` (defaulted to true) which show and hides the close icon

## Promises

Promises Polyfill. Carbon now contains a ES6 Promises helper which can be imported by

```javascript
  import from 'carbon/lib/utils/promises';
```

## Notifications Updates

Message

  * New props `transparent` (defaulted to false) which if set to true sets the background to transparent

## Decimal

* Decimal can now receive a prop of precision

## Split Button

 * Small CSS change to remove gap in Safari

## Input Validation

* Validation icons now position themselves relative to width of input field when label is inline.

# 0.17.1

## Minor Improvements

* Add paperclip SVG to Icon

# 0.17.0

## New Components

* Multi Step Wizard

## Minor Improvements

* Add edit SVG to Icon
* Supports Ajax call for error validation

# 0.16.1

* Add reload function to browser helper

# 0.16.0

## Minor Improvements

* Adding user class names to tabs.
* Authorize Objects in dialog title

## Browser Helper

Added a redirect action made by the browser. It is now easier to redirect to url

```
import Browser from 'carbon/lib/utils/helpers/browser';

Browser.redirectUrl(url)
```

# 0.15.0

## New Components

* ButtonToggle.

## New Features

* Warnings are now ready to use on form inputs, using the same API as validations you can supply an array as a prop to an input:

```
<Textbox warnings={[ new MyWarning ]} />
```

## Bug Fixes

* CSS fixes to input error icon and error message.
* CSS fixes to input placeholder text for IE11.

# 0.14.4

## Bug Fixes

* Fixes no results row in Table to span all columns.
* Fixes issue in Tabs where initialSelectedTabId was ignored

# 0.14.3

## Bug Fixes

* Fixes a loading row in Table to span all columns.

# 0.14.2

## Minor Changes

* Disable multi select for single row in a table

# 0.14.1

## Minor Changes

* Add ability to set custom labels on Confirm dialog.
* Fixes scrollbar fixed height.
* Fixes word break on tooltips.

# 0.14.0

## !! BREAKING CHANGE !!

* Selectable table rows now emit an object instead of an array, containing more information about the selected rows.

## Minor Changes

* Sidebar now scrolls on overflow
* Adds `$app-light-font-family` Sass variable.
* Adds `$app-medium-font-family` Sass variable.
* Icons - plus, minus, processing. Update contact icons
* Improve tile footer style

# 0.13.0

* A developer can choose for a Table to not automatically render with a `tbody`, allowing them to manually render it `<Table tbody={ false }>`.
* Performance improvements for validation messages.
* Inputs can be rendered with fake inputs, useful for pages with lots of inputs where performance can be an issue.
* Number does not show undefined when value props is not provided and user enter alphabets
* Adds external link icon.
* Adds new colors: `$grey-dark-blue-5`, `$grey-header`.

# 0.12.2

* Stores will now throw an error if an invalid action is dispatched.
* Fixes translation issues with Save and Cancel buttons in Form component.
* Fixes error with refresh method on Table, when Table does not have an ActionToolbar.
* Adds `business` and `individual` icons.

### Modal Updates

* Alert and Confirm have been updated to accept the dialog size prop. Default sizes remain unchanged.

# 0.12.1

* Fixes overflow bug on Table component.
* Fixes colors for recently added icons.

# 0.12.0

## Minor Improvements

* Tabs emits a onTabClick event when on the headers is clicked
* Add phone, email, location and mobile icons
* Table now has a `refresh` method to force retrieve data.

## Bug Fixes

* CSS prevent multi action siblings overlapping
* First columns in tables have additional left padding.
* Page size sets 1 of 1 when there are no records.

# 0.11.0

* Tabs remember the last one they were on when going back in the browser.

## Bug Fixes

* Selectable Tables stopPropagation when selecting checkboxes.

# 0.10.0

* Adds loading and empty data states to Table component.

## Bug Fixes

* CSS fixes to Portrait.
* CSS fixes to Spinner.
* CSS fixes to Pill.

# 0.9.2

* MulitActionButton Classes more specific

# 0.9.1

## Bug Fixes

* Various UI Fixes:
  * MultiActionButton toggle placement.
  * Removed Tab padding.
  * Fixed Button height to 31px.

# 0.9.0

## New Components

* Multi Action Button

## Selectable Table Rows

* Table and TableAjax now have props of `selectable` and `highlightable`, enabling selectable or highlightable rows. Each event also emits events which can be used by developers with props of `onSelect` or `onHighlight`. Developers can also manually control the highlighting or selecting of rows using the same props on TableRow components.
* Selectable rows also enables an action toolbar for the table, for which actions can be defined using the `actions` prop.

## CSS

* Created CSS utility to handle generic CSS.

## Misc

* Inline labels can now be aligned right.
* Added 'small' button option - renders pill-like secondary button.
* Made portrait inline-block to allow label to sit inline.
* Added a 'refresh' svg icon to the icon component.
* Form component can now set custom `saveText` as a prop.
* Pill styling tweaked slightly.
* Made portrait inline-block to allow label to sit inline.
* Updated portrait colour for when no image is loaded.
* Update Radio Button and Checkbox colour when disabled and checked.

## Bug Fixes
* Allow tooltip to decorate class that lacks componentProps method.
* Records value typecast to number for i18n in Pager

# 0.8.1

## Bug Fixes

* Fixed CSS load order issue which caused icons to break their positioning.

# 0.8.0

## Improvements

* Improved store reset. `store.reset()` will now reset the store to its initial data, whether or not history is enabled.
* Inputs can now have field help. Pass `fieldHelp='help message'` to any input.
* Inputs can now have label help. Pass `labelHelp='help message'` to any input.
* Add `thead` prop to `Table` component that allows you to set a row wrapped in a `thead` tag.

## New Components

* Sidebar - with sidebar header
* Portrait
* Content
* Help - An info icon with a tooltip.
* Tooltip

## Layout Updates

* Row margin has been reduced to `15px`.
* Pod component now receives two additional props:

  * `border` - allows developers to disable border.
  * `padding` - allows developers to have control over padding size.

* Message style has changed to follow toast style
* Pill style has changed

## Improved Dialog

* Dialog now takes a prop of `disableBackground` which is true by default.

## Improved Form

* `validate()` can now be called via `this.context.form`

## New Validators

* Inclusion
* Exclusion

## Misc

* Added utility classes for styling text.
* Format i18n error number for numeric validation.
* Allow Tables to shrink in size using the `shrink` prop.
* Link component can now display with an icon.
* Child components of Row can now use a `columnAlign` prop.
* Toast onDismiss is now optional

## New Decorators

* Tooltip Decorator - currently available on Icon and Textbox.

## Bug Fixes

* Fixes alignment issue with SplitButton when using anchors.
* Row component will not break with zero children or children of `null` or `undefined`.

# 0.7.1

## Updates

* Moves the validation logic in Form component to its own method.
* Adds `validateOnMount` prop to Forms.
* Help Components on inputs with labels.

# 0.7.0

## New Components

* Pager
* Filter
* Table Ajax

## Bug Fixes

* TableCell and TableHeader can receive additional props.
* Inputs no longer render a label if the input has no name or label props.

## New functionality

* Table and TableHeader have been updated to allow sorting.
* Tabs - Passing a prop of align='right' will align tab headers to the right

# 0.6.0

## Improve Date widget

Improve the existing Date widget to allow passing in `minDate` and `maxDate`.

## I18nHelper

An I18nHelper has been created to help with formatting decimal numbers.

## Should Component Update Decorator

Supplies base shouldComponentUpdate

## toArray

We have added a helper method to convert strings into arrays, for example:

`"foo[bar][baz]"` into `["foo", "bar", "baz"]`.

## ImmutableHelper parseJSON

The parseJSON method now converts all integers to strings for consistency

## Bug Fixes

* We have inserted an engine dependency for npm version 3. This is to help mitigate any issues of users reporting issues when installing with npm version 2.

## New Components

* Spinner
* RadioButton

# 0.5.3

## Bug Fixes

* Fixed numeral validator so it returns the correct type of validator.

# 0.5.2

## Bug Fixes

* Fixed I18n translation for integer validation.

# 0.5.1

## Bug Fixes

* `autoFocus` no longer automatically opens lists or datepickers on Dropdown and Date components.
* Update validations i18n to use `errors.messages` instead of `validations`
* Bluring of DropdownFilter/DropdownFilterAjax does not throw a js error when no items exist

# 0.5.0

## !BREAKING CHANGE! Validations have been converted into classes

We have converted Validations provided by Carbon into classes. This means that you need to create an instance when you want to use them.

For example, you would need to change:

```js
<Textbox validations={ [PresenceValidator()] } />
```

To this:

```js
<Textbox validations={ [new PresenceValidator()] } />
```

This allows better inspection of the validator, and the ability to modify params on the class.

## Disabled class for inputs

We now add a `common-input--disabled` class to the component when its input is disabled

## Bug Fixes

* Inputs with multiple validations now validate correctly.
* DropdownFilter now parses its filter before creating a Regular Expression.
* Split Button has been given a fixed height to resolve UI issues.
* Dropdown up and down arrows now work with options that use strings for IDs.
* We now use the `$grey-dark-blue-40` color for placeholders in inputs

# 0.4.0

## New Components

* SplitButton.

## New Validations

### Numeral Validation

Checks numeral type (Integer of Decimal)
Checks if value is equal, greater than, less than

```javascript
// Integer with a min value of 8
<Number validations={ [NumeralValidator({ integer: true, min: 8 })] }/>

// Decimal with a between 8 and 20
<Number validations={ [NumeralValidator({ integer: true, min: 8, max: 20 })] }/>

// Decimal exactly 3.142
<Number validations={ [NumeralValidator({ is: 3.142 })] }/>
```

### Length Validation

Checks the length of a number of a string

```javascript
// length is greater than or equal to 8:
<Textbox validations={ [ LengthValidator({ min: 8 }) ] });

// length is less than or equal to 8:
<Textbox validations={ [ LengthValidator({ max: 8 }) ] });

// length is between 5 and 10 characters:
<Number validations={ [ LengthValidator({ min: 5, max: 10 }) ] });

// length is 10 characters:
<Number validations={ [ LengthValidator({ is: 10 }) ] });
```

### Regex Validation

Applies a regex validation to the input

```javascript
<Textbox validations={ [RegexValidator({ format: (/[A-Z]{5}/) }) ] }/>
```

### Email Validation

Applies a email validation to the input

```javascript
<Textbox validations={ [ EmailValidator() ] }/>
```

## Prefix for inputs

We have added a new feature for input components which allows developers to output a prefix to the input.

```js
<Textbox prefix="foo" />
```

## Updated visuals for Toast Notifications and Tabs

* Toast notifications have had updated styling applied to them, based on new designs.
* Colour updates to Tabs, to align with design updates
* New colour variables added

## Misc

* Button component will now render a stylised `anchor` instead of a `button` if passed a `href` prop.

## Bug Fixes

* Add i18n to form buttons

# 0.3.3

* Performance updates to inputs. We also now provide a `shouldComponentUpdate` method which can be reused in custom components.
* Inputs that are detached from a form no longer update error count.

# 0.3.2

## Bug Fixes

* Form no longer validates disabled fields on submit.
* Form inputs are tracked by a guid now, rather than input name.
* Autocomplete is disabled for all inputs by default.
* Locks version numbers to try and mitigate incompatabilities with third party modules.

# 0.3.1

## Bug Fixes

* SVG icons inside toast component now re-render properly.

# 0.3.0

## Handler Pattern

Carbon now has a simple handler pattern implementation. For more information, see [the guide](https://github.com/Sage/carbon/blob/master/docs/guides/handlers.md).

## New Components

* Toast
* Message

## Standardised Color/Icon Sets on Components

Several components allow the ability to define a particular `type` or `status`, such as `warning`, `error` or `success`. We have standardised the way this is implemented in components, each of which should use a prop name of `as`.

Similarly, each supported type comes as part of a Sass list variable called `$colorIconSets`. This list can be used in component `scss` files to iterate through the types available and automatically generate the code required for each type. This means each component will automatically update with any new types added to this list.

You can see examples of how this is implemented in the `scss` files for `Pill`, `Flash`, `Banner` or `Toast`.

### Breaking Changes

* Due to the standardisation of using the prop `as`, some components will have breaking changes to accomodate this:
  * Flash
  * Pill
* The `cancelHandler` method on `Dialog` based components has been renamed to `onCancel` to bring in line with the convention we would like to progress with for this kind of action name.
* The `confirmHandler` method on `Confirm` has also been renamed to `onConfirm` to align with the naming convention.

## Bug Fixes

* Dialog now centers itself if open on initialize.

# 0.2.0

## New Components

* Table, TableRow, TableCell, TableHeader
* Confirm
* Animated Menu Button
* Notification
* Pill
* Banner
* Flash

## Tables and Grids - Breaking Change

The previous iteration of grid (InputGrid) was too restrictive, not allowing much flexibility and being too rigid in its implementation. We have now refactored grids creating a Table component with full control and flexibility for the developer. The new way of doing grids also means we no longer need to use complicated immutable helpers we had set up for line items as well as injecting row_id into the store.

The following is an example of how to use the Table component:

```js
import React from 'react';
import { Table, TableRow, TableCell, TableHeader } from 'carbon/lib/components/table';
import Textbox from 'carbon/lib/components/textbox';
import Button from 'carbon/lib/components/button';

class MyView extends React.Component {
  render() {
    // We map the data from the store, to define what a row should look like.
    // Using map allows the developer to define any content they want - this could
    // render text, an input, a button or anything else.
    let tableRows = this.props.data.map((row, index) => {
      <TableRow>
        // This cell renders just text for 'description'.
        <TableCell>
          { row.get('description') }
        </TableCell>

        // This cell renders a textbox for 'name'. We also give it an onChange function. It is
        // important to notice that we bind additional values to this function - 'this' and 'index'.
        // This means that when the function is called it will receive the index as an argument.
        // The store then knows which index in the array of data has been modified and needs to update,
        // the mutation would look something like:
        // `this.data = this.data.setIn(['line_items', action.index, action.name], action.value);`.
        <TableCell>
          <Textbox value={ row.get('name') } onChange={ Actions.nameUpdated.bind(this, index) } />
        </TableCell>

        // This cell renders a button component.
        <TableCell>
          <Button>An Action!</Button>
        </TableCell>
      </TableRow>
    });

    // tableRows is now an array mapped from the data we provided. We also need a table header so
    // lets add that as an additional row in the array (unshift prepends to an array):
    tableRows.unshift(
      <TableRow>
        <TableHeader>Description</TableHeader>
        <TableHeader>Name</TableHeader>
        <TableHeader>Actions</TableHeader>
      </TableRow>
    );

    // We can now render the array of rows as a child of Table.
    return (
      <Table>
        { tableRows }
      </Table>
    );
  }
}

export default MyView
```

The example above should highlight the flexibility available with grids. You can mix input with plain text or any other component, all in the same table. Adding a placeholder row is simple as well:

```js
import React from 'react';
import { Table, TableRow, TableCell, TableHeader } from 'carbon/lib/components/table';
import Textbox from 'carbon/lib/components/textbox';

class MyView extends React.Component {
  render() {
    // Define tableRows.
    let tableRows = this.props.data.map((row, index) => {
      <TableRow>
        <TableCell>
          <Textbox name="description" value={ row.get('description') } onChange={ Actions.valueUpdated.bind(this, index) } />
        </TableCell>

        <TableCell>
          <Textbox name="name" value={ row.get('name') } onChange={ Actions.valueUpdated.bind(this, index) } />
        </TableCell>
      </TableRow>
    });

    // Add header.
    tableRows.unshift(
      <TableRow>
        <TableHeader>Description</TableHeader>
        <TableHeader>Name</TableHeader>
      </TableRow>
    );

    // Add placeholder row. The main difference between a regular row is we are not mapping any data to
    // this row (as it has none). Also, instead of an index, we are passing the data count to the bound
    // action. This means on valueUpdated that it will update the value in the array to an index which
    // does not yet exist - effectively creating the new row.
    tableRows.push(
      <TableRow>
        <TableCell>
          <Textbox name="description" onChange={ Actions.valueUpdated.bind(this, this.data.count()) } />
        </TableCell>

        <TableCell>
          <Textbox name="name" onChange={ Actions.valueUpdated.bind(this, this.data.count()) } />
        </TableCell>
      </TableRow>
    );

    // We can now render the array of rows as a child of Table.
    return (
      <Table>
        { tableRows }
      </Table>
    );
  }
}

export default MyView
```

## Minor

* Decrease width of dropdown icon to 20px

# 0.1.8

## Bug Fixes

* Backported dropdown validation fix.

# 0.1.7

## Bug Fixes

* Fixes bug - 'item is undefined triggered when clicking away from dropdown with option highlighted'.

# 0.1.6

## Bug Fixes

* `startRouter` no longer throws an error if it cannot find an element to render the component to.

# 0.1.5

## Bug Fixes

* Dropdown will always return a string value to any callbacks.

# 0.1.4

## Bug Fixes

* Dropdown components auto select highlighted values on blur.
* Carbon now compiles code to `lib`, allowing developers to no longer require installing babel on their computer.

# 0.1.3

## Bug Fixes

* Fixes validation message width in Firefox.

# 0.1.2

## Bug Fixes

* Tabs can now render a single child

# 0.1.1

* Form submitting state is now controlled by the developer using the `saving` prop.

## Bug Fixes

* Developers can now set the alignment on an input's value using the `align` prop.
* Tab allows null children.

# 0.1.0

## New Components

* Alert
* Link
* Tabs

## Dialog Type Components

  Breaking Change! :warning: Both components now require a `cancelHandler` prop (rather than the `cancelDialogHandler`). :warning:

## Dropdowns

Dropdown components have been refactored. We now have three different kinds:

* Dropdown
* Dropdown Filter
* Dropdown Filter Ajax

## Inputs and Forms No Longer Rely on Name Property

In previous versions of Carbon, all inputs required a `name` property. Some Carbon components would manipulate what this name was, depending on where the input was used.

To keep things simple, and to remove some of the logic behind the scenes, we no longer do any manipulation on input names and the property is no longer a requirement when using a form input.

It is still recommended that you use names on inputs, as they are useful to identify your which input is which. They are also required if you are performing standing HTML form submissions.

## Minor

* Pod has an option to make it collapsible.

## Bug Fixes

* Fixes position and width or validation messages on inputs.
* Fixes re-validating fields when content is pasted into an input.

# 0.0.3

## Bug Fixes

* On successful submit, form components will disable their save buttons to prevent multiple form submissions.

# 0.0.2

## Decimal Component

 An extra validation has been added to decimal to prevent multiple separators from being entered in the input field.

## Dropdown and DropdownSuggest components

Dropdown and dropdown-suggest have been updated. As they share common functionality, dropdown and dropdown-suggest now use a List decorator. This should not affect how you use either component.
* Dropdown now filters results as you type.

## Dialog Cancel button

Dialogs have been updated to pass context to any children components. We have used this to switch the Form Cancel button to use the Dialog's cancel handler when the form is nested in a dialog. This overrides the default history.back method.

## Store, View and Route Utils

We have standardised the utilities we provide to easily set up Flux based applications. This involved a few breaking changes:

### Store

The base Store class is now available from:

```js
import Store from 'carbon/lib/utils/flux/store';
```

When creating your store, initialize it with your application's dispatcher. You must also define the store's data and unique name within its constructor. The following shows the minimum required to set up a store:

```js
import Store from 'carbon/lib/utils/flux/store';
import Dispatcher from 'dispatcher';
import ImmutableHelper from 'carbon/lib/utils/helpers/immutable';

class MyStore extends Store {
  ...
}

let data = ImmutableHelper.parseJSON({});

// init the store with a name, some data, and your dispatcher
export default new MyStore('myStore', data, Dispatcher);
```

### View

The view helper is now available as a flux utility from Carbon. This was done to clarify its intentions. You can import it with:


```js
import { connect } from 'carbon/lib/utils/flux';
```

You can then use the `connect` function to connect a React component to a store:

```js
import React from 'react';
import MyStore from 'stores/my-store';
import { connect } from 'carbon/lib/utils/flux';

class MyComponent extends React.Component {
  render() {
    // the connected store data is available on the state as the store's unique name defined in its constructor
    let val = this.state.myStore.get('myValue');

    return (
      <div>My Component.</div>
    );
  }
}

export default connect(MyComponent, MyStore);
```

This sets up the listeners and data synchronising between the component and the store.

The connect function can connect multiple stores to the component - simply provide them as an array:

```js
connect(MyComponent, [MyStore, MyOtherStore]);
```

### Route

The route helper now returns a specific function:

```js
import React from 'react';
import { Route } from 'react-router';
import { startRouter } from 'carbon/lib/utils/router';

let routes = (
  <Route />
);

startRouter(routes);
```

The `startRouter` function initializes the React router with the given routes. It can also take a second parameter for the HTML target in which to render the React components (by default this uses `document.getElementById('app')`).

## Higher Order Components and Decorators

We now use decorators instead of Higher Order Components in our component library as they are easier to test and result in a tidier and more logical codebase.

Decorators can be found in the `/utils/decorators` directory. So far we have decorators for:

* Input
* Input Icon
* Input Label
* Input Validation

Note: although there is an ES7 Babel transform for decorators, we have opted not to use it for now due to the way in which it compiles and produces missing coverage reports.

## TableFieldsForMany renamed

`TableFieldsForMany` is now called `InputGrid`.

We have renamed this because its original name was based on a Rails convention and was fairly obscure and confusing.

## New Brand
A new style and colour scheme has been applied to the carbon components library. This change will affect all of the components.

## Validations
Validations have changed to a function so that different parameters can be passed to them.

You can now define Validations on a component using the following syntax:

```javascript
<Textbox validations={ [Validation()] } name='valid' />
```

## Misc

* Ran ESLint task and fixed any errors.
* Form provides a serialization method to parse its inputs into data usable for AJAX.
* Forms no longer needs a model name defined.
* Updated Form Cancel Button to use History object.
* Textarea is no longer draggable. Add a expandable={true} prop to make the area height change to fit content
* Input components can now use custom classes.
* Checkbox label now sits inline, and is reversable.
* Added props on inputs for inline labels.
* Added Rainbow chart component.
* Added Tabs component.
* Added Number component.
* Decimal now allows tabbing in and out of the field.
* Date now closes on tab out.


# 0.0.1

Initial prototype release.

Components included:

* Button
* Checkbox
* Date
* Decimal
* Dialog
* Dropdown Suggest
* Dropdown
* Form
* Pod
* Row
* Table Fields for Many
* Table Row
* Textarea
* Textbox

Utils included:

* Events Helper (to help determine keyboard events)
* Immutable Helper (to perform generic tasks with Immutable.js)
* Icons (to include icons from the web font)
* Inputs & Input Validation (generic functionality for inputs)
* Validations (reusable functionality for validations)
* Route Helper (component to provide base route functionality)
* Store Helper (base class for base store functionality)
* View Helper (component to provide base view functionality)<|MERGE_RESOLUTION|>--- conflicted
+++ resolved
@@ -31,11 +31,8 @@
 
 ## Helpers
 
-<<<<<<< HEAD
-* A new humanizeFilesize helper for converting bytes to a human readable representation.
+* A new `humanizeFilesize` helper for converting bytes to a human readable representation.
 * `roundForAbbreviation` is added to handle the number element of `abbreviateNumber` as well as forcing any abbreviated number to one decimal place
-=======
-* A new `humanizeFilesize` helper for converting bytes to a human readable representation.
 
 ## CSS Changes
 
@@ -44,7 +41,6 @@
 ## Minor Improvements
 
 * Cookie functions added to browser helper
->>>>>>> 852a1a44
 
 # 0.28.2
 
