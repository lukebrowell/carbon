--- conflicted
+++ resolved
@@ -1,4 +1,3 @@
-<<<<<<< HEAD
 # 1.4.0
 
 ## Dependency Update
@@ -36,13 +35,12 @@
 ## Minor Improvments
 
 * The `Poller` helper has been refactored to no longer use promises
-=======
+
 # 1.3.2
 
 ## Bug Fixes
 
 * Our files are now published in production mode, removing some developer dependencies previously included.
->>>>>>> bab144c5
 
 # 1.3.1
 
