--- conflicted
+++ resolved
@@ -6,14 +6,11 @@
 
 ## Minor Changes
 
-<<<<<<< HEAD
 * The `children` prop for the Help component is no longer required.
-=======
 * Sibling Content components now have a top margin for spacing.
 * Radio Button sprite has been given a fixed size.
 * Fixes fieldset and input margin when rendered on top of one another.
 * Fixes position of icon in dropdown button.
->>>>>>> d334e7c4
 
 # 0.19.0
 
