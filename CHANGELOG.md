<<<<<<< HEAD
# 0.4.0

## Prefix for inputs

We have added a new feature for input components which allows developers to output a prefix to the input.

```js
<Textbox prefix="foo" />
```
=======
# 0.3.3

* Performance updates to inputs. We also now provide a `shouldComponentUpdate` method which can be reused in custom components.
* Inputs that are detached from a form no longer update error count.
>>>>>>> cf28c6eb

# 0.3.2

## Bug Fixes

* Form no longer validates disabled fields on submit.
* Form inputs are tracked by a guid now, rather than input name.
* Autocomplete is disabled for all inputs by default.
* Locks version numbers to try and mitigate incompatabilities with third party modules.

# 0.3.1

## Bug Fixes

* SVG icons inside toast component now re-render properly.

# 0.3.0

## Handler Pattern

Carbon now has a simple handler pattern implementation. For more information, see [the guide](https://github.com/Sage/carbon/blob/master/docs/guides/handlers.md).

## New Components

* Toast
* Message

## Standardised Color/Icon Sets on Components

Several components allow the ability to define a particular `type` or `status`, such as `warning`, `error` or `success`. We have standardised the way this is implemented in components, each of which should use a prop name of `as`.

Similarly, each supported type comes as part of a Sass list variable called `$colorIconSets`. This list can be used in component `scss` files to iterate through the types available and automatically generate the code required for each type. This means each component will automatically update with any new types added to this list.

You can see examples of how this is implemented in the `scss` files for `Pill`, `Flash`, `Banner` or `Toast`.

### Breaking Changes

* Due to the standardisation of using the prop `as`, some components will have breaking changes to accomodate this:
  * Flash
  * Pill
* The `cancelHandler` method on `Dialog` based components has been renamed to `onCancel` to bring in line with the convention we would like to progress with for this kind of action name.
* The `confirmHandler` method on `Confirm` has also been renamed to `onConfirm` to align with the naming convention.

## Bug Fixes

* Dialog now centers itself if open on initialize.

# 0.2.0

## New Components

* Table, TableRow, TableCell, TableHeader
* Confirm
* Animated Menu Button
* Notification
* Pill
* Banner
* Flash

## Tables and Grids - Breaking Change

The previous iteration of grid (InputGrid) was too restrictive, not allowing much flexibility and being too rigid in its implementation. We have now refactored grids creating a Table component with full control and flexibility for the developer. The new way of doing grids also means we no longer need to use complicated immutable helpers we had set up for line items as well as injecting row_id into the store.

The following is an example of how to use the Table component:

```js
import React from 'react';
import { Table, TableRow, TableCell, TableHeader } from 'carbon/lib/components/table';
import Textbox from 'carbon/lib/components/textbox';
import Button from 'carbon/lib/components/button';

class MyView extends React.Component {
  render() {
    // We map the data from the store, to define what a row should look like.
    // Using map allows the developer to define any content they want - this could
    // render text, an input, a button or anything else.
    let tableRows = this.props.data.map((row, index) => {
      <TableRow>
        // This cell renders just text for 'description'.
        <TableCell>
          { row.get('description') }
        </TableCell>

        // This cell renders a textbox for 'name'. We also give it an onChange function. It is
        // important to notice that we bind additional values to this function - 'this' and 'index'.
        // This means that when the function is called it will receive the index as an argument.
        // The store then knows which index in the array of data has been modified and needs to update,
        // the mutation would look something like:
        // `this.data = this.data.setIn(['line_items', action.index, action.name], action.value);`.
        <TableCell>
          <Textbox value={ row.get('name') } onChange={ Actions.nameUpdated.bind(this, index) } />
        </TableCell>

        // This cell renders a button component.
        <TableCell>
          <Button>An Action!</Button>
        </TableCell>
      </TableRow>
    });

    // tableRows is now an array mapped from the data we provided. We also need a table header so
    // lets add that as an additional row in the array (unshift prepends to an array):
    tableRows.unshift(
      <TableRow>
        <TableHeader>Description</TableHeader>
        <TableHeader>Name</TableHeader>
        <TableHeader>Actions</TableHeader>
      </TableRow>
    );

    // We can now render the array of rows as a child of Table.
    return (
      <Table>
        { tableRows }
      </Table>
    );
  }
}

export default MyView
```

The example above should highlight the flexibility available with grids. You can mix input with plain text or any other component, all in the same table. Adding a placeholder row is simple as well:

```js
import React from 'react';
import { Table, TableRow, TableCell, TableHeader } from 'carbon/lib/components/table';
import Textbox from 'carbon/lib/components/textbox';

class MyView extends React.Component {
  render() {
    // Define tableRows.
    let tableRows = this.props.data.map((row, index) => {
      <TableRow>
        <TableCell>
          <Textbox name="description" value={ row.get('description') } onChange={ Actions.valueUpdated.bind(this, index) } />
        </TableCell>

        <TableCell>
          <Textbox name="name" value={ row.get('name') } onChange={ Actions.valueUpdated.bind(this, index) } />
        </TableCell>
      </TableRow>
    });

    // Add header.
    tableRows.unshift(
      <TableRow>
        <TableHeader>Description</TableHeader>
        <TableHeader>Name</TableHeader>
      </TableRow>
    );

    // Add placeholder row. The main difference between a regular row is we are not mapping any data to
    // this row (as it has none). Also, instead of an index, we are passing the data count to the bound
    // action. This means on valueUpdated that it will update the value in the array to an index which
    // does not yet exist - effectively creating the new row.
    tableRows.push(
      <TableRow>
        <TableCell>
          <Textbox name="description" onChange={ Actions.valueUpdated.bind(this, this.data.count()) } />
        </TableCell>

        <TableCell>
          <Textbox name="name" onChange={ Actions.valueUpdated.bind(this, this.data.count()) } />
        </TableCell>
      </TableRow>
    );

    // We can now render the array of rows as a child of Table.
    return (
      <Table>
        { tableRows }
      </Table>
    );
  }
}

export default MyView
```

## Minor

* Decrease width of dropdown icon to 20px

# 0.1.8

## Bug Fixes

* Backported dropdown validation fix.

# 0.1.7

## Bug Fixes

* [CARBON-102](https://sageone.atlassian.net/browse/CARBON-102) - Fixes bug - 'item is undefined triggered when clicking away from dropdown with option highlighted'.

# 0.1.6

## Bug Fixes

* `startRouter` no longer throws an error if it cannot find an element to render the component to.

# 0.1.5

## Bug Fixes

* Dropdown will always return a string value to any callbacks.

# 0.1.4

## Bug Fixes

* Dropdown components auto select highlighted values on blur.
* Carbon now compiles code to `lib`, allowing developers to no longer require installing babel on their computer.

# 0.1.3

## Bug Fixes

* Fixes validation message width in Firefox.

# 0.1.2

## Bug Fixes

* Tabs can now render a single child

# 0.1.1

* Form submitting state is now controlled by the developer using the `saving` prop.

## Bug Fixes

* Developers can now set the alignment on an input's value using the `align` prop.
* Tab allows null children.

# 0.1.0

## New Components

* Alert
* Link
* Tabs

## Dialog Type Components

  Breaking Change! :warning: Both components now require a `cancelHandler` prop (rather than the `cancelDialogHandler`). :warning:

## Dropdowns

Dropdown components have been refactored. We now have three different kinds:

* Dropdown
* Dropdown Filter
* Dropdown Filter Ajax

## Inputs and Forms No Longer Rely on Name Property

In previous versions of Carbon, all inputs required a `name` property. Some Carbon components would manipulate what this name was, depending on where the input was used.

To keep things simple, and to remove some of the logic behind the scenes, we no longer do any manipulation on input names and the property is no longer a requirement when using a form input.

It is still recommended that you use names on inputs, as they are useful to identify your which input is which. They are also required if you are performing standing HTML form submissions.

## Minor

* Pod has an option to make it collapsible.

## Bug Fixes

* Fixes position and width or validation messages on inputs.
* Fixes re-validating fields when content is pasted into an input.

# 0.0.3

## Bug Fixes

* On successful submit, form components will disable their save buttons to prevent multiple form submissions.

# 0.0.2

## Decimal Component

 An extra validation has been added to decimal to prevent multiple separators from being entered in the input field.

## Dropdown and DropdownSuggest components

Dropdown and dropdown-suggest have been updated. As they share common functionality, dropdown and dropdown-suggest now use a List decorator. This should not affect how you use either component.
* Dropdown now filters results as you type.

## Dialog Cancel button

Dialogs have been updated to pass context to any children components. We have used this to switch the Form Cancel button to use the Dialog's cancel handler when the form is nested in a dialog. This overrides the default history.back method.

## Store, View and Route Utils

We have standardised the utilities we provide to easily set up Flux based applications. This involved a few breaking changes:

### Store

The base Store class is now available from:

```js
import Store from 'carbon/lib/utils/flux/store';
```

When creating your store, initialize it with your application's dispatcher. You must also define the store's data and unique name within its constructor. The following shows the minimum required to set up a store:

```js
import Store from 'carbon/lib/utils/flux/store';
import Dispatcher from 'dispatcher';
import ImmutableHelper from 'carbon/lib/utils/helpers/immutable';

class MyStore extends Store {
  ...
}

let data = ImmutableHelper.parseJSON({});

// init the store with a name, some data, and your dispatcher
export default new MyStore('myStore', data, Dispatcher);
```

### View

The view helper is now available as a flux utility from Carbon. This was done to clarify its intentions. You can import it with:


```js
import { connect } from 'carbon/lib/utils/flux';
```

You can then use the `connect` function to connect a React component to a store:

```js
import React from 'react';
import MyStore from 'stores/my-store';
import { connect } from 'carbon/lib/utils/flux';

class MyComponent extends React.Component {
  render() {
    // the connected store data is available on the state as the store's unique name defined in its constructor
    let val = this.state.myStore.get('myValue');

    return (
      <div>My Component.</div>
    );
  }
}

export default connect(MyComponent, MyStore);
```

This sets up the listeners and data synchronising between the component and the store.

The connect function can connect multiple stores to the component - simply provide them as an array:

```js
connect(MyComponent, [MyStore, MyOtherStore]);
```

### Route

The route helper now returns a specific function:

```js
import React from 'react';
import { Route } from 'react-router';
import { startRouter } from 'carbon/lib/utils/router';

let routes = (
  <Route />
);

startRouter(routes);
```

The `startRouter` function initializes the React router with the given routes. It can also take a second parameter for the HTML target in which to render the React components (by default this uses `document.getElementById('app')`).

## Higher Order Components and Decorators

We now use decorators instead of Higher Order Components in our component library as they are easier to test and result in a tidier and more logical codebase.

Decorators can be found in the `/utils/decorators` directory. So far we have decorators for:

* Input
* Input Icon
* Input Label
* Input Validation

Note: although there is an ES7 Babel transform for decorators, we have opted not to use it for now due to the way in which it compiles and produces missing coverage reports.

## TableFieldsForMany renamed

`TableFieldsForMany` is now called `InputGrid`.

We have renamed this because its original name was based on a Rails convention and was fairly obscure and confusing.

## New Brand
A new style and colour scheme has been applied to the carbon components library. This change will affect all of the components.

## Validations
Validations have changed to a function so that different parameters can be passed to them.

You can now define Validations on a component using the following syntax:

```javascript
<Textbox validations={ [Validation()] } name='valid' />
```

## Misc

* Ran ESLint task and fixed any errors.
* Form provides a serialization method to parse its inputs into data usable for AJAX.
* Forms no longer needs a model name defined.
* Updated Form Cancel Button to use History object.
* Textarea is no longer draggable. Add a expandable={true} prop to make the area height change to fit content
* Input components can now use custom classes.
* Checkbox label now sits inline, and is reversable.
* Added props on inputs for inline labels.
* Added Rainbow chart component.
* Added Tabs component.
* Added Number component.
* Decimal now allows tabbing in and out of the field.
* Date now closes on tab out.


# 0.0.1

Initial prototype release.

Components included:

* Button
* Checkbox
* Date
* Decimal
* Dialog
* Dropdown Suggest
* Dropdown
* Form
* Pod
* Row
* Table Fields for Many
* Table Row
* Textarea
* Textbox

Utils included:

* Events Helper (to help determine keyboard events)
* Immutable Helper (to perform generic tasks with Immutable.js)
* Icons (to include icons from the web font)
* Inputs & Input Validation (generic functionality for inputs)
* Validations (reusable functionality for validations)
* Route Helper (component to provide base route functionality)
* Store Helper (base class for base store functionality)
* View Helper (component to provide base view functionality)<|MERGE_RESOLUTION|>--- conflicted
+++ resolved
@@ -1,4 +1,3 @@
-<<<<<<< HEAD
 # 0.4.0
 
 ## Prefix for inputs
@@ -8,12 +7,11 @@
 ```js
 <Textbox prefix="foo" />
 ```
-=======
+
 # 0.3.3
 
 * Performance updates to inputs. We also now provide a `shouldComponentUpdate` method which can be reused in custom components.
 * Inputs that are detached from a form no longer update error count.
->>>>>>> cf28c6eb
 
 # 0.3.2
 
