--- conflicted
+++ resolved
@@ -1,4 +1,9 @@
-<<<<<<< HEAD
+# 1.5.2
+
+## Bug Fixes
+
+* Fixes CSS load order issue with `Dialog`, `Form`, and sticky footers.
+
 # 1.5.1
 
 ## Bug Fixes
@@ -133,13 +138,12 @@
 ## Bug Fix
 
 * `Dialog`: ensures close icon positioning regardless of CSS load order
-=======
+
 # 1.3.5-1
 
 ## Bug Fixes
 
 * Fixes CSS load order issue with `Dialog`, `Form`, and sticky footers.
->>>>>>> b1df7157
 
 # 1.3.5
 
