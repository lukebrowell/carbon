<<<<<<< HEAD
# 1.2.0

## Linting Updates

The following components have had minor internal changes to satisfy the introduction of stricter linting rules:

* AppWrapper
* Carousel
* Checkbox
* Column
* Content
* Create
* Date
* DateRange
* Decimal
* Detail
* Dropdown
* DropdownFilter
* DropdownFilterAjax
* Fieldset
* GroupedCharacter
* Heading
* Help
* I18n
* Icon
* Link
* Menu
* MenuItem
* MenuList
* MenuListItem
* Message
* MountInApp
* NavigationBar
* NumberInput
* Pager
* Pill
* Pod
* Portrait
* Profile
* RadioButton
* Row
* SettingsRow
* ShowEditPod
* Sidebar
* SimpleColorPicker
* Spinner
* SubmenuBlock
* Tabs
* Textarea
* Textbox
* Toast
* Tooltip

The following utils have had minor internal changes to satisfy the introduction of stricter linting rules:

* CSS
* Ether
* Flux
* Logger
* Promises
* Router
* Service
* Should Component Update decorator
* Tooltip Decorator


The following utils have had minor internal changes to satisfy the introduction of stricter linting rules:

* Handlers


## Component Improvements

* `Menu` has been updated to use a `<nav>` tag as its root element.
* `InlineInputs` children are now wrapped by Columns by the component
* `TableHeader`: improve accessibility of sortable columns. They can now receive focus via the keyboard, and include `aria-sort` and `aria-label` attributes to indicate they are sortable, the current sort direction, and which direction the column will be sorted when sorting is next activated.
* `Browser`: add a new method `setInputFocus` to focus on the input field of passed in ref but does not select text

## Deployment Changes

You can now pass `--cdn` to the gulp task to bundle assets pointing towards the CDN.
=======
# 1.1.2

## Component Enhancements

* `Dropdown` now accepts a new optional function prop `renderItem` which will be called to render each option in the list
>>>>>>> 8f4fd8db

# 1.1.1

## Component Enhancements

* `Content`: gets a `data-element` on its body wrapper

# 1.1.0

## Package Updates

* BigNumber has been updated to v4.0.2

## Component Enhancements

* `Dropdown`: Options list is always rendered to the DOM, but is hidden until selected
* `Textarea` now accepts a new prop `warnOverLimit` to display the character count message in red.
* Simplify character count in `Textarea`.

## Bug Fixes

* `Date`: fixed the warning about an uncontrolled input component
* Fix presence validator bug validating value as false if no props sent to validator.

## Linting Updates

The following component have had minor internal changes to satisfy the introduction of stricter linting rules:

* ActionToolbar
* AnimatedMenuButton
* Button
* ButtonToggle
* Confirm
* Dialog
* DialogFullScreen
* Flash
* MultiActionButton
* SplitButton
* Table
* TableAjax
* TableCell
* TableHeader
* TableRow

# 1.0.0

## Package Name Change

* The package name has been updated to `carbon-react`.

## Removed `/lib` directory

* You should now install the package via npm: `npm install carbon-react`.

## :warning: Major Change - React 15 Upgrade

* React has been upgraded to version 15.5.0 - https://github.com/facebook/react/releases

## !! BREAKING CHANGES!! :warning:

* `ActionToolbar`: 'total' field margin and width
* `Banner`: Component has been Deleted in favour of the Message Component
* `ButtonToggle`: `icon` and `iconSize` become `buttonIcon` and `buttonIconSize` to avoid clash with Input decorator
* `Heading`: paddings
* `MenuList`: Main Classes and `className` props have been moved from the `ul` to the top level `div`. To access the `ul` use `carbon-menu-list__list`
* `MultiActionButton`: Additional buttons are spaced differently
* `MultistepWizard`: Step has less padding-left
* `Pod`: Header has less margin-bottom

## Potentially breaking changes

* The following components have been refactored to meet best practice standards and pass linting. If you have overridden any internal methods of these components, you may need to update your code.
  - Action Toolbar
  - Alert
  - Animated Menu Button
  - App-Wrapper
  - Button
  - Content
  - Create
  - Carousel
* `ButtonToggle` no longer inherits from the label decorator as it was providing more functionality than required.
* `Rainbow` has been updated to no longer use the `react-highcharts` component. To use this component you need to ensure to make the `Highcharts` library available to your application globally.
* `ActionToolbar` incorrectly required actions as an `Array` - this has been changed to an `Object` to reflect its actual usage.

## Google Analytics

If you have Google Analytics enabled (`window.ga` is defined), and you are using the router supplied by Carbon, we will track subsequent page views. Please ensure that your Google Analytics tracking code is defined after you load the your application JavaScript.

## Component Enhancements

* `Decimal` now shows propType warning when precision is outside the range 0..20
* `Detail`: font size of footer increased
* `Dialog`: font wieght
* `DropdownFilter`: placeholder text is made more legible by removing italics and making the font color darker
* `DropdownFilterAjax`: `data-state` component tag is added to the `getData` Ajax request to mark the requesting state
* `Fieldset`: icon positioning
* `Heading`: Font size increased and weight
* `Input`: decorator has slight padding change
* `Menu` includes `alternate` prop for marking sub sections of the menu for styling (like tiger stripes for readability on tables, rather than actual submenus
* `MountInApp` now cleans up it's children when the component is unmounted.
* `Pod`: Font size increased
* `ShowEditPod`: z-index on input prefixes
* `TableHeader`: Font weight

## Service Class

Adds a `Service` class to make it easier and more clear to create reusable services to interact with a JSON API. The class supports:

* `GET`, `POST`, `PUT` and `DELETE` requests.
* Automatically configured request Headers (no longer need to set `Content-Type` etc for each request)
* CSRF support.
* Request and Response transforms.
* Global Success and Error actions for triggering automatic actions (such as flash notifications on error).

This should hopefully replace all uses of `Request` or `axios`.

## Helpers

* A new 'insertAt' Ether helper to insert a character in a string at a specified indices

## New components

* Grouped-character component - displays groups with of characters with separator.

## Bug Fixes

* `Alert`: default size has been fixed to `extra-small`.
* `ButtonToggle`: css typo corrected
* `Confirm`: default size has been fixed to `extra-small`.
* `Detail`: Footnote is allowed to expand vertically
* `Heading`: alignment is fixed in IE where `hr` was centring by default
* `Link`: CSS inheritance has been updated to better support buttons.
* `MenuList`: item filter search icon positioning is fixed
* Row clones children when mutating props rather than creating new element to retain refs
* Stop input value being removed from props (fixes Button Toggle issue)

## Deprecations Added

* `Row`: can longer render any immediate children. A Column component has been introduced to maintain the column span, offset and align behaviour.

```javascript
// BEFORE
import Row from 'carbon/lib/components/row';

...

<Row columns='10'>
  <div columnSpan='3' columnOffset='2' columnAlign='right'>
    Content 1
  </div>
  <Pod columnSpan='5'>
    Content 1
  </Pod>
</Row>

// AFTER
import { Row, Column } from 'carbon/lib/components/row';

...

<Row columns='10'>
  <Column columnSpan='3' columnOffset='2' columnAlign='right'>
    Content 1
  </Column>
  <Column columnSpan='5'>
    <Pod>
      Content 1
    </Pod>
  </Column>
</Row>
```

## data-attributes on components

We have added data-attributes to components to better identify them and their parts within the browser. We have added `data-component` tags on the top level of any component, and `data-element` tags to constituent parts. Developers can also add `data-role` tags to components to uniquely identify specific components within their UI.

## Dependency Update

* Carbon Factory has been upgraded to v0.3.6 - https://github.com/Sage/carbon-factory/releases/tag/v0.3.6

### Gulp updates

* Can pass command line arg to pecify port for demo server.
```bash
gulp --port 1234
```

# 0.36.3

## Component Enhancements

* `DialogFullScreen` now accepts a String for title or any other component.

# 0.36.2

* Hide SplitButton additional buttons instead of removing them.

# 0.36.1

* Removed the style node from `package.json` in table-ajax. This file doesn't exist.

# 0.36.0

* Add `additionalRequestParams` prop to `DropdownFilterAjax`

# 0.35.2

* Hide SplitButton additional buttons instead of removing them.

# 0.35.1

* Ensure that node modules can only upgrade patch versions

# 0.35.0

## Bug Fix

* `ShowEditPod`: `beforeFormValidation` and `buttonAlign` props are now passed to the `Form` as they should be

## InlineInputs Component
A simple `InlineInputs` wrapper component which allows multiple input fields to be displayed horizontally
with a label.

```js
<InlineInputs label='Test Label'>
  <Textbox />
  <Textbox />
</InlineInputs>
```

## Component Enhancements

* `Date` now shows error validation when an invalid date is entered.
* `Flash`: Change error icon to match other notifications (now shows error icon when `as` prop is `error`)
* `Form`: adds error and warning icons (and refactors the summary into its own sub-component)
* `Dialog`: Added `subtitle` prop
* `Input` can now receive an `inputHelp` prop which renders a tooltip after the input field.

## New Validations

* DateWithinRangeValidator checks that a date is within specified bounds.
e.g.
```javascript
  new DateWithinRangeValidator({ limit: 30, units: 'days' }
```

# 0.34.5

## Bug Fix

* `Dropdown`: adds a set of ontouch events to the list in order to stop blurring from happening until after the touch event which fixes a bug with the input update on finger tap on touch screens
* `TableHeader`: fix overflow issue so that tooltip / help components aren't cut off.
* `Decimal`: fix issue where `visibleValue` was not updated after a change to `precision`.

# 0.34.4

## Bug fix

* `Pod`: corrects misalignment caused by centering

# 0.34.3

## Component Enhancements

* `DropdownFilter`: Refactored 'freetext' mode to operate on `value` for an option id, or `visibleValue` for a write-in value.
* `PresenceValidator`: Added `props` and `requireAll` arguments to validate any/all of multiple input properties.

# 0.34.2

## Bug fix

* Fixes onBlur prop passed to `Date`, `Decimal`, `Dropdown`, `DropdownFilter`, and `DropdownFilterAjax` components so it is called instead of ignored
* `I18nHelper`: Number abbreviator allows negative numbers

# 0.34.1

## Component Enhancements

* `MenuItem`: Added `onClick` prop.

# 0.34.0

## Component Enhancements

* `DateRange`: Two new props have been added, `startDateProps` and `endDateProps`, to apply props to the child `Date` components.
* `MultiStepWizard` now allows adding callbacks when clicking on Next/Back button and allows adding validation callback before wizard submission when clicking on Submit button.

## DropdownFilter `freetext` mode

Adds a new mode to `DropdownFilter` which prompts the user with suggest-style filtered options, but also allows typed
entries that do not match any options. If the typed string exactly matches the name of an option, that option is
automatically selected on blur, and the `onChange` event target will specify the option id as `value` and name as
`visibleValue`, just as if it had been clicked. If the typed string does not match any options on blur, it remains as
the input value and `onChange` will carry an empty string `value` and the typed string as `visibleValue`.

Usage:

```
<DropdownFilter options={ options } freetext={ true } onChange={ this.onChange } />
```

# 0.33.2

## Bug fix

* `Portrait`: Fixes image stacking.
* Fixes decimal input displaying error with single negative sign `-`.
* Fixes numeral validation exception with single negative sign `-`.
* Currently active inputs no longer re-validate during `componentWillReceiveProps`, ensuring that duplicate re-validation no longer occurs triggering `-1` error counts.

# 0.33.1

## Bug fix

* Fixes alignment issue in inputs caused by the font size of prefixes differing from values.

# 0.33.0

## Helpers

* The I18n helper now uses the current locale for delimiter and separator.

# 0.32.1

## Bug Fixes

* Validation is now correctly reset when a value is changed externally from the input.

# 0.32.0

## New Validators

* IsBlankValidator

## MountInApp Component

Can be used to integrate React components into pre-existing user interfaces.

```
  <MountInApp targetId="put_carbon_component_here">
    // Children
  </MountInApp>
```

The code above will render all `//Children` components inside of the element with ID=`put_carbon_component_here` found on the page.

## SimpleColorPicker Component

A component that displays squares with color samples that you can choose from.

```javascript
  <SimpleColorPicker
    availableColors={ ['transparent', '#ff0102', '#34ff01'] }
    selectedColor="#34ff01"
    name="settings[color_of_something]"
    onChange={ customEventHandler }
  />
```

## Helpers

* A new 'insertAt' Ether helper to insert a character in a string.
*  It inserts a dash by default, or a custom `newChar`

```javascript
  insertAt('123456', 2);
  // => 12-3456
  insertAt('123456789', 3, { newChar:'/' });
  // => 123/456789
```
To repeat the character at the same interval, set `repeat` to `true`

```javascript
  insertAt('123456', 2, { repeat: true });
  // => 12-34-56
  insertAt('123456789', 3, { newChar:'/', repeat: true });
  // => 123/456/789
```

# 0.31.3

* `legacyEditStyles` prop name has changed to `internalEditButton`.

# 0.31.2

## Bug fix

* `Pod`: bug fixed with link and hover event props being mixed up

# 0.31.1

## Bug fix

* `I18nHelper.formatCurrency`: returns integer with option { precision: 0 }.

# 0.31.0

## MultiStepWizard Component

We have updated MultiStepWizard's default buttons as primary.

## Pod Component

Now takes a legacy style flag that switches the styles back

## Component Enhancements

* `Icon`: Three new props have been added:
  * `bgShape`: 'square', 'rounded-rect', or 'circle'.
  * `bgTheme`: 'warning', 'default', 'error', 'info', 'new', 'success', 'help', or 'maintenance'
  * `bgSize`: 'small' (default), 'medium', or 'large' - only modifies overall icon size if `bgShape` or `bgTheme` is passed.

* `Form`: Two new props have been added, `saveButtonProps` and `cancelButtonProps`, to apply props to Form buttons.

## Helper Enhancements

* `Browser`: A new `postToNewWindow` method has been added, for sending POST data to a new browser window/tab.

## CSS Changes

* Added `$beta` orange color variable

# 0.30.0

## SettingsRow Component

We have added a settings row component for settings pages. It employs the current UX standard for the appearance of settings pages. Title, description, and any details (accepts nodes) are formatted into the header, while children are rendered in the input cell. Renders nothing if no children present.

```
<SettingsRow
  className='mysetting-row'
  title='My Setting'
  description='Some descriptive text'
  description={ <span>Detailed description</span> }> }
>
  <Checkbox label='Enable my setting' />
  <div>Some other blurb about the setting</div>
</SettingsRow>
```

## CSS Changes

* Portrait initials are now dark grey on grey

## Component Enhancements

* `Heading`: One new prop has been added, `separator`, to show a 2x50px separator between title and subheader.
* All input components can now render an icon using the prop `icon`.
* `Portrait`: Now displays an icon in place of a blank box when the image has not been set and the initials are an empty string.

# 0.29.3

## Bug Fixes

* single quote(') is valid in email address now.

# 0.29.2

## Bug Fixes

* Readded the `carbon-tabs` class to the Tabs component.
* Clear any selected rows too in refresh()
* SelectedRows should be reset to the same object it is defined with

# 0.29.1

## CSS Update

* The `default` colour set now uses a lighter grey.

# 0.29.0

## !! BREAKING CHANGES!! :warning:

* error icon on `Date` component is now displayed in place of the calendar icon clicker

### Immutable Helper

* ImmutableHelper.parseJSON now converts javascript objects to regular Maps rather than ordered maps.
* If you require ordered maps you will need to explicitly create them rather than use ImmutableHelper.
* `margin-bottom` has been removed from the message component.

## CSS Changes

* `Navigation-Bar`: line-height has been applied to parent content div rather than children.
* Updated base font CSS to better reflect the Lato font.
* Updated Menu Item CSS to better reflect the Lato font.
* Updated input help text color for accessibility standards.
* Animated Menu Button has been updated with latest font changes.
* Links inside of input warnings are now coloured white.

## Bug Fixes

* `Tabs` now correctly tracks warning state of a tab.
* `Tabs` no longer jumps when changing tab.

## Package Upgrades

* Datepicker has been upgraded the latest version.
* Bowser has been upgraded to the latest version.

## Component Enhancements

* `Message`: Two new props have been added, `border` and `roundedCorners`.
* `Dropdown`: One new prop has been added, `cacheVisibleValue`.
* `Tabs` now can take a prop of 'position' which supports floating to the left and being positioned in a vertical stack.

## Helpers

* A new `humanizeFilesize` helper for converting bytes to a human readable representation.
* `roundForAbbreviation` is added to handle the number element of `abbreviateNumber` as well as forcing any abbreviated number to one decimal place
* `abbreviateCurrency` takes unit value

## Minor Improvements

* Cookie functions added to browser helper
* Fixes vertical alignment of minus icon.

# 0.28.3

* `Tabs`: Tab Heading hover, focus and active states corrected

## Components

* `Icon`: removes SVGs to fallback to icon font until new SVGs designed
* `Flash`, `Message` and `Toast`: all use `flex` for positioning

# 0.28.2

* `Pod`: now accepts a `displayEditButtonOnHover` prop which will hide the edit button until the mouse is hovering over it.
* `Pod`: now accepts a `triggerEditOnContent` prop will trigger the `onEdit` function when clicking the content.
* `Pod`: the colours of an editable pod have been updated to be more consistent.

# 0.28.1

## Bug Fixes

* Fixes reference to utils from the link component.

# 0.28.0

## :warning: Breaking Changes - Visual Styles

Visual improvements to the design of components, which may impact the colors and font styles used.

* Lato font added
* Colors updated
* Table row active and hover styles
* Font sizes for text

## :warning: Breaking Change - Button colors

* Button color is now determined by a `theme` prop.
* If you are using a red or green button, you must pass props of `as` and `theme`.
* i.e. for a red button

```js
<Button theme='red'>
  Foo
</Button>
```

* For a green button

```js
<Button theme='green' as='secondary'>
  Foo
</Button>
```


## I18n Component

We have added a component to handle I18n translations. The component also supports markdown, allowing developers to safely add HTML markup to translations such as bold tags or hyperlinks.

```
<I18n scope="my.translation" options={{ myVar: "foobar" }} markdown={ true } />
```

## Helpers

* `abbreviateNumber` function is provided for adding 'k' and 'm' style abbreviations for large numbers

## Component Enhancements

* `Button`: now accepts a size and theme prop to determine size and color respectively.
* `Decimal` now emits value of 0 on blur if cleared.
* `Icon`: new Icons added - Draft, Github, Twitter, Dribble and Remove
* `Link`: tabindex default and switch control via a prop
* `MenuList`: autofocuses on filter when a menu is opened
* `Link`: pressing `enter` triggers any `onClick` event
* `Rainbow`: Added the config prop to to be able to control the way
the chart is displayed.
* `TableAjax` now accepts `pageSize` prop.

## Poller Helper

* Added callback to poller helper which is called when the terminating condition is not met

## CSS Changes

* Input prefix is now positioned correctly when using inline labels

# 0.27.2

* `Decimal` component can validate properly with alternative i18n settings

## New Components

* `MenuList`: handles simple `ul` based menus

# 0.27.1

* Heading component can now configure it's divider on/off using the prop 'divider'.

# 0.27.0

## :warning: Breaking Change - Default colour for Pill component has changed. :warning:

* The default behaviour for the Pill component was to previously set as `info`. This is now set as `default` which is a grey colour.
* Ensure you check for any implementations of the Pill component where the `as` prop is not defined and set this to `as='info'`.

## :warning: Breaking Change - Date Component requires importing of locales

* The Date component now uses Strict mode and a I18n locale for parsing date.
* If you require multiple locales for your Date component you will need to import them from moment js
* Please see the [moment js docs](http://momentjs.com/docs/#/use-it/browserify/) for more information

## :warning: Breaking Change :warning:

* `Rainbow` expects the Highcharts library to be already loaded. If your project does not include Highcharts, you need to import it before Rainbow.
```js
import 'react-highcharts/dist/bundle/highcharts';
```

## New Components

* Subheader component created to be used with the Table and TableAjax components

## Component Enhancements

* `ShowEditPod` now closes and cancels editing on Escape keydown.
* `ShowEditPod` puts focus on pod if mounted in editing state.
* `Sidebar` no longer renders a close icon if there is no `onCancel` prop.
* `Date` field uses I18n for formats and sanitizes inputs for passing
* `Content` component can take props of `bodyFullWidth` to set component width to 100%;
* `Date` field uses I18n for formats and sanitizes inputs for passing
* `Step` wizard sub-component now accepts a prop of `enabled`.
* `Table` components now accept an `onPageSizeChange` callback function as a prop.
* `InputValidation` uses `Form` and `Input` in order to ensure messages stay on screen for a short while unless the user hovers on another field
* `Pod` enter triggers edit function and edit element is keyboard accessible
* `Tabs` enter triggers tab load and navigation tabs are keyboard accessible
* `Tabs` focus state is given the same styles as hover state
* `Pager` component now emits which element has changed.
* `Sidebar` now takes a size prop (e.g. `extra-small`, `small`, ...`extra-large`)

## Dependencies

* Moment JS bumped to version 2.15.1

# 0.26.1

## Component Enhancements

* `Decimal` component can prevent decimal value from exceeding the precision setting

# 0.26.0

## New Components

* `Create` component: supplies a button for creating new artefacts.
* Detail component

## Component Enhancements

* `Content` now has additional display options to customise the alignment, to render inline with it's title and to customise the title's width.
* `Link` component now has a prop of `iconAlign` to align icons to the right of the link's text.
* `Row` component can now be given a size to control the size of the gutter using the prop `gutter` (eg. `extra-small`, `small`, `medium`, `large` or `extra-large`).
* `Row` can enable `columnDivide` to add dividing lines between columns.
* `ShowEditPod` requires a tab press to focus on the first field of the contained form rather than automatically focusing on the first field

## Minor Improvements

* Inputs now reset parent tabs error state when unmounted
* Valid Date entry formats can be overridden via I18n
* add helper to focus on input field
* Table Header - sort column no longer overlaps text when right aligned
* Add a currencyFormatter helper to the i18n helpers
* Editable Pod width can be set to full width by setting the prop `editContentFullWidth` to true.
* Refactor Icon component into separate file SVGs
* Ensure portrait component uses https for gravatar images.

## CSS Changes

* Have increased pill font size and weight
* Carbon Components CSS now imports from relative paths
* removes uneccessary space from clearfix in `Row` component
* Aligned MultiActionButton icon to center
* `Content` components now handles wrapping more robustly with single words longer than the content width wrapping correctly
* `Filter` handles it's child inputs more robustly by over-riding widths and margins when children are displayed inline
* Darken colour of text--secondary
* Fieldset - readonly fields maintain border
* Remove italics from text--inactive
* Have increased pill font size and weight
* Carbon Components CSS now imports from relative paths

## Bug Fixes

* Allow carbon to be incorporated into webpack project
* Removed footer from datepicker. This will be reverted in the React 15 Upgrade
* The CSS for applying clears to Row columns has been fixed.
* Tooltips now close when component receives new props.
* Text Area now scrollable except when expandable.
* Pod lifecycle methods are no longer defined as class properties.
* Input validation decorator was not re-checking validity for warnings
* Table sort arrows now point in the correct direction.
* `Pod` applies props to it's container rather than the first child of that container keeping things consistent
* `Pod` filters out any `title` that is not a string before it is applied as an HTML attribute to the underlying element stopping `Object` being output as a browser generated tooltip

# 0.25.4

## Bug Fixes

* Form now tracks error and warning count on instance as well as in state.

# 0.25.3

# Bug Fixes

* Tabs component - added check to ensure that onTabChange is not called if the selectedTabId prop is changed to the existing state of the tabs component

# 0.25.2

## Bug Fix

* Row now supports immutable children.
* Row columns now clear when there are more columns than the defined number.
* Editable Pod is now aligned properly with title.

# 0.25.1

## Bug Fix

* Additional classes were not being applied to the Pod element, this has now been fixed.
* Added missing icon for "entry".

# 0.25.0

## MAJOR VISUAL/LAYOUT CHANGES:

### Updated Carbon Icons Font

New pixel perfect icon font has been added.

### Added Lato as base text font

Lato has now been added as the base font for applications, there are 4 weights introduced, 300(light), 400(regular), 600(semi-bold) and 700(bold). For performance, 3 of the 4 new weights used the Google Font CDN network and the 4th is added via assets.

### CSS and Structural Changes to Pod

The markup structure for pods has been modified, including some adjustments to Pod padding.

The edit action for a Pod has been modified to sit outside of the Pod.

# 0.24.2

## Bug Fix

* Tabs component - added check to ensure that onTabChange is not called if the selectedTabId prop is changed to the existing state of the tabs component

# 0.24.1

* Improves Flash component timeout behaviour.

# 0.24.0

## Carbon Factory Upgrade v0.1.0
* [Carbon Factory Release Notes](https://github.com/Sage/carbon-factory/releases/tag/v0.1.0)

## Updated Flash component API

As well as just a string, the Flash component will now receive a message value with the following:

 * A string: `"Alert"`
 * An array: `["Message One", "Message Two"]`
 * An object with description: `{ description: "My description" }`
 * An object of key/value pairs: `{ first_name: "is required", last_name: "is required" }`
 * An object with description with nested key/value pairs:
   `{ description: { first_name: "is required", last_name: "is required" } }`

# 0.23.1

## Bug Fix

* Tabs component - added check to ensure that onTabChange is not called if the selectedTabId prop is changed to the existing state of the tabs component

# 0.23.0

## Breaking Change - Additional functionality for initialSelectedTabId prop in Tabs component

* Renamed initialSelectedTabId to selectedTabId and onTabClick to onTabChange in the Tabs component
* If selectedTabId is updated the visible tab will change to the value of selectedTabId, this will call the onTabChange function if set.

## Minor Improvements

* Pod component now accepts a alignTitle prop.
* Checkbox input now has `important` set on position.
* Tooltip Decorator now protects against no target or tooltip rendered in the DOM

# 0.22.1

## Bug Fix

* ShowEditPod shows edit content when controlled externally

# 0.22.0

## Breaking Change - CSS Naming

* We have renamed all of our styles to be prefixed with `carbon-` rather than `ui-`. This is to avoid conflicts with existing open source libraries like jQuery UI.

### Example of the CSS Name Change
```
// Before:
.ui-button-toggle__icon--large

// After:
.carbon-button-toggle__icon--large
```

Please ensure you check your application carefully to update any references to these styles when upgrading.

## Minor Improvements

* Show edit pod can now be controlled via props
* Make heading font styles more flexible, providing `h*`, `.h*` and `@include h*()`
* Allow ShowEditPod to receive `false` in its `onEdit` prop to skip rendering of the default edit icon
* Added a 'Payment' icon and a 'Key' icon.
* ShowEditPod now animates between the two states

# 0.21.2

## Minor Improvements

* Help component now opens links in a new tab.

# 0.21.1

## Minor Improvements

* PresenceValidator now returns false for strings that consist only of spaces

# 0.21.0

## New Icons

* Print
* Pdf
* Csv
* Message

## Minor Improvements
* Link now accepts tooltip props to apply a tooltip to the link. This can be used with the Action Toolbar to apply tooltips to the icon links.
* Input components now accept an onPaste prop.
* Add character count to textarea
* Form now accepts a `onSubmit` prop which is only called when the form is valid.
* AppWrapper now has a minimum width of 958px.
* SUG-19: Change padding for the MessageComponent when transparent and non dismissable. When transparent is applied the padding reduces to 2px, but if it's dismissable it enlarges to it's original to prevent overlap.
* Allows `Link` component to handle `mailto:` as an href prefix, previously the `to:` would have been stripped from the string
* Fix error count, when input gets disabled

# 0.20.0

## Breaking Changes

* The CSS for inputs and icons associated with inputs has changed. If you have overridden this CSS in you code, this may break your input CSS.

## New Components

* Heading - useful for page titles.
* ShowEditPod - Inline editing of fields
* Date Range - Allows start and end date setting with validation for invalid date combinations.

## History and Browser Status

The router's history object is now accessible:

```js
import { history } from 'carbon/lib/utils/router';
```

With the history object you can control the DOM for any UI that uses React Router. For more information see the guides https://github.com/ReactJSTraining/history/tree/master/docs

## Link Prefixes

The `Link` component can now have its `href` or `to` props prefixed to customise the type of link it is (regular or react router).

For example:

```js
<Link href="to:/foobar">My React Router Link</Link>
```

## Router transitions

* The window will automatically scroll to the top when the route is transitioned

## Red and Green Buttons

The `Button` component can now have red and green themes, set using the `as` prop.

## New Icons

* Information
* Sync
* Progress
* Submitted
* Completed

## Minor Changes

* A Sass variable has been introduced to define the path where fonts are located.
* Pod title size has been reduced to more accurately match the demo.
* Secondary Content components font weight has been standardised.
* The `children` prop for the Help component is no longer required.
* Sibling Content components now have a top margin for spacing.
* Button height has been fixed for buttons that behave like links.
* Adds inline help for radio button.
* Fixes inline help for checkboxes.
* Radio Button sprite has been given a fixed size.
* Increase textTag font-spacing from 0.5 to 0.8.
* Button can receive a prop of `to`.
* Fixes fieldset and input margin when rendered on top of one another.
* Fixes position of icon in dropdown button.
* Fixes error icon position for inputs with field help.
* AppWrapper has been increased to 1600px and some padding has been added.
* Form now accepts a prop of `save` which can be used to hide the save button.

# 0.19.0

## Major Changes

!! Babel upgraded to Version 6
* When updating the latest version it is recommend to remove node modules `rm -rf node_modules` and reinstall `npm install`

!! Phantom JS Upgraded to version 2
* This may cause a few tests that were giving false positives to fail

## New Components

* Profile - User to show portrait with name and email.
* AppWrapper - confines your content to the width of your application.
* Menu
* NavigationBar

## Input Label Padding

* All input label padding has been slightly increased.

## Help Updates

* Help component has been updated with a new icon.
* Input Label decorator has been fixed to render the help class for labelHelp.

## Acronymize Function

* We have added an `acronymize` function to the Ether util, which will create an acronym from a given string.

## Dropdown component updates

* All dropdowns now allow keying up and down through the list

## Polling helper

* A polling helper has been added that performs customizable ajax polling.

## New Icons

* Help
* Chevron

# 0.18.1

## Minor Changes

* Portrait extra small size has been changed from `20px` to `25px`.
* Portrait can have a dark background.
* Fixes issue with Portrait size when image would not render.
* Disabled Pill's colours have been updated.
* Individual and Business SVGs have been updated in Icon.

# 0.18.0

## !! BREAKING CHANGE !!

* Renamed Browser `redirectUrl` method to `redirectTo`

## New Components

* Fieldset - stacks inputs rendered as children to the `Fieldset` component.
* Carousel - can be used to display a gallery of slides.

## CSS Module Update

Added margin and padding `0` to the base CSS.

## Uniform Sizing

All components that take a Size Prop have been unified to accept the following

```
extra-small
small
medium-small
medium
medium-large
large
extra-large
```

If you are using the default size of a component there is no change needed except for the `Spinner`

### Component Breakdown

#### Animated Menu Button
  * Added `extra-small`
  * !! CHANGED - `smed to `medium-small`
  * !! CHANGED - `mlarge` to `medium-large`
  * Added `xlarge`

#### Portrait
  * Added `extra-small`
  * !! CHANGED - `smed to `medium-small`
  * Added `medium`
  * !! CHANGED - `mlarge` to `medium-large`
  * Added `xlarge`

#### Spinner
  * !! CHANGED - default is now `medium`

  * Added `extra-small`
  * !! CHANGED - `smed to `medium-small`
  * Added `medium`
  * !! CHANGED - `mlarge` to `medium-large`
  * Added `xlarge`

#### Dialog
  * !! CHANGED - `xsmall` to `extra-small`
  * !! CHANGED - `smed to `medium-small`
  * !! CHANGED - `med` to `medium`
  * !! CHANGED - `mlarge` to `medium-large`
  * Added `xlarge`

## Link (React Router)

Our Link component now supports the React Router. Instead of passing a `href` prop, pass a `to` prop and it will use React Router to navigate.

## Pod Updates

* Pod can now receive a prop of `onEdit` - if this is a String it will use it as a `to` prop on a Link component, if it is a Function it will apply it as an `onClick` handler, if it is an object it will apply it's props to the Link.
* Pod has an additional padding size added of `extra-large`.
* Pod now applies any additional props to it's top most child element.
* We have added a tertiary pod theme.

## Content Updates

Content now has a `secondary` theme which can be applied using the `as` prop.

## Label Updates

* You can supply a `input-width` prop to any input to define its width.

## Modal Updates

### Change in functionality!

Modal

  * Modal no longer closes on background click
  * New prop `disableEscKey` is defaulted to false
  * Changes will also effect Dialog, Sidebar etc...

Dialog

  * New props `showCloseIcon` (defaulted to true) which show and hides the close icon

## Promises

Promises Polyfill. Carbon now contains a ES6 Promises helper which can be imported by

```javascript
  import from 'carbon/lib/utils/promises';
```

## Notifications Updates

Message

  * New props `transparent` (defaulted to false) which if set to true sets the background to transparent

## Decimal

* Decimal can now receive a prop of precision

## Split Button

 * Small CSS change to remove gap in Safari

## Input Validation

* Validation icons now position themselves relative to width of input field when label is inline.

# 0.17.1

## Minor Improvements

* Add paperclip SVG to Icon

# 0.17.0

## New Components

* Multi Step Wizard

## Minor Improvements

* Add edit SVG to Icon
* Supports Ajax call for error validation

# 0.16.1

* Add reload function to browser helper

# 0.16.0

## Minor Improvements

* Adding user class names to tabs.
* Authorize Objects in dialog title

## Browser Helper

Added a redirect action made by the browser. It is now easier to redirect to url

```
import Browser from 'carbon/lib/utils/helpers/browser';

Browser.redirectUrl(url)
```

# 0.15.0

## New Components

* ButtonToggle.

## New Features

* Warnings are now ready to use on form inputs, using the same API as validations you can supply an array as a prop to an input:

```
<Textbox warnings={[ new MyWarning ]} />
```

## Bug Fixes

* CSS fixes to input error icon and error message.
* CSS fixes to input placeholder text for IE11.

# 0.14.4

## Bug Fixes

* Fixes no results row in Table to span all columns.
* Fixes issue in Tabs where initialSelectedTabId was ignored

# 0.14.3

## Bug Fixes

* Fixes a loading row in Table to span all columns.

# 0.14.2

## Minor Changes

* Disable multi select for single row in a table

# 0.14.1

## Minor Changes

* Add ability to set custom labels on Confirm dialog.
* Fixes scrollbar fixed height.
* Fixes word break on tooltips.

# 0.14.0

## !! BREAKING CHANGE !!

* Selectable table rows now emit an object instead of an array, containing more information about the selected rows.

## Minor Changes

* Sidebar now scrolls on overflow
* Adds `$app-light-font-family` Sass variable.
* Adds `$app-medium-font-family` Sass variable.
* Icons - plus, minus, processing. Update contact icons
* Improve tile footer style

# 0.13.0

* A developer can choose for a Table to not automatically render with a `tbody`, allowing them to manually render it `<Table tbody={ false }>`.
* Performance improvements for validation messages.
* Inputs can be rendered with fake inputs, useful for pages with lots of inputs where performance can be an issue.
* Number does not show undefined when value props is not provided and user enter alphabets
* Adds external link icon.
* Adds new colors: `$grey-dark-blue-5`, `$grey-header`.

# 0.12.2

* Stores will now throw an error if an invalid action is dispatched.
* Fixes translation issues with Save and Cancel buttons in Form component.
* Fixes error with refresh method on Table, when Table does not have an ActionToolbar.
* Adds `business` and `individual` icons.

### Modal Updates

* Alert and Confirm have been updated to accept the dialog size prop. Default sizes remain unchanged.

# 0.12.1

* Fixes overflow bug on Table component.
* Fixes colors for recently added icons.

# 0.12.0

## Minor Improvements

* Tabs emits a onTabClick event when on the headers is clicked
* Add phone, email, location and mobile icons
* Table now has a `refresh` method to force retrieve data.

## Bug Fixes

* CSS prevent multi action siblings overlapping
* First columns in tables have additional left padding.
* Page size sets 1 of 1 when there are no records.

# 0.11.0

* Tabs remember the last one they were on when going back in the browser.

## Bug Fixes

* Selectable Tables stopPropagation when selecting checkboxes.

# 0.10.0

* Adds loading and empty data states to Table component.

## Bug Fixes

* CSS fixes to Portrait.
* CSS fixes to Spinner.
* CSS fixes to Pill.

# 0.9.2

* MulitActionButton Classes more specific

# 0.9.1

## Bug Fixes

* Various UI Fixes:
  * MultiActionButton toggle placement.
  * Removed Tab padding.
  * Fixed Button height to 31px.

# 0.9.0

## New Components

* Multi Action Button

## Selectable Table Rows

* Table and TableAjax now have props of `selectable` and `highlightable`, enabling selectable or highlightable rows. Each event also emits events which can be used by developers with props of `onSelect` or `onHighlight`. Developers can also manually control the highlighting or selecting of rows using the same props on TableRow components.
* Selectable rows also enables an action toolbar for the table, for which actions can be defined using the `actions` prop.

## CSS

* Created CSS utility to handle generic CSS.

## Misc

* Inline labels can now be aligned right.
* Added 'small' button option - renders pill-like secondary button.
* Made portrait inline-block to allow label to sit inline.
* Added a 'refresh' svg icon to the icon component.
* Form component can now set custom `saveText` as a prop.
* Pill styling tweaked slightly.
* Made portrait inline-block to allow label to sit inline.
* Updated portrait colour for when no image is loaded.
* Update Radio Button and Checkbox colour when disabled and checked.

## Bug Fixes
* Allow tooltip to decorate class that lacks componentProps method.
* Records value typecast to number for i18n in Pager

# 0.8.1

## Bug Fixes

* Fixed CSS load order issue which caused icons to break their positioning.

# 0.8.0

## Improvements

* Improved store reset. `store.reset()` will now reset the store to its initial data, whether or not history is enabled.
* Inputs can now have field help. Pass `fieldHelp='help message'` to any input.
* Inputs can now have label help. Pass `labelHelp='help message'` to any input.
* Add `thead` prop to `Table` component that allows you to set a row wrapped in a `thead` tag.

## New Components

* Sidebar - with sidebar header
* Portrait
* Content
* Help - An info icon with a tooltip.
* Tooltip

## Layout Updates

* Row margin has been reduced to `15px`.
* Pod component now receives two additional props:

  * `border` - allows developers to disable border.
  * `padding` - allows developers to have control over padding size.

* Message style has changed to follow toast style
* Pill style has changed

## Improved Dialog

* Dialog now takes a prop of `disableBackground` which is true by default.

## Improved Form

* `validate()` can now be called via `this.context.form`

## New Validators

* Inclusion
* Exclusion

## Misc

* Added utility classes for styling text.
* Format i18n error number for numeric validation.
* Allow Tables to shrink in size using the `shrink` prop.
* Link component can now display with an icon.
* Child components of Row can now use a `columnAlign` prop.
* Toast onDismiss is now optional

## New Decorators

* Tooltip Decorator - currently available on Icon and Textbox.

## Bug Fixes

* Fixes alignment issue with SplitButton when using anchors.
* Row component will not break with zero children or children of `null` or `undefined`.

# 0.7.1

## Updates

* Moves the validation logic in Form component to its own method.
* Adds `validateOnMount` prop to Forms.
* Help Components on inputs with labels.

# 0.7.0

## New Components

* Pager
* Filter
* Table Ajax

## Bug Fixes

* TableCell and TableHeader can receive additional props.
* Inputs no longer render a label if the input has no name or label props.

## New functionality

* Table and TableHeader have been updated to allow sorting.
* Tabs - Passing a prop of align='right' will align tab headers to the right

# 0.6.0

## Improve Date widget

Improve the existing Date widget to allow passing in `minDate` and `maxDate`.

## I18nHelper

An I18nHelper has been created to help with formatting decimal numbers.

## Should Component Update Decorator

Supplies base shouldComponentUpdate

## toArray

We have added a helper method to convert strings into arrays, for example:

`"foo[bar][baz]"` into `["foo", "bar", "baz"]`.

## ImmutableHelper parseJSON

The parseJSON method now converts all integers to strings for consistency

## Bug Fixes

* We have inserted an engine dependency for npm version 3. This is to help mitigate any issues of users reporting issues when installing with npm version 2.

## New Components

* Spinner
* RadioButton

# 0.5.3

## Bug Fixes

* Fixed numeral validator so it returns the correct type of validator.

# 0.5.2

## Bug Fixes

* Fixed I18n translation for integer validation.

# 0.5.1

## Bug Fixes

* `autoFocus` no longer automatically opens lists or datepickers on Dropdown and Date components.
* Update validations i18n to use `errors.messages` instead of `validations`
* Bluring of DropdownFilter/DropdownFilterAjax does not throw a js error when no items exist

# 0.5.0

## !BREAKING CHANGE! Validations have been converted into classes

We have converted Validations provided by Carbon into classes. This means that you need to create an instance when you want to use them.

For example, you would need to change:

```js
<Textbox validations={ [PresenceValidator()] } />
```

To this:

```js
<Textbox validations={ [new PresenceValidator()] } />
```

This allows better inspection of the validator, and the ability to modify params on the class.

## Disabled class for inputs

We now add a `common-input--disabled` class to the component when its input is disabled

## Bug Fixes

* Inputs with multiple validations now validate correctly.
* DropdownFilter now parses its filter before creating a Regular Expression.
* Split Button has been given a fixed height to resolve UI issues.
* Dropdown up and down arrows now work with options that use strings for IDs.
* We now use the `$grey-dark-blue-40` color for placeholders in inputs

# 0.4.0

## New Components

* SplitButton.

## New Validations

### Numeral Validation

Checks numeral type (Integer of Decimal)
Checks if value is equal, greater than, less than

```javascript
// Integer with a min value of 8
<Number validations={ [NumeralValidator({ integer: true, min: 8 })] }/>

// Decimal with a between 8 and 20
<Number validations={ [NumeralValidator({ integer: true, min: 8, max: 20 })] }/>

// Decimal exactly 3.142
<Number validations={ [NumeralValidator({ is: 3.142 })] }/>
```

### Length Validation

Checks the length of a number of a string

```javascript
// length is greater than or equal to 8:
<Textbox validations={ [ LengthValidator({ min: 8 }) ] });

// length is less than or equal to 8:
<Textbox validations={ [ LengthValidator({ max: 8 }) ] });

// length is between 5 and 10 characters:
<Number validations={ [ LengthValidator({ min: 5, max: 10 }) ] });

// length is 10 characters:
<Number validations={ [ LengthValidator({ is: 10 }) ] });
```

### Regex Validation

Applies a regex validation to the input

```javascript
<Textbox validations={ [RegexValidator({ format: (/[A-Z]{5}/) }) ] }/>
```

### Email Validation

Applies a email validation to the input

```javascript
<Textbox validations={ [ EmailValidator() ] }/>
```

## Prefix for inputs

We have added a new feature for input components which allows developers to output a prefix to the input.

```js
<Textbox prefix="foo" />
```

## Updated visuals for Toast Notifications and Tabs

* Toast notifications have had updated styling applied to them, based on new designs.
* Colour updates to Tabs, to align with design updates
* New colour variables added

## Misc

* Button component will now render a stylised `anchor` instead of a `button` if passed a `href` prop.

## Bug Fixes

* Add i18n to form buttons

# 0.3.3

* Performance updates to inputs. We also now provide a `shouldComponentUpdate` method which can be reused in custom components.
* Inputs that are detached from a form no longer update error count.

# 0.3.2

## Bug Fixes

* Form no longer validates disabled fields on submit.
* Form inputs are tracked by a guid now, rather than input name.
* Autocomplete is disabled for all inputs by default.
* Locks version numbers to try and mitigate incompatabilities with third party modules.

# 0.3.1

## Bug Fixes

* SVG icons inside toast component now re-render properly.

# 0.3.0

## Handler Pattern

Carbon now has a simple handler pattern implementation. For more information, see [the guide](https://github.com/Sage/carbon/blob/master/docs/guides/handlers.md).

## New Components

* Toast
* Message

## Standardised Color/Icon Sets on Components

Several components allow the ability to define a particular `type` or `status`, such as `warning`, `error` or `success`. We have standardised the way this is implemented in components, each of which should use a prop name of `as`.

Similarly, each supported type comes as part of a Sass list variable called `$colorIconSets`. This list can be used in component `scss` files to iterate through the types available and automatically generate the code required for each type. This means each component will automatically update with any new types added to this list.

You can see examples of how this is implemented in the `scss` files for `Pill`, `Flash`, `Banner` or `Toast`.

### Breaking Changes

* Due to the standardisation of using the prop `as`, some components will have breaking changes to accomodate this:
  * Flash
  * Pill
* The `cancelHandler` method on `Dialog` based components has been renamed to `onCancel` to bring in line with the convention we would like to progress with for this kind of action name.
* The `confirmHandler` method on `Confirm` has also been renamed to `onConfirm` to align with the naming convention.

## Bug Fixes

* Dialog now centers itself if open on initialize.

# 0.2.0

## New Components

* Table, TableRow, TableCell, TableHeader
* Confirm
* Animated Menu Button
* Notification
* Pill
* Banner
* Flash

## Tables and Grids - Breaking Change

The previous iteration of grid (InputGrid) was too restrictive, not allowing much flexibility and being too rigid in its implementation. We have now refactored grids creating a Table component with full control and flexibility for the developer. The new way of doing grids also means we no longer need to use complicated immutable helpers we had set up for line items as well as injecting row_id into the store.

The following is an example of how to use the Table component:

```js
import React from 'react';
import { Table, TableRow, TableCell, TableHeader } from 'carbon/lib/components/table';
import Textbox from 'carbon/lib/components/textbox';
import Button from 'carbon/lib/components/button';

class MyView extends React.Component {
  render() {
    // We map the data from the store, to define what a row should look like.
    // Using map allows the developer to define any content they want - this could
    // render text, an input, a button or anything else.
    let tableRows = this.props.data.map((row, index) => {
      <TableRow>
        // This cell renders just text for 'description'.
        <TableCell>
          { row.get('description') }
        </TableCell>

        // This cell renders a textbox for 'name'. We also give it an onChange function. It is
        // important to notice that we bind additional values to this function - 'this' and 'index'.
        // This means that when the function is called it will receive the index as an argument.
        // The store then knows which index in the array of data has been modified and needs to update,
        // the mutation would look something like:
        // `this.data = this.data.setIn(['line_items', action.index, action.name], action.value);`.
        <TableCell>
          <Textbox value={ row.get('name') } onChange={ Actions.nameUpdated.bind(this, index) } />
        </TableCell>

        // This cell renders a button component.
        <TableCell>
          <Button>An Action!</Button>
        </TableCell>
      </TableRow>
    });

    // tableRows is now an array mapped from the data we provided. We also need a table header so
    // lets add that as an additional row in the array (unshift prepends to an array):
    tableRows.unshift(
      <TableRow>
        <TableHeader>Description</TableHeader>
        <TableHeader>Name</TableHeader>
        <TableHeader>Actions</TableHeader>
      </TableRow>
    );

    // We can now render the array of rows as a child of Table.
    return (
      <Table>
        { tableRows }
      </Table>
    );
  }
}

export default MyView
```

The example above should highlight the flexibility available with grids. You can mix input with plain text or any other component, all in the same table. Adding a placeholder row is simple as well:

```js
import React from 'react';
import { Table, TableRow, TableCell, TableHeader } from 'carbon/lib/components/table';
import Textbox from 'carbon/lib/components/textbox';

class MyView extends React.Component {
  render() {
    // Define tableRows.
    let tableRows = this.props.data.map((row, index) => {
      <TableRow>
        <TableCell>
          <Textbox name="description" value={ row.get('description') } onChange={ Actions.valueUpdated.bind(this, index) } />
        </TableCell>

        <TableCell>
          <Textbox name="name" value={ row.get('name') } onChange={ Actions.valueUpdated.bind(this, index) } />
        </TableCell>
      </TableRow>
    });

    // Add header.
    tableRows.unshift(
      <TableRow>
        <TableHeader>Description</TableHeader>
        <TableHeader>Name</TableHeader>
      </TableRow>
    );

    // Add placeholder row. The main difference between a regular row is we are not mapping any data to
    // this row (as it has none). Also, instead of an index, we are passing the data count to the bound
    // action. This means on valueUpdated that it will update the value in the array to an index which
    // does not yet exist - effectively creating the new row.
    tableRows.push(
      <TableRow>
        <TableCell>
          <Textbox name="description" onChange={ Actions.valueUpdated.bind(this, this.data.count()) } />
        </TableCell>

        <TableCell>
          <Textbox name="name" onChange={ Actions.valueUpdated.bind(this, this.data.count()) } />
        </TableCell>
      </TableRow>
    );

    // We can now render the array of rows as a child of Table.
    return (
      <Table>
        { tableRows }
      </Table>
    );
  }
}

export default MyView
```

## Minor

* Decrease width of dropdown icon to 20px

# 0.1.8

## Bug Fixes

* Backported dropdown validation fix.

# 0.1.7

## Bug Fixes

* Fixes bug - 'item is undefined triggered when clicking away from dropdown with option highlighted'.

# 0.1.6

## Bug Fixes

* `startRouter` no longer throws an error if it cannot find an element to render the component to.

# 0.1.5

## Bug Fixes

* Dropdown will always return a string value to any callbacks.

# 0.1.4

## Bug Fixes

* Dropdown components auto select highlighted values on blur.
* Carbon now compiles code to `lib`, allowing developers to no longer require installing babel on their computer.

# 0.1.3

## Bug Fixes

* Fixes validation message width in Firefox.

# 0.1.2

## Bug Fixes

* Tabs can now render a single child

# 0.1.1

* Form submitting state is now controlled by the developer using the `saving` prop.

## Bug Fixes

* Developers can now set the alignment on an input's value using the `align` prop.
* Tab allows null children.

# 0.1.0

## New Components

* Alert
* Link
* Tabs

## Dialog Type Components

  Breaking Change! :warning: Both components now require a `cancelHandler` prop (rather than the `cancelDialogHandler`). :warning:

## Dropdowns

Dropdown components have been refactored. We now have three different kinds:

* Dropdown
* Dropdown Filter
* Dropdown Filter Ajax

## Inputs and Forms No Longer Rely on Name Property

In previous versions of Carbon, all inputs required a `name` property. Some Carbon components would manipulate what this name was, depending on where the input was used.

To keep things simple, and to remove some of the logic behind the scenes, we no longer do any manipulation on input names and the property is no longer a requirement when using a form input.

It is still recommended that you use names on inputs, as they are useful to identify your which input is which. They are also required if you are performing standing HTML form submissions.

## Minor

* Pod has an option to make it collapsible.

## Bug Fixes

* Fixes position and width or validation messages on inputs.
* Fixes re-validating fields when content is pasted into an input.

# 0.0.3

## Bug Fixes

* On successful submit, form components will disable their save buttons to prevent multiple form submissions.

# 0.0.2

## Decimal Component

 An extra validation has been added to decimal to prevent multiple separators from being entered in the input field.

## Dropdown and DropdownSuggest components

Dropdown and dropdown-suggest have been updated. As they share common functionality, dropdown and dropdown-suggest now use a List decorator. This should not affect how you use either component.
* Dropdown now filters results as you type.

## Dialog Cancel button

Dialogs have been updated to pass context to any children components. We have used this to switch the Form Cancel button to use the Dialog's cancel handler when the form is nested in a dialog. This overrides the default history.back method.

## Store, View and Route Utils

We have standardised the utilities we provide to easily set up Flux based applications. This involved a few breaking changes:

### Store

The base Store class is now available from:

```js
import Store from 'carbon/lib/utils/flux/store';
```

When creating your store, initialize it with your application's dispatcher. You must also define the store's data and unique name within its constructor. The following shows the minimum required to set up a store:

```js
import Store from 'carbon/lib/utils/flux/store';
import Dispatcher from 'dispatcher';
import ImmutableHelper from 'carbon/lib/utils/helpers/immutable';

class MyStore extends Store {
  ...
}

let data = ImmutableHelper.parseJSON({});

// init the store with a name, some data, and your dispatcher
export default new MyStore('myStore', data, Dispatcher);
```

### View

The view helper is now available as a flux utility from Carbon. This was done to clarify its intentions. You can import it with:


```js
import { connect } from 'carbon/lib/utils/flux';
```

You can then use the `connect` function to connect a React component to a store:

```js
import React from 'react';
import MyStore from 'stores/my-store';
import { connect } from 'carbon/lib/utils/flux';

class MyComponent extends React.Component {
  render() {
    // the connected store data is available on the state as the store's unique name defined in its constructor
    let val = this.state.myStore.get('myValue');

    return (
      <div>My Component.</div>
    );
  }
}

export default connect(MyComponent, MyStore);
```

This sets up the listeners and data synchronising between the component and the store.

The connect function can connect multiple stores to the component - simply provide them as an array:

```js
connect(MyComponent, [MyStore, MyOtherStore]);
```

### Route

The route helper now returns a specific function:

```js
import React from 'react';
import { Route } from 'react-router';
import { startRouter } from 'carbon/lib/utils/router';

let routes = (
  <Route />
);

startRouter(routes);
```

The `startRouter` function initializes the React router with the given routes. It can also take a second parameter for the HTML target in which to render the React components (by default this uses `document.getElementById('app')`).

## Higher Order Components and Decorators

We now use decorators instead of Higher Order Components in our component library as they are easier to test and result in a tidier and more logical codebase.

Decorators can be found in the `/utils/decorators` directory. So far we have decorators for:

* Input
* Input Icon
* Input Label
* Input Validation

Note: although there is an ES7 Babel transform for decorators, we have opted not to use it for now due to the way in which it compiles and produces missing coverage reports.

## TableFieldsForMany renamed

`TableFieldsForMany` is now called `InputGrid`.

We have renamed this because its original name was based on a Rails convention and was fairly obscure and confusing.

## New Brand
A new style and colour scheme has been applied to the carbon components library. This change will affect all of the components.

## Validations
Validations have changed to a function so that different parameters can be passed to them.

You can now define Validations on a component using the following syntax:

```javascript
<Textbox validations={ [Validation()] } name='valid' />
```

## Misc

* Ran ESLint task and fixed any errors.
* Form provides a serialization method to parse its inputs into data usable for Ajax.
* Forms no longer needs a model name defined.
* Updated Form Cancel Button to use History object.
* Textarea is no longer draggable. Add a expandable={true} prop to make the area height change to fit content
* Input components can now use custom classes.
* Checkbox label now sits inline, and is reversable.
* Added props on inputs for inline labels.
* Added Rainbow chart component.
* Added Tabs component.
* Added Number component.
* Decimal now allows tabbing in and out of the field.
* Date now closes on tab out.


# 0.0.1

Initial prototype release.

Components included:

* Button
* Checkbox
* Date
* Decimal
* Dialog
* Dropdown Suggest
* Dropdown
* Form
* Pod
* Row
* Table Fields for Many
* Table Row
* Textarea
* Textbox

Utils included:

* Events Helper (to help determine keyboard events)
* Immutable Helper (to perform generic tasks with Immutable.js)
* Icons (to include icons from the web font)
* Inputs & Input Validation (generic functionality for inputs)
* Validations (reusable functionality for validations)
* Route Helper (component to provide base route functionality)
* Store Helper (base class for base store functionality)
* View Helper (component to provide base view functionality)<|MERGE_RESOLUTION|>--- conflicted
+++ resolved
@@ -1,4 +1,3 @@
-<<<<<<< HEAD
 # 1.2.0
 
 ## Linting Updates
@@ -80,13 +79,12 @@
 ## Deployment Changes
 
 You can now pass `--cdn` to the gulp task to bundle assets pointing towards the CDN.
-=======
+
 # 1.1.2
 
 ## Component Enhancements
 
 * `Dropdown` now accepts a new optional function prop `renderItem` which will be called to render each option in the list
->>>>>>> 8f4fd8db
 
 # 1.1.1
 
