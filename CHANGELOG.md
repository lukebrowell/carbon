# 0.15.0

## New Components

* ButtonToggle.

## Bug Fixes

* CSS fixes to input error icon and error message.

<<<<<<< HEAD
=======
* ButtonToggle.

## Bug Fixes

* CSS fixes to input placeholder text for IE11.

>>>>>>> d58f351b
# 0.14.4

## Bug Fixes

* Fixes no results row in Table to span all columns.
* Fixes issue in Tabs where initialSelectedTabId was ignored

# 0.14.3

## Bug Fixes

* Fixes a loading row in Table to span all columns.

# 0.14.2

## Minor Changes

* Disable multi select for single row in a table

# 0.14.1

## Minor Changes

* Add ability to set custom labels on Confirm dialog.
* Fixes scrollbar fixed height.
* Fixes word break on tooltips.

# 0.14.0

## !! BREAKING CHANGE !!

* Selectable table rows now emit an object instead of an array, containing more information about the selected rows.

## Minor Changes

* Sidebar now scrolls on overflow
* Adds `$app-light-font-family` Sass variable.
* Adds `$app-medium-font-family` Sass variable.
* Icons - plus, minus, processing. Update contact icons
* Improve tile footer style

# 0.13.0

* A developer can choose for a Table to not automatically render with a `tbody`, allowing them to manually render it `<Table tbody={ false }>`.
* Performance improvements for validation messages.
* Inputs can be rendered with fake inputs, useful for pages with lots of inputs where performance can be an issue.
* Number does not show undefined when value props is not provided and user enter alphabets
* Adds external link icon.
* Adds new colors: `$grey-dark-blue-5`, `$grey-header`.

# 0.12.2

* Stores will now throw an error if an invalid action is dispatched.
* Fixes translation issues with Save and Cancel buttons in Form component.
* Fixes error with refresh method on Table, when Table does not have an ActionToolbar.
* Adds `business` and `individual` icons.

### Modal Updates

* Alert and Confirm have been updated to accept the dialog size prop. Default sizes remain unchanged.

# 0.12.1

* Fixes overflow bug on Table component.
* Fixes colors for recently added icons.

# 0.12.0

## Minor Improvements

* Tabs emits a onTabClick event when on the headers is clicked
* Add phone, email, location and mobile icons
* Table now has a `refresh` method to force retrieve data.

## Bug Fixes

* CSS prevent multi action siblings overlapping
* First columns in tables have additional left padding.
* Page size sets 1 of 1 when there are no records.

# 0.11.0

* Tabs remember the last one they were on when going back in the browser.

## Bug Fixes

* Selectable Tables stopPropagation when selecting checkboxes.

# 0.10.0

* Adds loading and empty data states to Table component.

## Bug Fixes

* CSS fixes to Portrait.
* CSS fixes to Spinner.
* CSS fixes to Pill.

# 0.9.2

* MulitActionButton Classes more specific

# 0.9.1

## Bug Fixes

* Various UI Fixes:
  * MultiActionButton toggle placement.
  * Removed Tab padding.
  * Fixed Button height to 31px.

# 0.9.0

## New Components

* Multi Action Button

## Selectable Table Rows

* Table and TableAjax now have props of `selectable` and `highlightable`, enabling selectable or highlightable rows. Each event also emits events which can be used by developers with props of `onSelect` or `onHighlight`. Developers can also manually control the highlighting or selecting of rows using the same props on TableRow components.
* Selectable rows also enables an action toolbar for the table, for which actions can be defined using the `actions` prop.

## CSS

* Created CSS utility to handle generic CSS.

## Misc

* Inline labels can now be aligned right.
* Added 'small' button option - renders pill-like secondary button.
* Made portrait inline-block to allow label to sit inline.
* Added a 'refresh' svg icon to the icon component.
* Form component can now set custom `saveText` as a prop.
* Pill styling tweaked slightly.
* Made portrait inline-block to allow label to sit inline.
* Updated portrait colour for when no image is loaded.
* Update Radio Button and Checkbox colour when disabled and checked.

## Bug Fixes
* Allow tooltip to decorate class that lacks componentProps method.
* Records value typecast to number for i18n in Pager

# 0.8.1

## Bug Fixes

* Fixed CSS load order issue which caused icons to break their positioning.

# 0.8.0

## Improvements

* Improved store reset. `store.reset()` will now reset the store to its initial data, whether or not history is enabled.
* Inputs can now have field help. Pass `fieldHelp='help message'` to any input.
* Inputs can now have label help. Pass `labelHelp='help message'` to any input.
* Add `thead` prop to `Table` component that allows you to set a row wrapped in a `thead` tag.

## New Components

* Sidebar - with sidebar header
* Portrait
* Content
* Help - An info icon with a tooltip.
* Tooltip

## Layout Updates

* Row margin has been reduced to `15px`.
* Pod component now receives two additional props:

  * `border` - allows developers to disable border.
  * `padding` - allows developers to have control over padding size.

* Message style has changed to follow toast style
* Pill style has changed

## Improved Dialog

* Dialog now takes a prop of `disableBackground` which is true by default.

## Improved Form

* `validate()` can now be called via `this.context.form`

## New Validators

* Inclusion
* Exclusion

## Misc

* Added utility classes for styling text.
* Format i18n error number for numeric validation.
* Allow Tables to shrink in size using the `shrink` prop.
* Link component can now display with an icon.
* Child components of Row can now use a `columnAlign` prop.
* Toast onDismiss is now optional

## New Decorators

* Tooltip Decorator - currently available on Icon and Textbox.

## Bug Fixes

* Fixes alignment issue with SplitButton when using anchors.
* Row component will not break with zero children or children of `null` or `undefined`.

# 0.7.1

## Updates

* Moves the validation logic in Form component to its own method.
* Adds `validateOnMount` prop to Forms.
* Help Components on inputs with labels.

# 0.7.0

## New Components

* Pager
* Filter
* Table Ajax

## Bug Fixes

* TableCell and TableHeader can receive additional props.
* Inputs no longer render a label if the input has no name or label props.

## New functionality

* Table and TableHeader have been updated to allow sorting.
* Tabs - Passing a prop of align='right' will align tab headers to the right

# 0.6.0

## Improve Date widget

Improve the existing Date widget to allow passing in `minDate` and `maxDate`.

## I18nHelper

An I18nHelper has been created to help with formatting decimal numbers.

## Should Component Update Decorator

Supplies base shouldComponentUpdate

## toArray

We have added a helper method to convert strings into arrays, for example:

`"foo[bar][baz]"` into `["foo", "bar", "baz"]`.

## ImmutableHelper parseJSON

The parseJSON method now converts all integers to strings for consistency

## Bug Fixes

* We have inserted an engine dependency for npm version 3. This is to help mitigate any issues of users reporting issues when installing with npm version 2.

## New Components

* Spinner
* RadioButton

# 0.5.3

## Bug Fixes

* Fixed numeral validator so it returns the correct type of validator.

# 0.5.2

## Bug Fixes

* Fixed I18n translation for integer validation.

# 0.5.1

## Bug Fixes

* `autoFocus` no longer automatically opens lists or datepickers on Dropdown and Date components.
* Update validations i18n to use `errors.messages` instead of `validations`
* Bluring of DropdownFilter/DropdownFilterAjax does not throw a js error when no items exist

# 0.5.0

## !BREAKING CHANGE! Validations have been converted into classes

We have converted Validations provided by Carbon into classes. This means that you need to create an instance when you want to use them.

For example, you would need to change:

```js
<Textbox validations={ [PresenceValidator()] } />
```

To this:

```js
<Textbox validations={ [new PresenceValidator()] } />
```

This allows better inspection of the validator, and the ability to modify params on the class.

## Disabled class for inputs

We now add a `common-input--disabled` class to the component when its input is disabled

## Bug Fixes

* Inputs with multiple validations now validate correctly.
* DropdownFilter now parses its filter before creating a Regular Expression.
* Split Button has been given a fixed height to resolve UI issues.
* Dropdown up and down arrows now work with options that use strings for IDs.
* We now use the `$grey-dark-blue-40` color for placeholders in inputs

# 0.4.0

## New Components

* SplitButton.

## New Validations

### Numeral Validation

Checks numeral type (Integer of Decimal)
Checks if value is equal, greater than, less than

```javascript
// Integer with a min value of 8
<Number validations={ [NumeralValidator({ integer: true, min: 8 })] }/>

// Decimal with a between 8 and 20
<Number validations={ [NumeralValidator({ integer: true, min: 8, max: 20 })] }/>

// Decimal exactly 3.142
<Number validations={ [NumeralValidator({ is: 3.142 })] }/>
```

### Length Validation

Checks the length of a number of a string

```javascript
// length is greater than or equal to 8:
<Textbox validations={ [ LengthValidator({ min: 8 }) ] });

// length is less than or equal to 8:
<Textbox validations={ [ LengthValidator({ max: 8 }) ] });

// length is between 5 and 10 characters:
<Number validations={ [ LengthValidator({ min: 5, max: 10 }) ] });

// length is 10 characters:
<Number validations={ [ LengthValidator({ is: 10 }) ] });
```

### Regex Validation

Applies a regex validation to the input

```javascript
<Textbox validations={ [RegexValidator({ format: (/[A-Z]{5}/) }) ] }/>
```

### Email Validation

Applies a email validation to the input

```javascript
<Textbox validations={ [ EmailValidator() ] }/>
```

## Prefix for inputs

We have added a new feature for input components which allows developers to output a prefix to the input.

```js
<Textbox prefix="foo" />
```

## Updated visuals for Toast Notifications and Tabs

* Toast notifications have had updated styling applied to them, based on new designs.
* Colour updates to Tabs, to align with design updates
* New colour variables added

## Misc

* Button component will now render a stylised `anchor` instead of a `button` if passed a `href` prop.

## Bug Fixes

* Add i18n to form buttons

# 0.3.3

* Performance updates to inputs. We also now provide a `shouldComponentUpdate` method which can be reused in custom components.
* Inputs that are detached from a form no longer update error count.

# 0.3.2

## Bug Fixes

* Form no longer validates disabled fields on submit.
* Form inputs are tracked by a guid now, rather than input name.
* Autocomplete is disabled for all inputs by default.
* Locks version numbers to try and mitigate incompatabilities with third party modules.

# 0.3.1

## Bug Fixes

* SVG icons inside toast component now re-render properly.

# 0.3.0

## Handler Pattern

Carbon now has a simple handler pattern implementation. For more information, see [the guide](https://github.com/Sage/carbon/blob/master/docs/guides/handlers.md).

## New Components

* Toast
* Message

## Standardised Color/Icon Sets on Components

Several components allow the ability to define a particular `type` or `status`, such as `warning`, `error` or `success`. We have standardised the way this is implemented in components, each of which should use a prop name of `as`.

Similarly, each supported type comes as part of a Sass list variable called `$colorIconSets`. This list can be used in component `scss` files to iterate through the types available and automatically generate the code required for each type. This means each component will automatically update with any new types added to this list.

You can see examples of how this is implemented in the `scss` files for `Pill`, `Flash`, `Banner` or `Toast`.

### Breaking Changes

* Due to the standardisation of using the prop `as`, some components will have breaking changes to accomodate this:
  * Flash
  * Pill
* The `cancelHandler` method on `Dialog` based components has been renamed to `onCancel` to bring in line with the convention we would like to progress with for this kind of action name.
* The `confirmHandler` method on `Confirm` has also been renamed to `onConfirm` to align with the naming convention.

## Bug Fixes

* Dialog now centers itself if open on initialize.

# 0.2.0

## New Components

* Table, TableRow, TableCell, TableHeader
* Confirm
* Animated Menu Button
* Notification
* Pill
* Banner
* Flash

## Tables and Grids - Breaking Change

The previous iteration of grid (InputGrid) was too restrictive, not allowing much flexibility and being too rigid in its implementation. We have now refactored grids creating a Table component with full control and flexibility for the developer. The new way of doing grids also means we no longer need to use complicated immutable helpers we had set up for line items as well as injecting row_id into the store.

The following is an example of how to use the Table component:

```js
import React from 'react';
import { Table, TableRow, TableCell, TableHeader } from 'carbon/lib/components/table';
import Textbox from 'carbon/lib/components/textbox';
import Button from 'carbon/lib/components/button';

class MyView extends React.Component {
  render() {
    // We map the data from the store, to define what a row should look like.
    // Using map allows the developer to define any content they want - this could
    // render text, an input, a button or anything else.
    let tableRows = this.props.data.map((row, index) => {
      <TableRow>
        // This cell renders just text for 'description'.
        <TableCell>
          { row.get('description') }
        </TableCell>

        // This cell renders a textbox for 'name'. We also give it an onChange function. It is
        // important to notice that we bind additional values to this function - 'this' and 'index'.
        // This means that when the function is called it will receive the index as an argument.
        // The store then knows which index in the array of data has been modified and needs to update,
        // the mutation would look something like:
        // `this.data = this.data.setIn(['line_items', action.index, action.name], action.value);`.
        <TableCell>
          <Textbox value={ row.get('name') } onChange={ Actions.nameUpdated.bind(this, index) } />
        </TableCell>

        // This cell renders a button component.
        <TableCell>
          <Button>An Action!</Button>
        </TableCell>
      </TableRow>
    });

    // tableRows is now an array mapped from the data we provided. We also need a table header so
    // lets add that as an additional row in the array (unshift prepends to an array):
    tableRows.unshift(
      <TableRow>
        <TableHeader>Description</TableHeader>
        <TableHeader>Name</TableHeader>
        <TableHeader>Actions</TableHeader>
      </TableRow>
    );

    // We can now render the array of rows as a child of Table.
    return (
      <Table>
        { tableRows }
      </Table>
    );
  }
}

export default MyView
```

The example above should highlight the flexibility available with grids. You can mix input with plain text or any other component, all in the same table. Adding a placeholder row is simple as well:

```js
import React from 'react';
import { Table, TableRow, TableCell, TableHeader } from 'carbon/lib/components/table';
import Textbox from 'carbon/lib/components/textbox';

class MyView extends React.Component {
  render() {
    // Define tableRows.
    let tableRows = this.props.data.map((row, index) => {
      <TableRow>
        <TableCell>
          <Textbox name="description" value={ row.get('description') } onChange={ Actions.valueUpdated.bind(this, index) } />
        </TableCell>

        <TableCell>
          <Textbox name="name" value={ row.get('name') } onChange={ Actions.valueUpdated.bind(this, index) } />
        </TableCell>
      </TableRow>
    });

    // Add header.
    tableRows.unshift(
      <TableRow>
        <TableHeader>Description</TableHeader>
        <TableHeader>Name</TableHeader>
      </TableRow>
    );

    // Add placeholder row. The main difference between a regular row is we are not mapping any data to
    // this row (as it has none). Also, instead of an index, we are passing the data count to the bound
    // action. This means on valueUpdated that it will update the value in the array to an index which
    // does not yet exist - effectively creating the new row.
    tableRows.push(
      <TableRow>
        <TableCell>
          <Textbox name="description" onChange={ Actions.valueUpdated.bind(this, this.data.count()) } />
        </TableCell>

        <TableCell>
          <Textbox name="name" onChange={ Actions.valueUpdated.bind(this, this.data.count()) } />
        </TableCell>
      </TableRow>
    );

    // We can now render the array of rows as a child of Table.
    return (
      <Table>
        { tableRows }
      </Table>
    );
  }
}

export default MyView
```

## Minor

* Decrease width of dropdown icon to 20px

# 0.1.8

## Bug Fixes

* Backported dropdown validation fix.

# 0.1.7

## Bug Fixes

* [CARBON-102](https://sageone.atlassian.net/browse/CARBON-102) - Fixes bug - 'item is undefined triggered when clicking away from dropdown with option highlighted'.

# 0.1.6

## Bug Fixes

* `startRouter` no longer throws an error if it cannot find an element to render the component to.

# 0.1.5

## Bug Fixes

* Dropdown will always return a string value to any callbacks.

# 0.1.4

## Bug Fixes

* Dropdown components auto select highlighted values on blur.
* Carbon now compiles code to `lib`, allowing developers to no longer require installing babel on their computer.

# 0.1.3

## Bug Fixes

* Fixes validation message width in Firefox.

# 0.1.2

## Bug Fixes

* Tabs can now render a single child

# 0.1.1

* Form submitting state is now controlled by the developer using the `saving` prop.

## Bug Fixes

* Developers can now set the alignment on an input's value using the `align` prop.
* Tab allows null children.

# 0.1.0

## New Components

* Alert
* Link
* Tabs

## Dialog Type Components

  Breaking Change! :warning: Both components now require a `cancelHandler` prop (rather than the `cancelDialogHandler`). :warning:

## Dropdowns

Dropdown components have been refactored. We now have three different kinds:

* Dropdown
* Dropdown Filter
* Dropdown Filter Ajax

## Inputs and Forms No Longer Rely on Name Property

In previous versions of Carbon, all inputs required a `name` property. Some Carbon components would manipulate what this name was, depending on where the input was used.

To keep things simple, and to remove some of the logic behind the scenes, we no longer do any manipulation on input names and the property is no longer a requirement when using a form input.

It is still recommended that you use names on inputs, as they are useful to identify your which input is which. They are also required if you are performing standing HTML form submissions.

## Minor

* Pod has an option to make it collapsible.

## Bug Fixes

* Fixes position and width or validation messages on inputs.
* Fixes re-validating fields when content is pasted into an input.

# 0.0.3

## Bug Fixes

* On successful submit, form components will disable their save buttons to prevent multiple form submissions.

# 0.0.2

## Decimal Component

 An extra validation has been added to decimal to prevent multiple separators from being entered in the input field.

## Dropdown and DropdownSuggest components

Dropdown and dropdown-suggest have been updated. As they share common functionality, dropdown and dropdown-suggest now use a List decorator. This should not affect how you use either component.
* Dropdown now filters results as you type.

## Dialog Cancel button

Dialogs have been updated to pass context to any children components. We have used this to switch the Form Cancel button to use the Dialog's cancel handler when the form is nested in a dialog. This overrides the default history.back method.

## Store, View and Route Utils

We have standardised the utilities we provide to easily set up Flux based applications. This involved a few breaking changes:

### Store

The base Store class is now available from:

```js
import Store from 'carbon/lib/utils/flux/store';
```

When creating your store, initialize it with your application's dispatcher. You must also define the store's data and unique name within its constructor. The following shows the minimum required to set up a store:

```js
import Store from 'carbon/lib/utils/flux/store';
import Dispatcher from 'dispatcher';
import ImmutableHelper from 'carbon/lib/utils/helpers/immutable';

class MyStore extends Store {
  ...
}

let data = ImmutableHelper.parseJSON({});

// init the store with a name, some data, and your dispatcher
export default new MyStore('myStore', data, Dispatcher);
```

### View

The view helper is now available as a flux utility from Carbon. This was done to clarify its intentions. You can import it with:


```js
import { connect } from 'carbon/lib/utils/flux';
```

You can then use the `connect` function to connect a React component to a store:

```js
import React from 'react';
import MyStore from 'stores/my-store';
import { connect } from 'carbon/lib/utils/flux';

class MyComponent extends React.Component {
  render() {
    // the connected store data is available on the state as the store's unique name defined in its constructor
    let val = this.state.myStore.get('myValue');

    return (
      <div>My Component.</div>
    );
  }
}

export default connect(MyComponent, MyStore);
```

This sets up the listeners and data synchronising between the component and the store.

The connect function can connect multiple stores to the component - simply provide them as an array:

```js
connect(MyComponent, [MyStore, MyOtherStore]);
```

### Route

The route helper now returns a specific function:

```js
import React from 'react';
import { Route } from 'react-router';
import { startRouter } from 'carbon/lib/utils/router';

let routes = (
  <Route />
);

startRouter(routes);
```

The `startRouter` function initializes the React router with the given routes. It can also take a second parameter for the HTML target in which to render the React components (by default this uses `document.getElementById('app')`).

## Higher Order Components and Decorators

We now use decorators instead of Higher Order Components in our component library as they are easier to test and result in a tidier and more logical codebase.

Decorators can be found in the `/utils/decorators` directory. So far we have decorators for:

* Input
* Input Icon
* Input Label
* Input Validation

Note: although there is an ES7 Babel transform for decorators, we have opted not to use it for now due to the way in which it compiles and produces missing coverage reports.

## TableFieldsForMany renamed

`TableFieldsForMany` is now called `InputGrid`.

We have renamed this because its original name was based on a Rails convention and was fairly obscure and confusing.

## New Brand
A new style and colour scheme has been applied to the carbon components library. This change will affect all of the components.

## Validations
Validations have changed to a function so that different parameters can be passed to them.

You can now define Validations on a component using the following syntax:

```javascript
<Textbox validations={ [Validation()] } name='valid' />
```

## Misc

* Ran ESLint task and fixed any errors.
* Form provides a serialization method to parse its inputs into data usable for AJAX.
* Forms no longer needs a model name defined.
* Updated Form Cancel Button to use History object.
* Textarea is no longer draggable. Add a expandable={true} prop to make the area height change to fit content
* Input components can now use custom classes.
* Checkbox label now sits inline, and is reversable.
* Added props on inputs for inline labels.
* Added Rainbow chart component.
* Added Tabs component.
* Added Number component.
* Decimal now allows tabbing in and out of the field.
* Date now closes on tab out.


# 0.0.1

Initial prototype release.

Components included:

* Button
* Checkbox
* Date
* Decimal
* Dialog
* Dropdown Suggest
* Dropdown
* Form
* Pod
* Row
* Table Fields for Many
* Table Row
* Textarea
* Textbox

Utils included:

* Events Helper (to help determine keyboard events)
* Immutable Helper (to perform generic tasks with Immutable.js)
* Icons (to include icons from the web font)
* Inputs & Input Validation (generic functionality for inputs)
* Validations (reusable functionality for validations)
* Route Helper (component to provide base route functionality)
* Store Helper (base class for base store functionality)
* View Helper (component to provide base view functionality)<|MERGE_RESOLUTION|>--- conflicted
+++ resolved
@@ -7,16 +7,8 @@
 ## Bug Fixes
 
 * CSS fixes to input error icon and error message.
-
-<<<<<<< HEAD
-=======
-* ButtonToggle.
-
-## Bug Fixes
-
 * CSS fixes to input placeholder text for IE11.
 
->>>>>>> d58f351b
 # 0.14.4
 
 ## Bug Fixes
