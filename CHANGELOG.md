--- conflicted
+++ resolved
@@ -1,4 +1,3 @@
-<<<<<<< HEAD
 # 1.2.0
 
 ## Dependency Upgrade
@@ -156,11 +155,10 @@
 
 ## Other
 Minor changes to guides to reference `carbon-react` in imports.
-=======
+
 # 1.1.3
 
 * Fix bug with Date Range date pickers not closing correctly
->>>>>>> 68146362
 
 # 1.1.2
 
