<<<<<<< HEAD
# 1.4.0

## Dependency Update

* React has been upgraded to 15.6.1 - https://facebook.github.io/react/blog/2017/06/13/react-v15.6.0.html

## Component Improvements

* The `Poller` helper has been refactored to no longer use promises
=======
# 1.3.1

## Bug Fixes

* A bug was found in the new Dialog behaviour in Safari 9.x which rendered the sticky footer incorrectly. This solves it rendering incorrectly on page load for Safari 9.x. There remains a wider issue around Safari logged [here](https://github.com/Sage/carbon/issues/1432).
>>>>>>> e38743ba

# 1.3.0

## Component Ehancements

* Dialog
  * Screen is no longer scrollable when a dialog is open.
  * Dialog will attach to the bottom of the browser if it gets too tall, and it's content will become scrollable.
  * If a dialog has a form, the form buttons will become sticky to the bottom of the dialog while the dialog is attached to the bottom of the browser (this is only enabled if the prop `stickyFormFooter` is applied to the dialog).
  * Dialog can now use a prop called `height`, allowing developers to specify a set height for the dialog (the dialog will still attach to the bottom of the browser if it is taller than the browser's height).
* Form
  * Now has a prop of `stickyFooter` which when `true` will enable a sticky footer when it is off the screen.
  * Now has a prop of `stickyFooterPadding` which will add additional padding to the form buttons when they are sticky (useful for aligning the form buttons between sticky and non-sticky states).

# 1.2.2

## Bug Fixes

* Selected table rows no longer have highlights applied on hover.
* Revert I18nhelper to use global locale for delimiter and separator

# 1.2.1

## Linting Updates

The following have had minor internal changes to satisfy the introduction of stricter linting rules:

### Components

* DraggableContext
* DraggableTableCell
* TableRow
* WithDrag
* WithDrop

### Helpers

* ItemTarget
* Text

## Bug Fixes
* `Dialog` now has a `autoFocus` boolean property. You can set this to `false` if you don't want the dialog to receive keyboard focus when it opens e.g. if your dialog contains form fields that you want to set the focus on instead.
* `Dialog Full screen`: The `carbon-dialog-full-screen--open` class is now applied to the `html` element instead of the `body`.
* `Input`: the prefix was hidden when an error was present on the input element.

# 1.2.0

## Dependency Upgrade

* Carbon Factory has been upgraded to Version v1.1.7

## Linting Updates

The following have had minor internal changes to satisfy the introduction of stricter linting rules:

### Components

* AppWrapper
* Carousel
* Checkbox
* Column
* Content
* Create
* Date
* DateRange
* Decimal
* Detail
* Dropdown
* DropdownFilter
* DropdownFilterAjax
* Fieldset
* GroupedCharacter
* Heading
* Help
* I18n
* Icon
* Link
* Menu
* MenuItem
* MenuList
* MenuListItem
* MultiStepWizard
* Message
* Modal
* MountInApp
* NavigationBar
* NumberInput
* Pager
* Pill
* Pod
* Portrait
* Profile
* RadioButton
* Rainbow :warning: The ref for the highchart instance is now `_chart`. This will need updating where Rainbow is used.
* Row
* SettingsRow
* ShowEditPod
* Sidebar
* Sidebar Header
* SimpleColorPicker
* Spinner
* SubmenuBlock
* Tabs
* Textarea
* Textbox
* Toast
* Tooltip

#### helpers

* Date
* Devices
* Events
* GUID
* i18n

### utils

The following utils have had minor internal changes to satisfy the introduction of stricter linting rules:

* Browser
* CSS
* Ether
* Flux
* Handlers
* Helpers
* Logger
* Promises
* Router
* Service
* Should Component Update decorator
* Tooltip Decorator
* Validators

## DraggableContext, WithDrag & WithDrop

We now provide a series of components to enable drag and drop functionality. For example:

```
<DraggableContext onDrag={ onItemMoved }>
  <ol>
    {
      items.map((item, index) => {
        return (
          <WithDrop key={ index } index={ index }>
            <li>
              <WithDrag><span>{ item.content }</span></WithDrag>
            </li>
          </WithDrop>
        );
      });
    }
  </ol>
</DraggableContext>
```

The `onDrag` prop can manipulate the order of items as they are dragged. It is a function that receives two arguments: `dragIndex`, which is the original position of the item, and `hoverIndex`, which is the position of the item if dropped.

An example function signature: `onItemMoved = (dragIndex, hoverIndex) => { }`

## Draggable Table Rows

The `TableRow` component now supports drag and drop. To enable it you need to add a `DraggableContext` component, apply an index to each `TableRow`, and define the `onDrag` prop to manipulate the order as it changes:

```
<Table tbody={ false }>
  <DraggableContext onDrag={ onRowMoved }>
    <tbody>
      {
        rows.map((row, index) => {
          return (
            <TableRow key={ index } index={ index }>
              { row.content }
            </TableRow>
          );
        });
      }
    </tbody>
  </DraggableContext>
</Table>
```

## Text Helpers

A new helper object is available in `utils/helpers/text`. Currently it only contains one method `clearSelection`, which clears any selected text on the page.

## Pages and page

Pages and Page are new components to enable paginated content for full screen views.
See an example with a full screen dialog:
```
const headingOne = (
  <Heading title="My First Page" />
);

const headingTwo = (
  <Heading title="My Second Page" />
);

return (
  <DialogFullScreen>
    <Pages slideIndex={ 0 }>
      <Page title={ headingOne }>
        Content for the first page.
      </Page>

      <Page title={ headingTwo }>
        Content for the second page.
      </Page>
    </Pages>
  </DialogFullScreen>
);
```

## Component Improvements

* `Alert` now alerts itself to screen readers.
* `Browser`: add a new method `setInputFocus` to focus on the input field of passed in ref but does not select text
* `Carousel`
  * has a new prop `enableSlideSelector` defaulted to `true`. Setting it to `false` will hide the slide selector.
  * has a new prop `enablePreviousButton` defaulted to `true`. Setting it to `false` will hide the previous button.
  * has a new prop `enableNextButton` defaulted to `true`. Setting it to `false` will hide the next button.
  * has a new prop `slideIndex`. Changing this prop to an index will select the corresponding slide.
  * has a new prop `onSlideChange`, which is an action to be called on slide change. It will receive the slide index and the transition direction as params.
  * animation between slides enhanced.
* `Dialog` is now using the `Heading` component to render its title and subtitle.
* `DialogFullScreen` is now scrollable if the content goes beyond the height of the browser.
* `Form` now has default `SaveButton` and `CancelButton` functional stateless components. The former can be overridden with a new prop of `customSaveButton`.
* `Heading` backLink prop can now be a string or a function.
* `InlineInputs` children are now wrapped by Columns by the component.
* `Menu` has been updated to use a `<nav>` tag as its root element.
* `MenuItem`: focus outline is now fully visible when an item is focused.
* `Pager`: Negative values now set to absolute value, NaN values set to page 1.
* `Table` can now receive an `caption` prop which renders a `<caption>` element as a child of the table element. Note that the caption is hidden by default, but still accessible to screen readers and assistive technologies.
* `Table` has a new prop of onConfigure. Displays a configure icon to the left of the table header that triggers the callback onClick.
* `MultiActionButton`: Secondary button hover style has been updated to not change on hover.
* `TableHeader`: improve accessibility of sortable columns. They can now receive focus via the keyboard, and include `aria-sort` and `aria-label` attributes to indicate they are sortable, the current sort direction, and which direction the column will be sorted when sorting is next activated.
* `InputValidation`: now accepts a `info` prop to display info-styled icon and message attached to an input.

### Table

* `Table` can now receive an `caption` prop which renders a `<caption>` element as a child of the table element. Note that the caption is hidden by default, but still accessible to screen readers and assistive technologies.
* `Table` has a new prop of onConfigure. Displays a configure icon to the left of the table header that triggers the callback onClick.
* `Table` has a new prop of `theme` that allows primary (dark) or secondary (light) styling.

## Bug Fixes

* `DialogFullScreen` now scrolls vertically if it contains content taller than the dialog height.
* `TableHeader`: fix alignment of sort icon in IE11.

## Dependency Switch

* Facebook has deprecated `react-addons-transition-group` and `react-addons-css-transition-group` in favour of `react-transition-group/TransitionGroup` and `react-transition-group/CSSTransitionGroup` so we have switched to use the later.

## Deployment Changes

* You can now pass `--cdn` to the gulp task to bundle assets pointing towards the CDN.

## Other

* Minor changes to guides to reference `carbon-react` in imports.
* `grid` icon added to the `Icon` component.

# 1.1.4

* Update I18nhelper to respect the locale for the delimiter and separator.

# 1.1.3

* Fix bug with Date Range date pickers not closing correctly

# 1.1.2

## Component Enhancements

* `Dropdown` now accepts a new optional function prop `renderItem` which will be called to render each option in the list

# 1.1.1

## Component Enhancements

* `Content`: gets a `data-element` on its body wrapper

# 1.1.0

## Package Updates

* BigNumber has been updated to v4.0.2

## Component Enhancements

* `Dropdown`: Options list is always rendered to the DOM, but is hidden until selected
* `Textarea` now accepts a new prop `warnOverLimit` to display the character count message in red.
* Simplify character count in `Textarea`.

## Bug Fixes

* `Date`: fixed the warning about an uncontrolled input component
* Fix presence validator bug validating value as false if no props sent to validator.

## Linting Updates

The following component have had minor internal changes to satisfy the introduction of stricter linting rules:

* ActionToolbar
* AnimatedMenuButton
* Button
* ButtonToggle
* Confirm
* Dialog
* DialogFullScreen
* Flash
* MultiActionButton
* SplitButton
* Table
* TableAjax
* TableCell
* TableHeader
* TableRow

# 1.0.0

## Package Name Change

* The package name has been updated to `carbon-react`.

## Removed `/lib` directory

* You should now install the package via npm: `npm install carbon-react`.

## :warning: Major Change - React 15 Upgrade

* React has been upgraded to version 15.5.0 - https://github.com/facebook/react/releases

## !! BREAKING CHANGES!! :warning:

* `ActionToolbar`: 'total' field margin and width
* `Banner`: Component has been Deleted in favour of the Message Component
* `ButtonToggle`: `icon` and `iconSize` become `buttonIcon` and `buttonIconSize` to avoid clash with Input decorator
* `Heading`: paddings
* `MenuList`: Main Classes and `className` props have been moved from the `ul` to the top level `div`. To access the `ul` use `carbon-menu-list__list`
* `MultiActionButton`: Additional buttons are spaced differently
* `MultistepWizard`: Step has less padding-left
* `Pod`: Header has less margin-bottom

## Potentially breaking changes

* The following components have been refactored to meet best practice standards and pass linting. If you have overridden any internal methods of these components, you may need to update your code.
  - Action Toolbar
  - Alert
  - Animated Menu Button
  - App-Wrapper
  - Button
  - Content
  - Create
  - Carousel
* `ButtonToggle` no longer inherits from the label decorator as it was providing more functionality than required.
* `Rainbow` has been updated to no longer use the `react-highcharts` component. To use this component you need to ensure to make the `Highcharts` library available to your application globally.
* `ActionToolbar` incorrectly required actions as an `Array` - this has been changed to an `Object` to reflect its actual usage.

## Google Analytics

If you have Google Analytics enabled (`window.ga` is defined), and you are using the router supplied by Carbon, we will track subsequent page views. Please ensure that your Google Analytics tracking code is defined after you load the your application JavaScript.

## Component Enhancements

* `Decimal` now shows propType warning when precision is outside the range 0..20
* `Detail`: font size of footer increased
* `Dialog`: font wieght
* `DropdownFilter`: placeholder text is made more legible by removing italics and making the font color darker
* `DropdownFilterAjax`: `data-state` component tag is added to the `getData` Ajax request to mark the requesting state
* `Fieldset`: icon positioning
* `Heading`: Font size increased and weight
* `Input`: decorator has slight padding change
* `Menu` includes `alternate` prop for marking sub sections of the menu for styling (like tiger stripes for readability on tables, rather than actual submenus
* `MountInApp` now cleans up it's children when the component is unmounted.
* `Pod`: Font size increased
* `ShowEditPod`: z-index on input prefixes
* `TableHeader`: Font weight

## Service Class

Adds a `Service` class to make it easier and more clear to create reusable services to interact with a JSON API. The class supports:

* `GET`, `POST`, `PUT` and `DELETE` requests.
* Automatically configured request Headers (no longer need to set `Content-Type` etc for each request)
* CSRF support.
* Request and Response transforms.
* Global Success and Error actions for triggering automatic actions (such as flash notifications on error).

This should hopefully replace all uses of `Request` or `axios`.

## Helpers

* A new 'insertAt' Ether helper to insert a character in a string at a specified indices

## New components

* Grouped-character component - displays groups with of characters with separator.

## Bug Fixes

* `Alert`: default size has been fixed to `extra-small`.
* `ButtonToggle`: css typo corrected
* `Confirm`: default size has been fixed to `extra-small`.
* `Detail`: Footnote is allowed to expand vertically
* `Heading`: alignment is fixed in IE where `hr` was centring by default
* `Link`: CSS inheritance has been updated to better support buttons.
* `MenuList`: item filter search icon positioning is fixed
* Row clones children when mutating props rather than creating new element to retain refs
* Stop input value being removed from props (fixes Button Toggle issue)

## Deprecations Added

* `Row`: can longer render any immediate children. A Column component has been introduced to maintain the column span, offset and align behaviour.

```javascript
// BEFORE
import Row from 'carbon/lib/components/row';

...

<Row columns='10'>
  <div columnSpan='3' columnOffset='2' columnAlign='right'>
    Content 1
  </div>
  <Pod columnSpan='5'>
    Content 1
  </Pod>
</Row>

// AFTER
import { Row, Column } from 'carbon/lib/components/row';

...

<Row columns='10'>
  <Column columnSpan='3' columnOffset='2' columnAlign='right'>
    Content 1
  </Column>
  <Column columnSpan='5'>
    <Pod>
      Content 1
    </Pod>
  </Column>
</Row>
```

## data-attributes on components

We have added data-attributes to components to better identify them and their parts within the browser. We have added `data-component` tags on the top level of any component, and `data-element` tags to constituent parts. Developers can also add `data-role` tags to components to uniquely identify specific components within their UI.

## Dependency Update

* Carbon Factory has been upgraded to v0.3.6 - https://github.com/Sage/carbon-factory/releases/tag/v0.3.6

### Gulp updates

* Can pass command line arg to pecify port for demo server.
```bash
gulp --port 1234
```

# 0.36.3

## Component Enhancements

* `DialogFullScreen` now accepts a String for title or any other component.

# 0.36.2

* Hide SplitButton additional buttons instead of removing them.

# 0.36.1

* Removed the style node from `package.json` in table-ajax. This file doesn't exist.

# 0.36.0

* Add `additionalRequestParams` prop to `DropdownFilterAjax`

# 0.35.2

* Hide SplitButton additional buttons instead of removing them.

# 0.35.1

* Ensure that node modules can only upgrade patch versions

# 0.35.0

## Bug Fix

* `ShowEditPod`: `beforeFormValidation` and `buttonAlign` props are now passed to the `Form` as they should be

## InlineInputs Component
A simple `InlineInputs` wrapper component which allows multiple input fields to be displayed horizontally
with a label.

```js
<InlineInputs label='Test Label'>
  <Textbox />
  <Textbox />
</InlineInputs>
```

## Component Enhancements

* `Date` now shows error validation when an invalid date is entered.
* `Flash`: Change error icon to match other notifications (now shows error icon when `as` prop is `error`)
* `Form`: adds error and warning icons (and refactors the summary into its own sub-component)
* `Dialog`: Added `subtitle` prop
* `Input` can now receive an `inputHelp` prop which renders a tooltip after the input field.

## New Validations

* DateWithinRangeValidator checks that a date is within specified bounds.
e.g.
```javascript
  new DateWithinRangeValidator({ limit: 30, units: 'days' }
```

# 0.34.5

## Bug Fix

* `Dropdown`: adds a set of ontouch events to the list in order to stop blurring from happening until after the touch event which fixes a bug with the input update on finger tap on touch screens
* `TableHeader`: fix overflow issue so that tooltip / help components aren't cut off.
* `Decimal`: fix issue where `visibleValue` was not updated after a change to `precision`.

# 0.34.4

## Bug fix

* `Pod`: corrects misalignment caused by centering

# 0.34.3

## Component Enhancements

* `DropdownFilter`: Refactored 'freetext' mode to operate on `value` for an option id, or `visibleValue` for a write-in value.
* `PresenceValidator`: Added `props` and `requireAll` arguments to validate any/all of multiple input properties.

# 0.34.2

## Bug fix

* Fixes onBlur prop passed to `Date`, `Decimal`, `Dropdown`, `DropdownFilter`, and `DropdownFilterAjax` components so it is called instead of ignored
* `I18nHelper`: Number abbreviator allows negative numbers

# 0.34.1

## Component Enhancements

* `MenuItem`: Added `onClick` prop.

# 0.34.0

## Component Enhancements

* `DateRange`: Two new props have been added, `startDateProps` and `endDateProps`, to apply props to the child `Date` components.
* `MultiStepWizard` now allows adding callbacks when clicking on Next/Back button and allows adding validation callback before wizard submission when clicking on Submit button.

## DropdownFilter `freetext` mode

Adds a new mode to `DropdownFilter` which prompts the user with suggest-style filtered options, but also allows typed
entries that do not match any options. If the typed string exactly matches the name of an option, that option is
automatically selected on blur, and the `onChange` event target will specify the option id as `value` and name as
`visibleValue`, just as if it had been clicked. If the typed string does not match any options on blur, it remains as
the input value and `onChange` will carry an empty string `value` and the typed string as `visibleValue`.

Usage:

```
<DropdownFilter options={ options } freetext={ true } onChange={ this.onChange } />
```

# 0.33.2

## Bug fix

* `Portrait`: Fixes image stacking.
* Fixes decimal input displaying error with single negative sign `-`.
* Fixes numeral validation exception with single negative sign `-`.
* Currently active inputs no longer re-validate during `componentWillReceiveProps`, ensuring that duplicate re-validation no longer occurs triggering `-1` error counts.

# 0.33.1

## Bug fix

* Fixes alignment issue in inputs caused by the font size of prefixes differing from values.

# 0.33.0

## Helpers

* The I18n helper now uses the current locale for delimiter and separator.

# 0.32.1

## Bug Fixes

* Validation is now correctly reset when a value is changed externally from the input.

# 0.32.0

## New Validators

* IsBlankValidator

## MountInApp Component

Can be used to integrate React components into pre-existing user interfaces.

```
  <MountInApp targetId="put_carbon_component_here">
    // Children
  </MountInApp>
```

The code above will render all `//Children` components inside of the element with ID=`put_carbon_component_here` found on the page.

## SimpleColorPicker Component

A component that displays squares with color samples that you can choose from.

```javascript
  <SimpleColorPicker
    availableColors={ ['transparent', '#ff0102', '#34ff01'] }
    selectedColor="#34ff01"
    name="settings[color_of_something]"
    onChange={ customEventHandler }
  />
```

## Helpers

* A new 'insertAt' Ether helper to insert a character in a string.
*  It inserts a dash by default, or a custom `newChar`

```javascript
  insertAt('123456', 2);
  // => 12-3456
  insertAt('123456789', 3, { newChar:'/' });
  // => 123/456789
```
To repeat the character at the same interval, set `repeat` to `true`

```javascript
  insertAt('123456', 2, { repeat: true });
  // => 12-34-56
  insertAt('123456789', 3, { newChar:'/', repeat: true });
  // => 123/456/789
```

# 0.31.3

* `legacyEditStyles` prop name has changed to `internalEditButton`.

# 0.31.2

## Bug fix

* `Pod`: bug fixed with link and hover event props being mixed up

# 0.31.1

## Bug fix

* `I18nHelper.formatCurrency`: returns integer with option { precision: 0 }.

# 0.31.0

## MultiStepWizard Component

We have updated MultiStepWizard's default buttons as primary.

## Pod Component

Now takes a legacy style flag that switches the styles back

## Component Enhancements

* `Icon`: Three new props have been added:
  * `bgShape`: 'square', 'rounded-rect', or 'circle'.
  * `bgTheme`: 'warning', 'default', 'error', 'info', 'new', 'success', 'help', or 'maintenance'
  * `bgSize`: 'small' (default), 'medium', or 'large' - only modifies overall icon size if `bgShape` or `bgTheme` is passed.

* `Form`: Two new props have been added, `saveButtonProps` and `cancelButtonProps`, to apply props to Form buttons.

## Helper Enhancements

* `Browser`: A new `postToNewWindow` method has been added, for sending POST data to a new browser window/tab.

## CSS Changes

* Added `$beta` orange color variable

# 0.30.0

## SettingsRow Component

We have added a settings row component for settings pages. It employs the current UX standard for the appearance of settings pages. Title, description, and any details (accepts nodes) are formatted into the header, while children are rendered in the input cell. Renders nothing if no children present.

```
<SettingsRow
  className='mysetting-row'
  title='My Setting'
  description='Some descriptive text'
  description={ <span>Detailed description</span> }> }
>
  <Checkbox label='Enable my setting' />
  <div>Some other blurb about the setting</div>
</SettingsRow>
```

## CSS Changes

* Portrait initials are now dark grey on grey

## Component Enhancements

* `Heading`: One new prop has been added, `separator`, to show a 2x50px separator between title and subheader.
* All input components can now render an icon using the prop `icon`.
* `Portrait`: Now displays an icon in place of a blank box when the image has not been set and the initials are an empty string.

# 0.29.3

## Bug Fixes

* single quote(') is valid in email address now.

# 0.29.2

## Bug Fixes

* Readded the `carbon-tabs` class to the Tabs component.
* Clear any selected rows too in refresh()
* SelectedRows should be reset to the same object it is defined with

# 0.29.1

## CSS Update

* The `default` colour set now uses a lighter grey.

# 0.29.0

## !! BREAKING CHANGES!! :warning:

* error icon on `Date` component is now displayed in place of the calendar icon clicker

### Immutable Helper

* ImmutableHelper.parseJSON now converts javascript objects to regular Maps rather than ordered maps.
* If you require ordered maps you will need to explicitly create them rather than use ImmutableHelper.
* `margin-bottom` has been removed from the message component.

## CSS Changes

* `Navigation-Bar`: line-height has been applied to parent content div rather than children.
* Updated base font CSS to better reflect the Lato font.
* Updated Menu Item CSS to better reflect the Lato font.
* Updated input help text color for accessibility standards.
* Animated Menu Button has been updated with latest font changes.
* Links inside of input warnings are now coloured white.

## Bug Fixes

* `Tabs` now correctly tracks warning state of a tab.
* `Tabs` no longer jumps when changing tab.

## Package Upgrades

* Datepicker has been upgraded the latest version.
* Bowser has been upgraded to the latest version.

## Component Enhancements

* `Message`: Two new props have been added, `border` and `roundedCorners`.
* `Dropdown`: One new prop has been added, `cacheVisibleValue`.
* `Tabs` now can take a prop of 'position' which supports floating to the left and being positioned in a vertical stack.

## Helpers

* A new `humanizeFilesize` helper for converting bytes to a human readable representation.
* `roundForAbbreviation` is added to handle the number element of `abbreviateNumber` as well as forcing any abbreviated number to one decimal place
* `abbreviateCurrency` takes unit value

## Minor Improvements

* Cookie functions added to browser helper
* Fixes vertical alignment of minus icon.

# 0.28.3

* `Tabs`: Tab Heading hover, focus and active states corrected

## Components

* `Icon`: removes SVGs to fallback to icon font until new SVGs designed
* `Flash`, `Message` and `Toast`: all use `flex` for positioning

# 0.28.2

* `Pod`: now accepts a `displayEditButtonOnHover` prop which will hide the edit button until the mouse is hovering over it.
* `Pod`: now accepts a `triggerEditOnContent` prop will trigger the `onEdit` function when clicking the content.
* `Pod`: the colours of an editable pod have been updated to be more consistent.

# 0.28.1

## Bug Fixes

* Fixes reference to utils from the link component.

# 0.28.0

## :warning: Breaking Changes - Visual Styles

Visual improvements to the design of components, which may impact the colors and font styles used.

* Lato font added
* Colors updated
* Table row active and hover styles
* Font sizes for text

## :warning: Breaking Change - Button colors

* Button color is now determined by a `theme` prop.
* If you are using a red or green button, you must pass props of `as` and `theme`.
* i.e. for a red button

```js
<Button theme='red'>
  Foo
</Button>
```

* For a green button

```js
<Button theme='green' as='secondary'>
  Foo
</Button>
```


## I18n Component

We have added a component to handle I18n translations. The component also supports markdown, allowing developers to safely add HTML markup to translations such as bold tags or hyperlinks.

```
<I18n scope="my.translation" options={{ myVar: "foobar" }} markdown={ true } />
```

## Helpers

* `abbreviateNumber` function is provided for adding 'k' and 'm' style abbreviations for large numbers

## Component Enhancements

* `Button`: now accepts a size and theme prop to determine size and color respectively.
* `Decimal` now emits value of 0 on blur if cleared.
* `Icon`: new Icons added - Draft, Github, Twitter, Dribble and Remove
* `Link`: tabindex default and switch control via a prop
* `MenuList`: autofocuses on filter when a menu is opened
* `Link`: pressing `enter` triggers any `onClick` event
* `Rainbow`: Added the config prop to to be able to control the way
the chart is displayed.
* `TableAjax` now accepts `pageSize` prop.

## Poller Helper

* Added callback to poller helper which is called when the terminating condition is not met

## CSS Changes

* Input prefix is now positioned correctly when using inline labels

# 0.27.2

* `Decimal` component can validate properly with alternative i18n settings

## New Components

* `MenuList`: handles simple `ul` based menus

# 0.27.1

* Heading component can now configure it's divider on/off using the prop 'divider'.

# 0.27.0

## :warning: Breaking Change - Default colour for Pill component has changed. :warning:

* The default behaviour for the Pill component was to previously set as `info`. This is now set as `default` which is a grey colour.
* Ensure you check for any implementations of the Pill component where the `as` prop is not defined and set this to `as='info'`.

## :warning: Breaking Change - Date Component requires importing of locales

* The Date component now uses Strict mode and a I18n locale for parsing date.
* If you require multiple locales for your Date component you will need to import them from moment js
* Please see the [moment js docs](http://momentjs.com/docs/#/use-it/browserify/) for more information

## :warning: Breaking Change :warning:

* `Rainbow` expects the Highcharts library to be already loaded. If your project does not include Highcharts, you need to import it before Rainbow.
```js
import 'react-highcharts/dist/bundle/highcharts';
```

## New Components

* Subheader component created to be used with the Table and TableAjax components

## Component Enhancements

* `ShowEditPod` now closes and cancels editing on Escape keydown.
* `ShowEditPod` puts focus on pod if mounted in editing state.
* `Sidebar` no longer renders a close icon if there is no `onCancel` prop.
* `Date` field uses I18n for formats and sanitizes inputs for passing
* `Content` component can take props of `bodyFullWidth` to set component width to 100%;
* `Date` field uses I18n for formats and sanitizes inputs for passing
* `Step` wizard sub-component now accepts a prop of `enabled`.
* `Table` components now accept an `onPageSizeChange` callback function as a prop.
* `InputValidation` uses `Form` and `Input` in order to ensure messages stay on screen for a short while unless the user hovers on another field
* `Pod` enter triggers edit function and edit element is keyboard accessible
* `Tabs` enter triggers tab load and navigation tabs are keyboard accessible
* `Tabs` focus state is given the same styles as hover state
* `Pager` component now emits which element has changed.
* `Sidebar` now takes a size prop (e.g. `extra-small`, `small`, ...`extra-large`)

## Dependencies

* Moment JS bumped to version 2.15.1

# 0.26.1

## Component Enhancements

* `Decimal` component can prevent decimal value from exceeding the precision setting

# 0.26.0

## New Components

* `Create` component: supplies a button for creating new artefacts.
* Detail component

## Component Enhancements

* `Content` now has additional display options to customise the alignment, to render inline with it's title and to customise the title's width.
* `Link` component now has a prop of `iconAlign` to align icons to the right of the link's text.
* `Row` component can now be given a size to control the size of the gutter using the prop `gutter` (eg. `extra-small`, `small`, `medium`, `large` or `extra-large`).
* `Row` can enable `columnDivide` to add dividing lines between columns.
* `ShowEditPod` requires a tab press to focus on the first field of the contained form rather than automatically focusing on the first field

## Minor Improvements

* Inputs now reset parent tabs error state when unmounted
* Valid Date entry formats can be overridden via I18n
* add helper to focus on input field
* Table Header - sort column no longer overlaps text when right aligned
* Add a currencyFormatter helper to the i18n helpers
* Editable Pod width can be set to full width by setting the prop `editContentFullWidth` to true.
* Refactor Icon component into separate file SVGs
* Ensure portrait component uses https for gravatar images.

## CSS Changes

* Have increased pill font size and weight
* Carbon Components CSS now imports from relative paths
* removes uneccessary space from clearfix in `Row` component
* Aligned MultiActionButton icon to center
* `Content` components now handles wrapping more robustly with single words longer than the content width wrapping correctly
* `Filter` handles it's child inputs more robustly by over-riding widths and margins when children are displayed inline
* Darken colour of text--secondary
* Fieldset - readonly fields maintain border
* Remove italics from text--inactive
* Have increased pill font size and weight
* Carbon Components CSS now imports from relative paths

## Bug Fixes

* Allow carbon to be incorporated into webpack project
* Removed footer from datepicker. This will be reverted in the React 15 Upgrade
* The CSS for applying clears to Row columns has been fixed.
* Tooltips now close when component receives new props.
* Text Area now scrollable except when expandable.
* Pod lifecycle methods are no longer defined as class properties.
* Input validation decorator was not re-checking validity for warnings
* Table sort arrows now point in the correct direction.
* `Pod` applies props to it's container rather than the first child of that container keeping things consistent
* `Pod` filters out any `title` that is not a string before it is applied as an HTML attribute to the underlying element stopping `Object` being output as a browser generated tooltip

# 0.25.4

## Bug Fixes

* Form now tracks error and warning count on instance as well as in state.

# 0.25.3

# Bug Fixes

* Tabs component - added check to ensure that onTabChange is not called if the selectedTabId prop is changed to the existing state of the tabs component

# 0.25.2

## Bug Fix

* Row now supports immutable children.
* Row columns now clear when there are more columns than the defined number.
* Editable Pod is now aligned properly with title.

# 0.25.1

## Bug Fix

* Additional classes were not being applied to the Pod element, this has now been fixed.
* Added missing icon for "entry".

# 0.25.0

## MAJOR VISUAL/LAYOUT CHANGES:

### Updated Carbon Icons Font

New pixel perfect icon font has been added.

### Added Lato as base text font

Lato has now been added as the base font for applications, there are 4 weights introduced, 300(light), 400(regular), 600(semi-bold) and 700(bold). For performance, 3 of the 4 new weights used the Google Font CDN network and the 4th is added via assets.

### CSS and Structural Changes to Pod

The markup structure for pods has been modified, including some adjustments to Pod padding.

The edit action for a Pod has been modified to sit outside of the Pod.

# 0.24.2

## Bug Fix

* Tabs component - added check to ensure that onTabChange is not called if the selectedTabId prop is changed to the existing state of the tabs component

# 0.24.1

* Improves Flash component timeout behaviour.

# 0.24.0

## Carbon Factory Upgrade v0.1.0
* [Carbon Factory Release Notes](https://github.com/Sage/carbon-factory/releases/tag/v0.1.0)

## Updated Flash component API

As well as just a string, the Flash component will now receive a message value with the following:

 * A string: `"Alert"`
 * An array: `["Message One", "Message Two"]`
 * An object with description: `{ description: "My description" }`
 * An object of key/value pairs: `{ first_name: "is required", last_name: "is required" }`
 * An object with description with nested key/value pairs:
   `{ description: { first_name: "is required", last_name: "is required" } }`

# 0.23.1

## Bug Fix

* Tabs component - added check to ensure that onTabChange is not called if the selectedTabId prop is changed to the existing state of the tabs component

# 0.23.0

## Breaking Change - Additional functionality for initialSelectedTabId prop in Tabs component

* Renamed initialSelectedTabId to selectedTabId and onTabClick to onTabChange in the Tabs component
* If selectedTabId is updated the visible tab will change to the value of selectedTabId, this will call the onTabChange function if set.

## Minor Improvements

* Pod component now accepts a alignTitle prop.
* Checkbox input now has `important` set on position.
* Tooltip Decorator now protects against no target or tooltip rendered in the DOM

# 0.22.1

## Bug Fix

* ShowEditPod shows edit content when controlled externally

# 0.22.0

## Breaking Change - CSS Naming

* We have renamed all of our styles to be prefixed with `carbon-` rather than `ui-`. This is to avoid conflicts with existing open source libraries like jQuery UI.

### Example of the CSS Name Change
```
// Before:
.ui-button-toggle__icon--large

// After:
.carbon-button-toggle__icon--large
```

Please ensure you check your application carefully to update any references to these styles when upgrading.

## Minor Improvements

* Show edit pod can now be controlled via props
* Make heading font styles more flexible, providing `h*`, `.h*` and `@include h*()`
* Allow ShowEditPod to receive `false` in its `onEdit` prop to skip rendering of the default edit icon
* Added a 'Payment' icon and a 'Key' icon.
* ShowEditPod now animates between the two states

# 0.21.2

## Minor Improvements

* Help component now opens links in a new tab.

# 0.21.1

## Minor Improvements

* PresenceValidator now returns false for strings that consist only of spaces

# 0.21.0

## New Icons

* Print
* Pdf
* Csv
* Message

## Minor Improvements
* Link now accepts tooltip props to apply a tooltip to the link. This can be used with the Action Toolbar to apply tooltips to the icon links.
* Input components now accept an onPaste prop.
* Add character count to textarea
* Form now accepts a `onSubmit` prop which is only called when the form is valid.
* AppWrapper now has a minimum width of 958px.
* SUG-19: Change padding for the MessageComponent when transparent and non dismissable. When transparent is applied the padding reduces to 2px, but if it's dismissable it enlarges to it's original to prevent overlap.
* Allows `Link` component to handle `mailto:` as an href prefix, previously the `to:` would have been stripped from the string
* Fix error count, when input gets disabled

# 0.20.0

## Breaking Changes

* The CSS for inputs and icons associated with inputs has changed. If you have overridden this CSS in you code, this may break your input CSS.

## New Components

* Heading - useful for page titles.
* ShowEditPod - Inline editing of fields
* Date Range - Allows start and end date setting with validation for invalid date combinations.

## History and Browser Status

The router's history object is now accessible:

```js
import { history } from 'carbon/lib/utils/router';
```

With the history object you can control the DOM for any UI that uses React Router. For more information see the guides https://github.com/ReactJSTraining/history/tree/master/docs

## Link Prefixes

The `Link` component can now have its `href` or `to` props prefixed to customise the type of link it is (regular or react router).

For example:

```js
<Link href="to:/foobar">My React Router Link</Link>
```

## Router transitions

* The window will automatically scroll to the top when the route is transitioned

## Red and Green Buttons

The `Button` component can now have red and green themes, set using the `as` prop.

## New Icons

* Information
* Sync
* Progress
* Submitted
* Completed

## Minor Changes

* A Sass variable has been introduced to define the path where fonts are located.
* Pod title size has been reduced to more accurately match the demo.
* Secondary Content components font weight has been standardised.
* The `children` prop for the Help component is no longer required.
* Sibling Content components now have a top margin for spacing.
* Button height has been fixed for buttons that behave like links.
* Adds inline help for radio button.
* Fixes inline help for checkboxes.
* Radio Button sprite has been given a fixed size.
* Increase textTag font-spacing from 0.5 to 0.8.
* Button can receive a prop of `to`.
* Fixes fieldset and input margin when rendered on top of one another.
* Fixes position of icon in dropdown button.
* Fixes error icon position for inputs with field help.
* AppWrapper has been increased to 1600px and some padding has been added.
* Form now accepts a prop of `save` which can be used to hide the save button.

# 0.19.0

## Major Changes

!! Babel upgraded to Version 6
* When updating the latest version it is recommend to remove node modules `rm -rf node_modules` and reinstall `npm install`

!! Phantom JS Upgraded to version 2
* This may cause a few tests that were giving false positives to fail

## New Components

* Profile - User to show portrait with name and email.
* AppWrapper - confines your content to the width of your application.
* Menu
* NavigationBar

## Input Label Padding

* All input label padding has been slightly increased.

## Help Updates

* Help component has been updated with a new icon.
* Input Label decorator has been fixed to render the help class for labelHelp.

## Acronymize Function

* We have added an `acronymize` function to the Ether util, which will create an acronym from a given string.

## Dropdown component updates

* All dropdowns now allow keying up and down through the list

## Polling helper

* A polling helper has been added that performs customizable ajax polling.

## New Icons

* Help
* Chevron

# 0.18.1

## Minor Changes

* Portrait extra small size has been changed from `20px` to `25px`.
* Portrait can have a dark background.
* Fixes issue with Portrait size when image would not render.
* Disabled Pill's colours have been updated.
* Individual and Business SVGs have been updated in Icon.

# 0.18.0

## !! BREAKING CHANGE !!

* Renamed Browser `redirectUrl` method to `redirectTo`

## New Components

* Fieldset - stacks inputs rendered as children to the `Fieldset` component.
* Carousel - can be used to display a gallery of slides.

## CSS Module Update

Added margin and padding `0` to the base CSS.

## Uniform Sizing

All components that take a Size Prop have been unified to accept the following

```
extra-small
small
medium-small
medium
medium-large
large
extra-large
```

If you are using the default size of a component there is no change needed except for the `Spinner`

### Component Breakdown

#### Animated Menu Button
  * Added `extra-small`
  * !! CHANGED - `smed to `medium-small`
  * !! CHANGED - `mlarge` to `medium-large`
  * Added `xlarge`

#### Portrait
  * Added `extra-small`
  * !! CHANGED - `smed to `medium-small`
  * Added `medium`
  * !! CHANGED - `mlarge` to `medium-large`
  * Added `xlarge`

#### Spinner
  * !! CHANGED - default is now `medium`

  * Added `extra-small`
  * !! CHANGED - `smed to `medium-small`
  * Added `medium`
  * !! CHANGED - `mlarge` to `medium-large`
  * Added `xlarge`

#### Dialog
  * !! CHANGED - `xsmall` to `extra-small`
  * !! CHANGED - `smed to `medium-small`
  * !! CHANGED - `med` to `medium`
  * !! CHANGED - `mlarge` to `medium-large`
  * Added `xlarge`

## Link (React Router)

Our Link component now supports the React Router. Instead of passing a `href` prop, pass a `to` prop and it will use React Router to navigate.

## Pod Updates

* Pod can now receive a prop of `onEdit` - if this is a String it will use it as a `to` prop on a Link component, if it is a Function it will apply it as an `onClick` handler, if it is an object it will apply it's props to the Link.
* Pod has an additional padding size added of `extra-large`.
* Pod now applies any additional props to it's top most child element.
* We have added a tertiary pod theme.

## Content Updates

Content now has a `secondary` theme which can be applied using the `as` prop.

## Label Updates

* You can supply a `input-width` prop to any input to define its width.

## Modal Updates

### Change in functionality!

Modal

  * Modal no longer closes on background click
  * New prop `disableEscKey` is defaulted to false
  * Changes will also effect Dialog, Sidebar etc...

Dialog

  * New props `showCloseIcon` (defaulted to true) which show and hides the close icon

## Promises

Promises Polyfill. Carbon now contains a ES6 Promises helper which can be imported by

```javascript
  import from 'carbon/lib/utils/promises';
```

## Notifications Updates

Message

  * New props `transparent` (defaulted to false) which if set to true sets the background to transparent

## Decimal

* Decimal can now receive a prop of precision

## Split Button

 * Small CSS change to remove gap in Safari

## Input Validation

* Validation icons now position themselves relative to width of input field when label is inline.

# 0.17.1

## Minor Improvements

* Add paperclip SVG to Icon

# 0.17.0

## New Components

* Multi Step Wizard

## Minor Improvements

* Add edit SVG to Icon
* Supports Ajax call for error validation

# 0.16.1

* Add reload function to browser helper

# 0.16.0

## Minor Improvements

* Adding user class names to tabs.
* Authorize Objects in dialog title

## Browser Helper

Added a redirect action made by the browser. It is now easier to redirect to url

```
import Browser from 'carbon/lib/utils/helpers/browser';

Browser.redirectUrl(url)
```

# 0.15.0

## New Components

* ButtonToggle.

## New Features

* Warnings are now ready to use on form inputs, using the same API as validations you can supply an array as a prop to an input:

```
<Textbox warnings={[ new MyWarning ]} />
```

## Bug Fixes

* CSS fixes to input error icon and error message.
* CSS fixes to input placeholder text for IE11.

# 0.14.4

## Bug Fixes

* Fixes no results row in Table to span all columns.
* Fixes issue in Tabs where initialSelectedTabId was ignored

# 0.14.3

## Bug Fixes

* Fixes a loading row in Table to span all columns.

# 0.14.2

## Minor Changes

* Disable multi select for single row in a table

# 0.14.1

## Minor Changes

* Add ability to set custom labels on Confirm dialog.
* Fixes scrollbar fixed height.
* Fixes word break on tooltips.

# 0.14.0

## !! BREAKING CHANGE !!

* Selectable table rows now emit an object instead of an array, containing more information about the selected rows.

## Minor Changes

* Sidebar now scrolls on overflow
* Adds `$app-light-font-family` Sass variable.
* Adds `$app-medium-font-family` Sass variable.
* Icons - plus, minus, processing. Update contact icons
* Improve tile footer style

# 0.13.0

* A developer can choose for a Table to not automatically render with a `tbody`, allowing them to manually render it `<Table tbody={ false }>`.
* Performance improvements for validation messages.
* Inputs can be rendered with fake inputs, useful for pages with lots of inputs where performance can be an issue.
* Number does not show undefined when value props is not provided and user enter alphabets
* Adds external link icon.
* Adds new colors: `$grey-dark-blue-5`, `$grey-header`.

# 0.12.2

* Stores will now throw an error if an invalid action is dispatched.
* Fixes translation issues with Save and Cancel buttons in Form component.
* Fixes error with refresh method on Table, when Table does not have an ActionToolbar.
* Adds `business` and `individual` icons.

### Modal Updates

* Alert and Confirm have been updated to accept the dialog size prop. Default sizes remain unchanged.

# 0.12.1

* Fixes overflow bug on Table component.
* Fixes colors for recently added icons.

# 0.12.0

## Minor Improvements

* Tabs emits a onTabClick event when on the headers is clicked
* Add phone, email, location and mobile icons
* Table now has a `refresh` method to force retrieve data.

## Bug Fixes

* CSS prevent multi action siblings overlapping
* First columns in tables have additional left padding.
* Page size sets 1 of 1 when there are no records.

# 0.11.0

* Tabs remember the last one they were on when going back in the browser.

## Bug Fixes

* Selectable Tables stopPropagation when selecting checkboxes.

# 0.10.0

* Adds loading and empty data states to Table component.

## Bug Fixes

* CSS fixes to Portrait.
* CSS fixes to Spinner.
* CSS fixes to Pill.

# 0.9.2

* MulitActionButton Classes more specific

# 0.9.1

## Bug Fixes

* Various UI Fixes:
  * MultiActionButton toggle placement.
  * Removed Tab padding.
  * Fixed Button height to 31px.

# 0.9.0

## New Components

* Multi Action Button

## Selectable Table Rows

* Table and TableAjax now have props of `selectable` and `highlightable`, enabling selectable or highlightable rows. Each event also emits events which can be used by developers with props of `onSelect` or `onHighlight`. Developers can also manually control the highlighting or selecting of rows using the same props on TableRow components.
* Selectable rows also enables an action toolbar for the table, for which actions can be defined using the `actions` prop.

## CSS

* Created CSS utility to handle generic CSS.

## Misc

* Inline labels can now be aligned right.
* Added 'small' button option - renders pill-like secondary button.
* Made portrait inline-block to allow label to sit inline.
* Added a 'refresh' svg icon to the icon component.
* Form component can now set custom `saveText` as a prop.
* Pill styling tweaked slightly.
* Made portrait inline-block to allow label to sit inline.
* Updated portrait colour for when no image is loaded.
* Update Radio Button and Checkbox colour when disabled and checked.

## Bug Fixes
* Allow tooltip to decorate class that lacks componentProps method.
* Records value typecast to number for i18n in Pager

# 0.8.1

## Bug Fixes

* Fixed CSS load order issue which caused icons to break their positioning.

# 0.8.0

## Improvements

* Improved store reset. `store.reset()` will now reset the store to its initial data, whether or not history is enabled.
* Inputs can now have field help. Pass `fieldHelp='help message'` to any input.
* Inputs can now have label help. Pass `labelHelp='help message'` to any input.
* Add `thead` prop to `Table` component that allows you to set a row wrapped in a `thead` tag.

## New Components

* Sidebar - with sidebar header
* Portrait
* Content
* Help - An info icon with a tooltip.
* Tooltip

## Layout Updates

* Row margin has been reduced to `15px`.
* Pod component now receives two additional props:

  * `border` - allows developers to disable border.
  * `padding` - allows developers to have control over padding size.

* Message style has changed to follow toast style
* Pill style has changed

## Improved Dialog

* Dialog now takes a prop of `disableBackground` which is true by default.

## Improved Form

* `validate()` can now be called via `this.context.form`

## New Validators

* Inclusion
* Exclusion

## Misc

* Added utility classes for styling text.
* Format i18n error number for numeric validation.
* Allow Tables to shrink in size using the `shrink` prop.
* Link component can now display with an icon.
* Child components of Row can now use a `columnAlign` prop.
* Toast onDismiss is now optional

## New Decorators

* Tooltip Decorator - currently available on Icon and Textbox.

## Bug Fixes

* Fixes alignment issue with SplitButton when using anchors.
* Row component will not break with zero children or children of `null` or `undefined`.

# 0.7.1

## Updates

* Moves the validation logic in Form component to its own method.
* Adds `validateOnMount` prop to Forms.
* Help Components on inputs with labels.

# 0.7.0

## New Components

* Pager
* Filter
* Table Ajax

## Bug Fixes

* TableCell and TableHeader can receive additional props.
* Inputs no longer render a label if the input has no name or label props.

## New functionality

* Table and TableHeader have been updated to allow sorting.
* Tabs - Passing a prop of align='right' will align tab headers to the right

# 0.6.0

## Improve Date widget

Improve the existing Date widget to allow passing in `minDate` and `maxDate`.

## I18nHelper

An I18nHelper has been created to help with formatting decimal numbers.

## Should Component Update Decorator

Supplies base shouldComponentUpdate

## toArray

We have added a helper method to convert strings into arrays, for example:

`"foo[bar][baz]"` into `["foo", "bar", "baz"]`.

## ImmutableHelper parseJSON

The parseJSON method now converts all integers to strings for consistency

## Bug Fixes

* We have inserted an engine dependency for npm version 3. This is to help mitigate any issues of users reporting issues when installing with npm version 2.

## New Components

* Spinner
* RadioButton

# 0.5.3

## Bug Fixes

* Fixed numeral validator so it returns the correct type of validator.

# 0.5.2

## Bug Fixes

* Fixed I18n translation for integer validation.

# 0.5.1

## Bug Fixes

* `autoFocus` no longer automatically opens lists or datepickers on Dropdown and Date components.
* Update validations i18n to use `errors.messages` instead of `validations`
* Bluring of DropdownFilter/DropdownFilterAjax does not throw a js error when no items exist

# 0.5.0

## !BREAKING CHANGE! Validations have been converted into classes

We have converted Validations provided by Carbon into classes. This means that you need to create an instance when you want to use them.

For example, you would need to change:

```js
<Textbox validations={ [PresenceValidator()] } />
```

To this:

```js
<Textbox validations={ [new PresenceValidator()] } />
```

This allows better inspection of the validator, and the ability to modify params on the class.

## Disabled class for inputs

We now add a `common-input--disabled` class to the component when its input is disabled

## Bug Fixes

* Inputs with multiple validations now validate correctly.
* DropdownFilter now parses its filter before creating a Regular Expression.
* Split Button has been given a fixed height to resolve UI issues.
* Dropdown up and down arrows now work with options that use strings for IDs.
* We now use the `$grey-dark-blue-40` color for placeholders in inputs

# 0.4.0

## New Components

* SplitButton.

## New Validations

### Numeral Validation

Checks numeral type (Integer of Decimal)
Checks if value is equal, greater than, less than

```javascript
// Integer with a min value of 8
<Number validations={ [NumeralValidator({ integer: true, min: 8 })] }/>

// Decimal with a between 8 and 20
<Number validations={ [NumeralValidator({ integer: true, min: 8, max: 20 })] }/>

// Decimal exactly 3.142
<Number validations={ [NumeralValidator({ is: 3.142 })] }/>
```

### Length Validation

Checks the length of a number of a string

```javascript
// length is greater than or equal to 8:
<Textbox validations={ [ LengthValidator({ min: 8 }) ] });

// length is less than or equal to 8:
<Textbox validations={ [ LengthValidator({ max: 8 }) ] });

// length is between 5 and 10 characters:
<Number validations={ [ LengthValidator({ min: 5, max: 10 }) ] });

// length is 10 characters:
<Number validations={ [ LengthValidator({ is: 10 }) ] });
```

### Regex Validation

Applies a regex validation to the input

```javascript
<Textbox validations={ [RegexValidator({ format: (/[A-Z]{5}/) }) ] }/>
```

### Email Validation

Applies a email validation to the input

```javascript
<Textbox validations={ [ EmailValidator() ] }/>
```

## Prefix for inputs

We have added a new feature for input components which allows developers to output a prefix to the input.

```js
<Textbox prefix="foo" />
```

## Updated visuals for Toast Notifications and Tabs

* Toast notifications have had updated styling applied to them, based on new designs.
* Colour updates to Tabs, to align with design updates
* New colour variables added

## Misc

* Button component will now render a stylised `anchor` instead of a `button` if passed a `href` prop.

## Bug Fixes

* Add i18n to form buttons

# 0.3.3

* Performance updates to inputs. We also now provide a `shouldComponentUpdate` method which can be reused in custom components.
* Inputs that are detached from a form no longer update error count.

# 0.3.2

## Bug Fixes

* Form no longer validates disabled fields on submit.
* Form inputs are tracked by a guid now, rather than input name.
* Autocomplete is disabled for all inputs by default.
* Locks version numbers to try and mitigate incompatabilities with third party modules.

# 0.3.1

## Bug Fixes

* SVG icons inside toast component now re-render properly.

# 0.3.0

## Handler Pattern

Carbon now has a simple handler pattern implementation. For more information, see [the guide](https://github.com/Sage/carbon/blob/master/docs/guides/handlers.md).

## New Components

* Toast
* Message

## Standardised Color/Icon Sets on Components

Several components allow the ability to define a particular `type` or `status`, such as `warning`, `error` or `success`. We have standardised the way this is implemented in components, each of which should use a prop name of `as`.

Similarly, each supported type comes as part of a Sass list variable called `$colorIconSets`. This list can be used in component `scss` files to iterate through the types available and automatically generate the code required for each type. This means each component will automatically update with any new types added to this list.

You can see examples of how this is implemented in the `scss` files for `Pill`, `Flash`, `Banner` or `Toast`.

### Breaking Changes

* Due to the standardisation of using the prop `as`, some components will have breaking changes to accomodate this:
  * Flash
  * Pill
* The `cancelHandler` method on `Dialog` based components has been renamed to `onCancel` to bring in line with the convention we would like to progress with for this kind of action name.
* The `confirmHandler` method on `Confirm` has also been renamed to `onConfirm` to align with the naming convention.

## Bug Fixes

* Dialog now centers itself if open on initialize.

# 0.2.0

## New Components

* Table, TableRow, TableCell, TableHeader
* Confirm
* Animated Menu Button
* Notification
* Pill
* Banner
* Flash

## Tables and Grids - Breaking Change

The previous iteration of grid (InputGrid) was too restrictive, not allowing much flexibility and being too rigid in its implementation. We have now refactored grids creating a Table component with full control and flexibility for the developer. The new way of doing grids also means we no longer need to use complicated immutable helpers we had set up for line items as well as injecting row_id into the store.

The following is an example of how to use the Table component:

```js
import React from 'react';
import { Table, TableRow, TableCell, TableHeader } from 'carbon/lib/components/table';
import Textbox from 'carbon/lib/components/textbox';
import Button from 'carbon/lib/components/button';

class MyView extends React.Component {
  render() {
    // We map the data from the store, to define what a row should look like.
    // Using map allows the developer to define any content they want - this could
    // render text, an input, a button or anything else.
    let tableRows = this.props.data.map((row, index) => {
      <TableRow>
        // This cell renders just text for 'description'.
        <TableCell>
          { row.get('description') }
        </TableCell>

        // This cell renders a textbox for 'name'. We also give it an onChange function. It is
        // important to notice that we bind additional values to this function - 'this' and 'index'.
        // This means that when the function is called it will receive the index as an argument.
        // The store then knows which index in the array of data has been modified and needs to update,
        // the mutation would look something like:
        // `this.data = this.data.setIn(['line_items', action.index, action.name], action.value);`.
        <TableCell>
          <Textbox value={ row.get('name') } onChange={ Actions.nameUpdated.bind(this, index) } />
        </TableCell>

        // This cell renders a button component.
        <TableCell>
          <Button>An Action!</Button>
        </TableCell>
      </TableRow>
    });

    // tableRows is now an array mapped from the data we provided. We also need a table header so
    // lets add that as an additional row in the array (unshift prepends to an array):
    tableRows.unshift(
      <TableRow>
        <TableHeader>Description</TableHeader>
        <TableHeader>Name</TableHeader>
        <TableHeader>Actions</TableHeader>
      </TableRow>
    );

    // We can now render the array of rows as a child of Table.
    return (
      <Table>
        { tableRows }
      </Table>
    );
  }
}

export default MyView
```

The example above should highlight the flexibility available with grids. You can mix input with plain text or any other component, all in the same table. Adding a placeholder row is simple as well:

```js
import React from 'react';
import { Table, TableRow, TableCell, TableHeader } from 'carbon/lib/components/table';
import Textbox from 'carbon/lib/components/textbox';

class MyView extends React.Component {
  render() {
    // Define tableRows.
    let tableRows = this.props.data.map((row, index) => {
      <TableRow>
        <TableCell>
          <Textbox name="description" value={ row.get('description') } onChange={ Actions.valueUpdated.bind(this, index) } />
        </TableCell>

        <TableCell>
          <Textbox name="name" value={ row.get('name') } onChange={ Actions.valueUpdated.bind(this, index) } />
        </TableCell>
      </TableRow>
    });

    // Add header.
    tableRows.unshift(
      <TableRow>
        <TableHeader>Description</TableHeader>
        <TableHeader>Name</TableHeader>
      </TableRow>
    );

    // Add placeholder row. The main difference between a regular row is we are not mapping any data to
    // this row (as it has none). Also, instead of an index, we are passing the data count to the bound
    // action. This means on valueUpdated that it will update the value in the array to an index which
    // does not yet exist - effectively creating the new row.
    tableRows.push(
      <TableRow>
        <TableCell>
          <Textbox name="description" onChange={ Actions.valueUpdated.bind(this, this.data.count()) } />
        </TableCell>

        <TableCell>
          <Textbox name="name" onChange={ Actions.valueUpdated.bind(this, this.data.count()) } />
        </TableCell>
      </TableRow>
    );

    // We can now render the array of rows as a child of Table.
    return (
      <Table>
        { tableRows }
      </Table>
    );
  }
}

export default MyView
```

## Minor

* Decrease width of dropdown icon to 20px

# 0.1.8

## Bug Fixes

* Backported dropdown validation fix.

# 0.1.7

## Bug Fixes

* Fixes bug - 'item is undefined triggered when clicking away from dropdown with option highlighted'.

# 0.1.6

## Bug Fixes

* `startRouter` no longer throws an error if it cannot find an element to render the component to.

# 0.1.5

## Bug Fixes

* Dropdown will always return a string value to any callbacks.

# 0.1.4

## Bug Fixes

* Dropdown components auto select highlighted values on blur.
* Carbon now compiles code to `lib`, allowing developers to no longer require installing babel on their computer.

# 0.1.3

## Bug Fixes

* Fixes validation message width in Firefox.

# 0.1.2

## Bug Fixes

* Tabs can now render a single child

# 0.1.1

* Form submitting state is now controlled by the developer using the `saving` prop.

## Bug Fixes

* Developers can now set the alignment on an input's value using the `align` prop.
* Tab allows null children.

# 0.1.0

## New Components

* Alert
* Link
* Tabs

## Dialog Type Components

  Breaking Change! :warning: Both components now require a `cancelHandler` prop (rather than the `cancelDialogHandler`). :warning:

## Dropdowns

Dropdown components have been refactored. We now have three different kinds:

* Dropdown
* Dropdown Filter
* Dropdown Filter Ajax

## Inputs and Forms No Longer Rely on Name Property

In previous versions of Carbon, all inputs required a `name` property. Some Carbon components would manipulate what this name was, depending on where the input was used.

To keep things simple, and to remove some of the logic behind the scenes, we no longer do any manipulation on input names and the property is no longer a requirement when using a form input.

It is still recommended that you use names on inputs, as they are useful to identify your which input is which. They are also required if you are performing standing HTML form submissions.

## Minor

* Pod has an option to make it collapsible.

## Bug Fixes

* Fixes position and width or validation messages on inputs.
* Fixes re-validating fields when content is pasted into an input.

# 0.0.3

## Bug Fixes

* On successful submit, form components will disable their save buttons to prevent multiple form submissions.

# 0.0.2

## Decimal Component

 An extra validation has been added to decimal to prevent multiple separators from being entered in the input field.

## Dropdown and DropdownSuggest components

Dropdown and dropdown-suggest have been updated. As they share common functionality, dropdown and dropdown-suggest now use a List decorator. This should not affect how you use either component.
* Dropdown now filters results as you type.

## Dialog Cancel button

Dialogs have been updated to pass context to any children components. We have used this to switch the Form Cancel button to use the Dialog's cancel handler when the form is nested in a dialog. This overrides the default history.back method.

## Store, View and Route Utils

We have standardised the utilities we provide to easily set up Flux based applications. This involved a few breaking changes:

### Store

The base Store class is now available from:

```js
import Store from 'carbon/lib/utils/flux/store';
```

When creating your store, initialize it with your application's dispatcher. You must also define the store's data and unique name within its constructor. The following shows the minimum required to set up a store:

```js
import Store from 'carbon/lib/utils/flux/store';
import Dispatcher from 'dispatcher';
import ImmutableHelper from 'carbon/lib/utils/helpers/immutable';

class MyStore extends Store {
  ...
}

let data = ImmutableHelper.parseJSON({});

// init the store with a name, some data, and your dispatcher
export default new MyStore('myStore', data, Dispatcher);
```

### View

The view helper is now available as a flux utility from Carbon. This was done to clarify its intentions. You can import it with:


```js
import { connect } from 'carbon/lib/utils/flux';
```

You can then use the `connect` function to connect a React component to a store:

```js
import React from 'react';
import MyStore from 'stores/my-store';
import { connect } from 'carbon/lib/utils/flux';

class MyComponent extends React.Component {
  render() {
    // the connected store data is available on the state as the store's unique name defined in its constructor
    let val = this.state.myStore.get('myValue');

    return (
      <div>My Component.</div>
    );
  }
}

export default connect(MyComponent, MyStore);
```

This sets up the listeners and data synchronising between the component and the store.

The connect function can connect multiple stores to the component - simply provide them as an array:

```js
connect(MyComponent, [MyStore, MyOtherStore]);
```

### Route

The route helper now returns a specific function:

```js
import React from 'react';
import { Route } from 'react-router';
import { startRouter } from 'carbon/lib/utils/router';

let routes = (
  <Route />
);

startRouter(routes);
```

The `startRouter` function initializes the React router with the given routes. It can also take a second parameter for the HTML target in which to render the React components (by default this uses `document.getElementById('app')`).

## Higher Order Components and Decorators

We now use decorators instead of Higher Order Components in our component library as they are easier to test and result in a tidier and more logical codebase.

Decorators can be found in the `/utils/decorators` directory. So far we have decorators for:

* Input
* Input Icon
* Input Label
* Input Validation

Note: although there is an ES7 Babel transform for decorators, we have opted not to use it for now due to the way in which it compiles and produces missing coverage reports.

## TableFieldsForMany renamed

`TableFieldsForMany` is now called `InputGrid`.

We have renamed this because its original name was based on a Rails convention and was fairly obscure and confusing.

## New Brand
A new style and colour scheme has been applied to the carbon components library. This change will affect all of the components.

## Validations
Validations have changed to a function so that different parameters can be passed to them.

You can now define Validations on a component using the following syntax:

```javascript
<Textbox validations={ [Validation()] } name='valid' />
```

## Misc

* Ran ESLint task and fixed any errors.
* Form provides a serialization method to parse its inputs into data usable for Ajax.
* Forms no longer needs a model name defined.
* Updated Form Cancel Button to use History object.
* Textarea is no longer draggable. Add a expandable={true} prop to make the area height change to fit content
* Input components can now use custom classes.
* Checkbox label now sits inline, and is reversable.
* Added props on inputs for inline labels.
* Added Rainbow chart component.
* Added Tabs component.
* Added Number component.
* Decimal now allows tabbing in and out of the field.
* Date now closes on tab out.


# 0.0.1

Initial prototype release.

Components included:

* Button
* Checkbox
* Date
* Decimal
* Dialog
* Dropdown Suggest
* Dropdown
* Form
* Pod
* Row
* Table Fields for Many
* Table Row
* Textarea
* Textbox

Utils included:

* Events Helper (to help determine keyboard events)
* Immutable Helper (to perform generic tasks with Immutable.js)
* Icons (to include icons from the web font)
* Inputs & Input Validation (generic functionality for inputs)
* Validations (reusable functionality for validations)
* Route Helper (component to provide base route functionality)
* Store Helper (base class for base store functionality)
* View Helper (component to provide base view functionality)<|MERGE_RESOLUTION|>--- conflicted
+++ resolved
@@ -1,4 +1,3 @@
-<<<<<<< HEAD
 # 1.4.0
 
 ## Dependency Update
@@ -8,13 +7,12 @@
 ## Component Improvements
 
 * The `Poller` helper has been refactored to no longer use promises
-=======
+
 # 1.3.1
 
 ## Bug Fixes
 
 * A bug was found in the new Dialog behaviour in Safari 9.x which rendered the sticky footer incorrectly. This solves it rendering incorrectly on page load for Safari 9.x. There remains a wider issue around Safari logged [here](https://github.com/Sage/carbon/issues/1432).
->>>>>>> e38743ba
 
 # 1.3.0
 
