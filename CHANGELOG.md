# 0.8.0

## New Components

<<<<<<< HEAD
* Sidebar 
=======
* Portrait
>>>>>>> 490609ab
* Tile - an alternative to Pod, with a drop shadow.

## Layout Updates

* Pod component now receives two additional props:
  * `border` - allows developers to disable border.
  * `padding` - allows developers to have control over padding size.

## Improve Dialog

* Dialog now takes a prop of diableBackground which is true by default

## Bug Fixes

* Fixes alignment issue with SplitButton when using anchors.

# 0.7.1

## Updates

* Moves the validation logic in Form component to its own method.
* Adds `validateOnMount` prop to Forms.

# 0.7.0

## New Components

* Pager
* Filter
* Table Ajax

## Bug Fixes

* TableCell and TableHeader can receive additional props.
* Inputs no longer render a label if the input has no name or label props.

## New functionality

* Table and TableHeader have been updated to allow sorting.
* Tabs - Passing a prop of align='right' will align tab headers to the right

# 0.6.0

## Improve Date widget

Improve the existing Date widget to allow passing in `minDate` and `maxDate`.

## I18nHelper

An I18nHelper has been created to help with formatting decimal numbers.

## Should Component Update Decorator

Supplies base shouldComponentUpdate

## toArray

We have added a helper method to convert strings into arrays, for example:

`"foo[bar][baz]"` into `["foo", "bar", "baz"]`.

## ImmutableHelper parseJSON

The parseJSON method now converts all integers to strings for consistency

## Bug Fixes

* We have inserted an engine dependency for npm version 3. This is to help mitigate any issues of users reporting issues when installing with npm version 2.

## New Components

* Spinner
* RadioButton

# 0.5.3

## Bug Fixes

* Fixed numeral validator so it returns the correct type of validator.

# 0.5.2

## Bug Fixes

* Fixed I18n translation for integer validation.

# 0.5.1

## Bug Fixes

* `autoFocus` no longer automatically opens lists or datepickers on Dropdown and Date components.
* Update validations i18n to use `errors.messages` instead of `validations`
* Bluring of DropdownFilter/DropdownFilterAjax does not throw a js error when no items exist

# 0.5.0

## !BREAKING CHANGE! Validations have been converted into classes

We have converted Validations provided by Carbon into classes. This means that you need to create an instance when you want to use them.

For example, you would need to change:

```js
<Textbox validations={ [PresenceValidator()] } />
```

To this:

```js
<Textbox validations={ [new PresenceValidator()] } />
```

This allows better inspection of the validator, and the ability to modify params on the class.

## Disabled class for inputs

We now add a `common-input--disabled` class to the component when its input is disabled

## Bug Fixes

* Inputs with multiple validations now validate correctly.
* DropdownFilter now parses its filter before creating a Regular Expression.
* Split Button has been given a fixed height to resolve UI issues.
* Dropdown up and down arrows now work with options that use strings for IDs.
* We now use the `$grey-dark-blue-40` color for placeholders in inputs

# 0.4.0

## New Components

* SplitButton.

## New Validations

### Numeral Validation

Checks numeral type (Integer of Decimal)
Checks if value is equal, greater than, less than

```javascript
// Integer with a min value of 8
<Number validations={ [NumeralValidator({ integer: true, min: 8 })] }/>

// Decimal with a between 8 and 20
<Number validations={ [NumeralValidator({ integer: true, min: 8, max: 20 })] }/>

// Decimal exactly 3.142
<Number validations={ [NumeralValidator({ is: 3.142 })] }/>
```

### Length Validation

Checks the length of a number of a string

```javascript
// length is greater than or equal to 8:
<Textbox validations={ [ LengthValidator({ min: 8 }) ] });

// length is less than or equal to 8:
<Textbox validations={ [ LengthValidator({ max: 8 }) ] });

// length is between 5 and 10 characters:
<Number validations={ [ LengthValidator({ min: 5, max: 10 }) ] });

// length is 10 characters:
<Number validations={ [ LengthValidator({ is: 10 }) ] });
```

### Regex Validation

Applies a regex validation to the input

```javascript
<Textbox validations={ [RegexValidator({ format: (/[A-Z]{5}/) }) ] }/>
```

### Email Validation

Applies a email validation to the input

```javascript
<Textbox validations={ [ EmailValidator() ] }/>
```

## Prefix for inputs

We have added a new feature for input components which allows developers to output a prefix to the input.

```js
<Textbox prefix="foo" />
```

## Updated visuals for Toast Notifications and Tabs

* Toast notifications have had updated styling applied to them, based on new designs.
* Colour updates to Tabs, to align with design updates
* New colour variables added

## Misc

* Button component will now render a stylised `anchor` instead of a `button` if passed a `href` prop.

## Bug Fixes

* Add i18n to form buttons

# 0.3.3

* Performance updates to inputs. We also now provide a `shouldComponentUpdate` method which can be reused in custom components.
* Inputs that are detached from a form no longer update error count.

# 0.3.2

## Bug Fixes

* Form no longer validates disabled fields on submit.
* Form inputs are tracked by a guid now, rather than input name.
* Autocomplete is disabled for all inputs by default.
* Locks version numbers to try and mitigate incompatabilities with third party modules.

# 0.3.1

## Bug Fixes

* SVG icons inside toast component now re-render properly.

# 0.3.0

## Handler Pattern

Carbon now has a simple handler pattern implementation. For more information, see [the guide](https://github.com/Sage/carbon/blob/master/docs/guides/handlers.md).

## New Components

* Toast
* Message

## Standardised Color/Icon Sets on Components

Several components allow the ability to define a particular `type` or `status`, such as `warning`, `error` or `success`. We have standardised the way this is implemented in components, each of which should use a prop name of `as`.

Similarly, each supported type comes as part of a Sass list variable called `$colorIconSets`. This list can be used in component `scss` files to iterate through the types available and automatically generate the code required for each type. This means each component will automatically update with any new types added to this list.

You can see examples of how this is implemented in the `scss` files for `Pill`, `Flash`, `Banner` or `Toast`.

### Breaking Changes

* Due to the standardisation of using the prop `as`, some components will have breaking changes to accomodate this:
  * Flash
  * Pill
* The `cancelHandler` method on `Dialog` based components has been renamed to `onCancel` to bring in line with the convention we would like to progress with for this kind of action name.
* The `confirmHandler` method on `Confirm` has also been renamed to `onConfirm` to align with the naming convention.

## Bug Fixes

* Dialog now centers itself if open on initialize.

# 0.2.0

## New Components

* Table, TableRow, TableCell, TableHeader
* Confirm
* Animated Menu Button
* Notification
* Pill
* Banner
* Flash

## Tables and Grids - Breaking Change

The previous iteration of grid (InputGrid) was too restrictive, not allowing much flexibility and being too rigid in its implementation. We have now refactored grids creating a Table component with full control and flexibility for the developer. The new way of doing grids also means we no longer need to use complicated immutable helpers we had set up for line items as well as injecting row_id into the store.

The following is an example of how to use the Table component:

```js
import React from 'react';
import { Table, TableRow, TableCell, TableHeader } from 'carbon/lib/components/table';
import Textbox from 'carbon/lib/components/textbox';
import Button from 'carbon/lib/components/button';

class MyView extends React.Component {
  render() {
    // We map the data from the store, to define what a row should look like.
    // Using map allows the developer to define any content they want - this could
    // render text, an input, a button or anything else.
    let tableRows = this.props.data.map((row, index) => {
      <TableRow>
        // This cell renders just text for 'description'.
        <TableCell>
          { row.get('description') }
        </TableCell>

        // This cell renders a textbox for 'name'. We also give it an onChange function. It is
        // important to notice that we bind additional values to this function - 'this' and 'index'.
        // This means that when the function is called it will receive the index as an argument.
        // The store then knows which index in the array of data has been modified and needs to update,
        // the mutation would look something like:
        // `this.data = this.data.setIn(['line_items', action.index, action.name], action.value);`.
        <TableCell>
          <Textbox value={ row.get('name') } onChange={ Actions.nameUpdated.bind(this, index) } />
        </TableCell>

        // This cell renders a button component.
        <TableCell>
          <Button>An Action!</Button>
        </TableCell>
      </TableRow>
    });

    // tableRows is now an array mapped from the data we provided. We also need a table header so
    // lets add that as an additional row in the array (unshift prepends to an array):
    tableRows.unshift(
      <TableRow>
        <TableHeader>Description</TableHeader>
        <TableHeader>Name</TableHeader>
        <TableHeader>Actions</TableHeader>
      </TableRow>
    );

    // We can now render the array of rows as a child of Table.
    return (
      <Table>
        { tableRows }
      </Table>
    );
  }
}

export default MyView
```

The example above should highlight the flexibility available with grids. You can mix input with plain text or any other component, all in the same table. Adding a placeholder row is simple as well:

```js
import React from 'react';
import { Table, TableRow, TableCell, TableHeader } from 'carbon/lib/components/table';
import Textbox from 'carbon/lib/components/textbox';

class MyView extends React.Component {
  render() {
    // Define tableRows.
    let tableRows = this.props.data.map((row, index) => {
      <TableRow>
        <TableCell>
          <Textbox name="description" value={ row.get('description') } onChange={ Actions.valueUpdated.bind(this, index) } />
        </TableCell>

        <TableCell>
          <Textbox name="name" value={ row.get('name') } onChange={ Actions.valueUpdated.bind(this, index) } />
        </TableCell>
      </TableRow>
    });

    // Add header.
    tableRows.unshift(
      <TableRow>
        <TableHeader>Description</TableHeader>
        <TableHeader>Name</TableHeader>
      </TableRow>
    );

    // Add placeholder row. The main difference between a regular row is we are not mapping any data to
    // this row (as it has none). Also, instead of an index, we are passing the data count to the bound
    // action. This means on valueUpdated that it will update the value in the array to an index which
    // does not yet exist - effectively creating the new row.
    tableRows.push(
      <TableRow>
        <TableCell>
          <Textbox name="description" onChange={ Actions.valueUpdated.bind(this, this.data.count()) } />
        </TableCell>

        <TableCell>
          <Textbox name="name" onChange={ Actions.valueUpdated.bind(this, this.data.count()) } />
        </TableCell>
      </TableRow>
    );

    // We can now render the array of rows as a child of Table.
    return (
      <Table>
        { tableRows }
      </Table>
    );
  }
}

export default MyView
```

## Minor

* Decrease width of dropdown icon to 20px

# 0.1.8

## Bug Fixes

* Backported dropdown validation fix.

# 0.1.7

## Bug Fixes

* [CARBON-102](https://sageone.atlassian.net/browse/CARBON-102) - Fixes bug - 'item is undefined triggered when clicking away from dropdown with option highlighted'.

# 0.1.6

## Bug Fixes

* `startRouter` no longer throws an error if it cannot find an element to render the component to.

# 0.1.5

## Bug Fixes

* Dropdown will always return a string value to any callbacks.

# 0.1.4

## Bug Fixes

* Dropdown components auto select highlighted values on blur.
* Carbon now compiles code to `lib`, allowing developers to no longer require installing babel on their computer.

# 0.1.3

## Bug Fixes

* Fixes validation message width in Firefox.

# 0.1.2

## Bug Fixes

* Tabs can now render a single child

# 0.1.1

* Form submitting state is now controlled by the developer using the `saving` prop.

## Bug Fixes

* Developers can now set the alignment on an input's value using the `align` prop.
* Tab allows null children.

# 0.1.0

## New Components

* Alert
* Link
* Tabs

## Dialog Type Components

  Breaking Change! :warning: Both components now require a `cancelHandler` prop (rather than the `cancelDialogHandler`). :warning:

## Dropdowns

Dropdown components have been refactored. We now have three different kinds:

* Dropdown
* Dropdown Filter
* Dropdown Filter Ajax

## Inputs and Forms No Longer Rely on Name Property

In previous versions of Carbon, all inputs required a `name` property. Some Carbon components would manipulate what this name was, depending on where the input was used.

To keep things simple, and to remove some of the logic behind the scenes, we no longer do any manipulation on input names and the property is no longer a requirement when using a form input.

It is still recommended that you use names on inputs, as they are useful to identify your which input is which. They are also required if you are performing standing HTML form submissions.

## Minor

* Pod has an option to make it collapsible.

## Bug Fixes

* Fixes position and width or validation messages on inputs.
* Fixes re-validating fields when content is pasted into an input.

# 0.0.3

## Bug Fixes

* On successful submit, form components will disable their save buttons to prevent multiple form submissions.

# 0.0.2

## Decimal Component

 An extra validation has been added to decimal to prevent multiple separators from being entered in the input field.

## Dropdown and DropdownSuggest components

Dropdown and dropdown-suggest have been updated. As they share common functionality, dropdown and dropdown-suggest now use a List decorator. This should not affect how you use either component.
* Dropdown now filters results as you type.

## Dialog Cancel button

Dialogs have been updated to pass context to any children components. We have used this to switch the Form Cancel button to use the Dialog's cancel handler when the form is nested in a dialog. This overrides the default history.back method.

## Store, View and Route Utils

We have standardised the utilities we provide to easily set up Flux based applications. This involved a few breaking changes:

### Store

The base Store class is now available from:

```js
import Store from 'carbon/lib/utils/flux/store';
```

When creating your store, initialize it with your application's dispatcher. You must also define the store's data and unique name within its constructor. The following shows the minimum required to set up a store:

```js
import Store from 'carbon/lib/utils/flux/store';
import Dispatcher from 'dispatcher';
import ImmutableHelper from 'carbon/lib/utils/helpers/immutable';

class MyStore extends Store {
  ...
}

let data = ImmutableHelper.parseJSON({});

// init the store with a name, some data, and your dispatcher
export default new MyStore('myStore', data, Dispatcher);
```

### View

The view helper is now available as a flux utility from Carbon. This was done to clarify its intentions. You can import it with:


```js
import { connect } from 'carbon/lib/utils/flux';
```

You can then use the `connect` function to connect a React component to a store:

```js
import React from 'react';
import MyStore from 'stores/my-store';
import { connect } from 'carbon/lib/utils/flux';

class MyComponent extends React.Component {
  render() {
    // the connected store data is available on the state as the store's unique name defined in its constructor
    let val = this.state.myStore.get('myValue');

    return (
      <div>My Component.</div>
    );
  }
}

export default connect(MyComponent, MyStore);
```

This sets up the listeners and data synchronising between the component and the store.

The connect function can connect multiple stores to the component - simply provide them as an array:

```js
connect(MyComponent, [MyStore, MyOtherStore]);
```

### Route

The route helper now returns a specific function:

```js
import React from 'react';
import { Route } from 'react-router';
import { startRouter } from 'carbon/lib/utils/router';

let routes = (
  <Route />
);

startRouter(routes);
```

The `startRouter` function initializes the React router with the given routes. It can also take a second parameter for the HTML target in which to render the React components (by default this uses `document.getElementById('app')`).

## Higher Order Components and Decorators

We now use decorators instead of Higher Order Components in our component library as they are easier to test and result in a tidier and more logical codebase.

Decorators can be found in the `/utils/decorators` directory. So far we have decorators for:

* Input
* Input Icon
* Input Label
* Input Validation

Note: although there is an ES7 Babel transform for decorators, we have opted not to use it for now due to the way in which it compiles and produces missing coverage reports.

## TableFieldsForMany renamed

`TableFieldsForMany` is now called `InputGrid`.

We have renamed this because its original name was based on a Rails convention and was fairly obscure and confusing.

## New Brand
A new style and colour scheme has been applied to the carbon components library. This change will affect all of the components.

## Validations
Validations have changed to a function so that different parameters can be passed to them.

You can now define Validations on a component using the following syntax:

```javascript
<Textbox validations={ [Validation()] } name='valid' />
```

## Misc

* Ran ESLint task and fixed any errors.
* Form provides a serialization method to parse its inputs into data usable for AJAX.
* Forms no longer needs a model name defined.
* Updated Form Cancel Button to use History object.
* Textarea is no longer draggable. Add a expandable={true} prop to make the area height change to fit content
* Input components can now use custom classes.
* Checkbox label now sits inline, and is reversable.
* Added props on inputs for inline labels.
* Added Rainbow chart component.
* Added Tabs component.
* Added Number component.
* Decimal now allows tabbing in and out of the field.
* Date now closes on tab out.


# 0.0.1

Initial prototype release.

Components included:

* Button
* Checkbox
* Date
* Decimal
* Dialog
* Dropdown Suggest
* Dropdown
* Form
* Pod
* Row
* Table Fields for Many
* Table Row
* Textarea
* Textbox

Utils included:

* Events Helper (to help determine keyboard events)
* Immutable Helper (to perform generic tasks with Immutable.js)
* Icons (to include icons from the web font)
* Inputs & Input Validation (generic functionality for inputs)
* Validations (reusable functionality for validations)
* Route Helper (component to provide base route functionality)
* Store Helper (base class for base store functionality)
* View Helper (component to provide base view functionality)<|MERGE_RESOLUTION|>--- conflicted
+++ resolved
@@ -2,11 +2,8 @@
 
 ## New Components
 
-<<<<<<< HEAD
-* Sidebar 
-=======
+* Sidebar - with sidebar header
 * Portrait
->>>>>>> 490609ab
 * Tile - an alternative to Pod, with a drop shadow.
 
 ## Layout Updates
