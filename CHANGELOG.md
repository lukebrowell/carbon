# 1.1.0

## Component Enhancements

* `Textarea` now accepts a new prop `warnOverLimit` to display the character count message in red.
* Simplify character count in `Textarea`.

## Bug Fixes

* `Date`: fixed the warning about an uncontrolled input component

# 1.0.0

## Package Name Change

* The package name has been updated to `carbon-react`.

## Removed `/lib` directory

* You should now install the package via npm: `npm install carbon-react`.

## :warning: Major Change - React 15 Upgrade

* React has been upgraded to version 15.5.0 - https://github.com/facebook/react/releases

## !! BREAKING CHANGES!! :warning:

* `ActionToolbar`: 'total' field margin and width
* `Banner`: Component has been Deleted in favour of the Message Component
* `ButtonToggle`: `icon` and `iconSize` become `buttonIcon` and `buttonIconSize` to avoid clash with Input decorator
* `Heading`: paddings
* `MenuList`: Main Classes and `className` props have been moved from the `ul` to the top level `div`. To access the `ul` use `carbon-menu-list__list`
* `MultiActionButton`: Additional buttons are spaced differently
* `MultistepWizard`: Step has less padding-left
* `Pod`: Header has less margin-bottom

## Potentially breaking changes

* The following components have been refactored to meet best practice standards and pass linting. If you have overridden any internal methods of these components, you may need to update your code.
  - Action Toolbar
  - Alert
  - Animated Menu Button
  - App-Wrapper
  - Button
  - Content
  - Create
  - Carousel
* `ButtonToggle` no longer inherits from the label decorator as it was providing more functionality than required.
* `Rainbow` has been updated to no longer use the `react-highcharts` component. To use this component you need to ensure to make the `Highcharts` library available to your application globally.
* `ActionToolbar` incorrectly required actions as an `Array` - this has been changed to an `Object` to reflect its actual usage.

## Google Analytics

If you have Google Analytics enabled (`window.ga` is defined), and you are using the router supplied by Carbon, we will track subsequent page views. Please ensure that your Google Analytics tracking code is defined after you load the your application JavaScript.

## Component Enhancements

* `Decimal` now shows propType warning when precision is outside the range 0..20
* `Detail`: font size of footer increased
* `Dialog`: font wieght
* `DropdownFilter`: placeholder text is made more legible by removing italics and making the font color darker
* `DropdownFilterAjax`: `data-state` component tag is added to the `getData` Ajax request to mark the requesting state
* `Fieldset`: icon positioning
* `Heading`: Font size increased and weight
* `Input`: decorator has slight padding change
* `Menu` includes `alternate` prop for marking sub sections of the menu for styling (like tiger stripes for readability on tables, rather than actual submenus
* `MountInApp` now cleans up it's children when the component is unmounted.
* `Pod`: Font size increased
* `ShowEditPod`: z-index on input prefixes
* `TableHeader`: Font weight

## Service Class

Adds a `Service` class to make it easier and more clear to create reusable services to interact with a JSON API. The class supports:

* `GET`, `POST`, `PUT` and `DELETE` requests.
* Automatically configured request Headers (no longer need to set `Content-Type` etc for each request)
* CSRF support.
* Request and Response transforms.
* Global Success and Error actions for triggering automatic actions (such as flash notifications on error).

This should hopefully replace all uses of `Request` or `axios`.

## Helpers

* A new 'insertAt' Ether helper to insert a character in a string at a specified indices

## New components

* Grouped-character component - displays groups with of characters with separator.

## Bug Fixes

* `Alert`: default size has been fixed to `extra-small`.
* `ButtonToggle`: css typo corrected
* `Confirm`: default size has been fixed to `extra-small`.
* `Detail`: Footnote is allowed to expand vertically
* `Heading`: alignment is fixed in IE where `hr` was centring by default
* `Link`: CSS inheritance has been updated to better support buttons.
* `MenuList`: item filter search icon positioning is fixed
* Row clones children when mutating props rather than creating new element to retain refs
<<<<<<< HEAD
* Fix presence validator bug validating value as false if no props sent to validator.
=======
* Stop input value being removed from props (fixes Button Toggle issue)
>>>>>>> 653d9951

## Deprecations Added

* `Row`: can longer render any immediate children. A Column component has been introduced to maintain the column span, offset and align behaviour.

```javascript
// BEFORE
import Row from 'carbon/lib/components/row';

...

<Row columns='10'>
  <div columnSpan='3' columnOffset='2' columnAlign='right'>
    Content 1
  </div>
  <Pod columnSpan='5'>
    Content 1
  </Pod>
</Row>

// AFTER
import { Row, Column } from 'carbon/lib/components/row';

...

<Row columns='10'>
  <Column columnSpan='3' columnOffset='2' columnAlign='right'>
    Content 1
  </Column>
  <Column columnSpan='5'>
    <Pod>
      Content 1
    </Pod>
  </Column>
</Row>
```

## data-attributes on components

We have added data-attributes to components to better identify them and their parts within the browser. We have added `data-component` tags on the top level of any component, and `data-element` tags to constituent parts. Developers can also add `data-role` tags to components to uniquely identify specific components within their UI.

## Dependency Update

* Carbon Factory has been upgraded to v0.3.6 - https://github.com/Sage/carbon-factory/releases/tag/v0.3.6

### Gulp updates

* Can pass command line arg to pecify port for demo server.
```bash
gulp --port 1234
```

# 0.36.3

## Component Enhancements

* `DialogFullScreen` now accepts a String for title or any other component.

# 0.36.2

* Hide SplitButton additional buttons instead of removing them.

# 0.36.1

* Removed the style node from `package.json` in table-ajax. This file doesn't exist.

# 0.36.0

* Add `additionalRequestParams` prop to `DropdownFilterAjax`

# 0.35.2

* Hide SplitButton additional buttons instead of removing them.

# 0.35.1

* Ensure that node modules can only upgrade patch versions

# 0.35.0

## Bug Fix

* `ShowEditPod`: `beforeFormValidation` and `buttonAlign` props are now passed to the `Form` as they should be

## InlineInputs Component
A simple `InlineInputs` wrapper component which allows multiple input fields to be displayed horizontally
with a label.

```js
<InlineInputs label='Test Label'>
  <Textbox />
  <Textbox />
</InlineInputs>
```

## Component Enhancements

* `Date` now shows error validation when an invalid date is entered.
* `Flash`: Change error icon to match other notifications (now shows error icon when `as` prop is `error`)
* `Form`: adds error and warning icons (and refactors the summary into its own sub-component)
* `Dialog`: Added `subtitle` prop
* `Input` can now receive an `inputHelp` prop which renders a tooltip after the input field.

## New Validations

* DateWithinRangeValidator checks that a date is within specified bounds.
e.g.
```javascript
  new DateWithinRangeValidator({ limit: 30, units: 'days' }
```

# 0.34.5

## Bug Fix

* `Dropdown`: adds a set of ontouch events to the list in order to stop blurring from happening until after the touch event which fixes a bug with the input update on finger tap on touch screens
* `TableHeader`: fix overflow issue so that tooltip / help components aren't cut off.
* `Decimal`: fix issue where `visibleValue` was not updated after a change to `precision`.

# 0.34.4

## Bug fix

* `Pod`: corrects misalignment caused by centering

# 0.34.3

## Component Enhancements

* `DropdownFilter`: Refactored 'freetext' mode to operate on `value` for an option id, or `visibleValue` for a write-in value.
* `PresenceValidator`: Added `props` and `requireAll` arguments to validate any/all of multiple input properties.

# 0.34.2

## Bug fix

* Fixes onBlur prop passed to `Date`, `Decimal`, `Dropdown`, `DropdownFilter`, and `DropdownFilterAjax` components so it is called instead of ignored
* `I18nHelper`: Number abbreviator allows negative numbers

# 0.34.1

## Component Enhancements

* `MenuItem`: Added `onClick` prop.

# 0.34.0

## Component Enhancements

* `DateRange`: Two new props have been added, `startDateProps` and `endDateProps`, to apply props to the child `Date` components.
* `MultiStepWizard` now allows adding callbacks when clicking on Next/Back button and allows adding validation callback before wizard submission when clicking on Submit button.

## DropdownFilter `freetext` mode

Adds a new mode to `DropdownFilter` which prompts the user with suggest-style filtered options, but also allows typed
entries that do not match any options. If the typed string exactly matches the name of an option, that option is
automatically selected on blur, and the `onChange` event target will specify the option id as `value` and name as
`visibleValue`, just as if it had been clicked. If the typed string does not match any options on blur, it remains as
the input value and `onChange` will carry an empty string `value` and the typed string as `visibleValue`.

Usage:

```
<DropdownFilter options={ options } freetext={ true } onChange={ this.onChange } />
```

# 0.33.2

## Bug fix

* `Portrait`: Fixes image stacking.
* Fixes decimal input displaying error with single negative sign `-`.
* Fixes numeral validation exception with single negative sign `-`.
* Currently active inputs no longer re-validate during `componentWillReceiveProps`, ensuring that duplicate re-validation no longer occurs triggering `-1` error counts.

# 0.33.1

## Bug fix

* Fixes alignment issue in inputs caused by the font size of prefixes differing from values.

# 0.33.0

## Helpers

* The I18n helper now uses the current locale for delimiter and separator.

# 0.32.1

## Bug Fixes

* Validation is now correctly reset when a value is changed externally from the input.

# 0.32.0

## New Validators

* IsBlankValidator

## MountInApp Component

Can be used to integrate React components into pre-existing user interfaces.

```
  <MountInApp targetId="put_carbon_component_here">
    // Children
  </MountInApp>
```

The code above will render all `//Children` components inside of the element with ID=`put_carbon_component_here` found on the page.

## SimpleColorPicker Component

A component that displays squares with color samples that you can choose from.

```javascript
  <SimpleColorPicker
    availableColors={ ['transparent', '#ff0102', '#34ff01'] }
    selectedColor="#34ff01"
    name="settings[color_of_something]"
    onChange={ customEventHandler }
  />
```

## Helpers

* A new 'insertAt' Ether helper to insert a character in a string.
*  It inserts a dash by default, or a custom `newChar`

```javascript
  insertAt('123456', 2);
  // => 12-3456
  insertAt('123456789', 3, { newChar:'/' });
  // => 123/456789
```
To repeat the character at the same interval, set `repeat` to `true`

```javascript
  insertAt('123456', 2, { repeat: true });
  // => 12-34-56
  insertAt('123456789', 3, { newChar:'/', repeat: true });
  // => 123/456/789
```

# 0.31.3

* `legacyEditStyles` prop name has changed to `internalEditButton`.

# 0.31.2

## Bug fix

* `Pod`: bug fixed with link and hover event props being mixed up

# 0.31.1

## Bug fix

* `I18nHelper.formatCurrency`: returns integer with option { precision: 0 }.

# 0.31.0

## MultiStepWizard Component

We have updated MultiStepWizard's default buttons as primary.

## Pod Component

Now takes a legacy style flag that switches the styles back

## Component Enhancements

* `Icon`: Three new props have been added:
  * `bgShape`: 'square', 'rounded-rect', or 'circle'.
  * `bgTheme`: 'warning', 'default', 'error', 'info', 'new', 'success', 'help', or 'maintenance'
  * `bgSize`: 'small' (default), 'medium', or 'large' - only modifies overall icon size if `bgShape` or `bgTheme` is passed.

* `Form`: Two new props have been added, `saveButtonProps` and `cancelButtonProps`, to apply props to Form buttons.

## Helper Enhancements

* `Browser`: A new `postToNewWindow` method has been added, for sending POST data to a new browser window/tab.

## CSS Changes

* Added `$beta` orange color variable

# 0.30.0

## SettingsRow Component

We have added a settings row component for settings pages. It employs the current UX standard for the appearance of settings pages. Title, description, and any details (accepts nodes) are formatted into the header, while children are rendered in the input cell. Renders nothing if no children present.

```
<SettingsRow
  className='mysetting-row'
  title='My Setting'
  description='Some descriptive text'
  description={ <span>Detailed description</span> }> }
>
  <Checkbox label='Enable my setting' />
  <div>Some other blurb about the setting</div>
</SettingsRow>
```

## CSS Changes

* Portrait initials are now dark grey on grey

## Component Enhancements

* `Heading`: One new prop has been added, `separator`, to show a 2x50px separator between title and subheader.
* All input components can now render an icon using the prop `icon`.
* `Portrait`: Now displays an icon in place of a blank box when the image has not been set and the initials are an empty string.

# 0.29.3

## Bug Fixes

* single quote(') is valid in email address now.

# 0.29.2

## Bug Fixes

* Readded the `carbon-tabs` class to the Tabs component.
* Clear any selected rows too in refresh()
* SelectedRows should be reset to the same object it is defined with

# 0.29.1

## CSS Update

* The `default` colour set now uses a lighter grey.

# 0.29.0

## !! BREAKING CHANGES!! :warning:

* error icon on `Date` component is now displayed in place of the calendar icon clicker

### Immutable Helper

* ImmutableHelper.parseJSON now converts javascript objects to regular Maps rather than ordered maps.
* If you require ordered maps you will need to explicitly create them rather than use ImmutableHelper.
* `margin-bottom` has been removed from the message component.

## CSS Changes

* `Navigation-Bar`: line-height has been applied to parent content div rather than children.
* Updated base font CSS to better reflect the Lato font.
* Updated Menu Item CSS to better reflect the Lato font.
* Updated input help text color for accessibility standards.
* Animated Menu Button has been updated with latest font changes.
* Links inside of input warnings are now coloured white.

## Bug Fixes

* `Tabs` now correctly tracks warning state of a tab.
* `Tabs` no longer jumps when changing tab.

## Package Upgrades

* Datepicker has been upgraded the latest version.
* Bowser has been upgraded to the latest version.

## Component Enhancements

* `Message`: Two new props have been added, `border` and `roundedCorners`.
* `Dropdown`: One new prop has been added, `cacheVisibleValue`.
* `Tabs` now can take a prop of 'position' which supports floating to the left and being positioned in a vertical stack.

## Helpers

* A new `humanizeFilesize` helper for converting bytes to a human readable representation.
* `roundForAbbreviation` is added to handle the number element of `abbreviateNumber` as well as forcing any abbreviated number to one decimal place
* `abbreviateCurrency` takes unit value

## Minor Improvements

* Cookie functions added to browser helper
* Fixes vertical alignment of minus icon.

# 0.28.3

* `Tabs`: Tab Heading hover, focus and active states corrected

## Components

* `Icon`: removes SVGs to fallback to icon font until new SVGs designed
* `Flash`, `Message` and `Toast`: all use `flex` for positioning

# 0.28.2

* `Pod`: now accepts a `displayEditButtonOnHover` prop which will hide the edit button until the mouse is hovering over it.
* `Pod`: now accepts a `triggerEditOnContent` prop will trigger the `onEdit` function when clicking the content.
* `Pod`: the colours of an editable pod have been updated to be more consistent.

# 0.28.1

## Bug Fixes

* Fixes reference to utils from the link component.

# 0.28.0

## :warning: Breaking Changes - Visual Styles

Visual improvements to the design of components, which may impact the colors and font styles used.

* Lato font added
* Colors updated
* Table row active and hover styles
* Font sizes for text

## :warning: Breaking Change - Button colors

* Button color is now determined by a `theme` prop.
* If you are using a red or green button, you must pass props of `as` and `theme`.
* i.e. for a red button

```js
<Button theme='red'>
  Foo
</Button>
```

* For a green button

```js
<Button theme='green' as='secondary'>
  Foo
</Button>
```


## I18n Component

We have added a component to handle I18n translations. The component also supports markdown, allowing developers to safely add HTML markup to translations such as bold tags or hyperlinks.

```
<I18n scope="my.translation" options={{ myVar: "foobar" }} markdown={ true } />
```

## Helpers

* `abbreviateNumber` function is provided for adding 'k' and 'm' style abbreviations for large numbers

## Component Enhancements

* `Button`: now accepts a size and theme prop to determine size and color respectively.
* `Decimal` now emits value of 0 on blur if cleared.
* `Icon`: new Icons added - Draft, Github, Twitter, Dribble and Remove
* `Link`: tabindex default and switch control via a prop
* `MenuList`: autofocuses on filter when a menu is opened
* `Link`: pressing `enter` triggers any `onClick` event
* `Rainbow`: Added the config prop to to be able to control the way
the chart is displayed.
* `TableAjax` now accepts `pageSize` prop.

## Poller Helper

* Added callback to poller helper which is called when the terminating condition is not met

## CSS Changes

* Input prefix is now positioned correctly when using inline labels

# 0.27.2

* `Decimal` component can validate properly with alternative i18n settings

## New Components

* `MenuList`: handles simple `ul` based menus

# 0.27.1

* Heading component can now configure it's divider on/off using the prop 'divider'.

# 0.27.0

## :warning: Breaking Change - Default colour for Pill component has changed. :warning:

* The default behaviour for the Pill component was to previously set as `info`. This is now set as `default` which is a grey colour.
* Ensure you check for any implementations of the Pill component where the `as` prop is not defined and set this to `as='info'`.

## :warning: Breaking Change - Date Component requires importing of locales

* The Date component now uses Strict mode and a I18n locale for parsing date.
* If you require multiple locales for your Date component you will need to import them from moment js
* Please see the [moment js docs](http://momentjs.com/docs/#/use-it/browserify/) for more information

## :warning: Breaking Change :warning:

* `Rainbow` expects the Highcharts library to be already loaded. If your project does not include Highcharts, you need to import it before Rainbow.
```js
import 'react-highcharts/dist/bundle/highcharts';
```

## New Components

* Subheader component created to be used with the Table and TableAjax components

## Component Enhancements

* `ShowEditPod` now closes and cancels editing on Escape keydown.
* `ShowEditPod` puts focus on pod if mounted in editing state.
* `Sidebar` no longer renders a close icon if there is no `onCancel` prop.
* `Date` field uses I18n for formats and sanitizes inputs for passing
* `Content` component can take props of `bodyFullWidth` to set component width to 100%;
* `Date` field uses I18n for formats and sanitizes inputs for passing
* `Step` wizard sub-component now accepts a prop of `enabled`.
* `Table` components now accept an `onPageSizeChange` callback function as a prop.
* `InputValidation` uses `Form` and `Input` in order to ensure messages stay on screen for a short while unless the user hovers on another field
* `Pod` enter triggers edit function and edit element is keyboard accessible
* `Tabs` enter triggers tab load and navigation tabs are keyboard accessible
* `Tabs` focus state is given the same styles as hover state
* `Pager` component now emits which element has changed.
* `Sidebar` now takes a size prop (e.g. `extra-small`, `small`, ...`extra-large`)

## Dependencies

* Moment JS bumped to version 2.15.1

# 0.26.1

## Component Enhancements

* `Decimal` component can prevent decimal value from exceeding the precision setting

# 0.26.0

## New Components

* `Create` component: supplies a button for creating new artefacts.
* Detail component

## Component Enhancements

* `Content` now has additional display options to customise the alignment, to render inline with it's title and to customise the title's width.
* `Link` component now has a prop of `iconAlign` to align icons to the right of the link's text.
* `Row` component can now be given a size to control the size of the gutter using the prop `gutter` (eg. `extra-small`, `small`, `medium`, `large` or `extra-large`).
* `Row` can enable `columnDivide` to add dividing lines between columns.
* `ShowEditPod` requires a tab press to focus on the first field of the contained form rather than automatically focusing on the first field

## Minor Improvements

* Inputs now reset parent tabs error state when unmounted
* Valid Date entry formats can be overridden via I18n
* add helper to focus on input field
* Table Header - sort column no longer overlaps text when right aligned
* Add a currencyFormatter helper to the i18n helpers
* Editable Pod width can be set to full width by setting the prop `editContentFullWidth` to true.
* Refactor Icon component into separate file SVGs
* Ensure portrait component uses https for gravatar images.

## CSS Changes

* Have increased pill font size and weight
* Carbon Components CSS now imports from relative paths
* removes uneccessary space from clearfix in `Row` component
* Aligned MultiActionButton icon to center
* `Content` components now handles wrapping more robustly with single words longer than the content width wrapping correctly
* `Filter` handles it's child inputs more robustly by over-riding widths and margins when children are displayed inline
* Darken colour of text--secondary
* Fieldset - readonly fields maintain border
* Remove italics from text--inactive
* Have increased pill font size and weight
* Carbon Components CSS now imports from relative paths

## Bug Fixes

* Allow carbon to be incorporated into webpack project
* Removed footer from datepicker. This will be reverted in the React 15 Upgrade
* The CSS for applying clears to Row columns has been fixed.
* Tooltips now close when component receives new props.
* Text Area now scrollable except when expandable.
* Pod lifecycle methods are no longer defined as class properties.
* Input validation decorator was not re-checking validity for warnings
* Table sort arrows now point in the correct direction.
* `Pod` applies props to it's container rather than the first child of that container keeping things consistent
* `Pod` filters out any `title` that is not a string before it is applied as an HTML attribute to the underlying element stopping `Object` being output as a browser generated tooltip

# 0.25.4

## Bug Fixes

* Form now tracks error and warning count on instance as well as in state.

# 0.25.3

# Bug Fixes

* Tabs component - added check to ensure that onTabChange is not called if the selectedTabId prop is changed to the existing state of the tabs component

# 0.25.2

## Bug Fix

* Row now supports immutable children.
* Row columns now clear when there are more columns than the defined number.
* Editable Pod is now aligned properly with title.

# 0.25.1

## Bug Fix

* Additional classes were not being applied to the Pod element, this has now been fixed.
* Added missing icon for "entry".

# 0.25.0

## MAJOR VISUAL/LAYOUT CHANGES:

### Updated Carbon Icons Font

New pixel perfect icon font has been added.

### Added Lato as base text font

Lato has now been added as the base font for applications, there are 4 weights introduced, 300(light), 400(regular), 600(semi-bold) and 700(bold). For performance, 3 of the 4 new weights used the Google Font CDN network and the 4th is added via assets.

### CSS and Structural Changes to Pod

The markup structure for pods has been modified, including some adjustments to Pod padding.

The edit action for a Pod has been modified to sit outside of the Pod.

# 0.24.2

## Bug Fix

* Tabs component - added check to ensure that onTabChange is not called if the selectedTabId prop is changed to the existing state of the tabs component

# 0.24.1

* Improves Flash component timeout behaviour.

# 0.24.0

## Carbon Factory Upgrade v0.1.0
* [Carbon Factory Release Notes](https://github.com/Sage/carbon-factory/releases/tag/v0.1.0)

## Updated Flash component API

As well as just a string, the Flash component will now receive a message value with the following:

 * A string: `"Alert"`
 * An array: `["Message One", "Message Two"]`
 * An object with description: `{ description: "My description" }`
 * An object of key/value pairs: `{ first_name: "is required", last_name: "is required" }`
 * An object with description with nested key/value pairs:
   `{ description: { first_name: "is required", last_name: "is required" } }`

# 0.23.1

## Bug Fix

* Tabs component - added check to ensure that onTabChange is not called if the selectedTabId prop is changed to the existing state of the tabs component

# 0.23.0

## Breaking Change - Additional functionality for initialSelectedTabId prop in Tabs component

* Renamed initialSelectedTabId to selectedTabId and onTabClick to onTabChange in the Tabs component
* If selectedTabId is updated the visible tab will change to the value of selectedTabId, this will call the onTabChange function if set.

## Minor Improvements

* Pod component now accepts a alignTitle prop.
* Checkbox input now has `important` set on position.
* Tooltip Decorator now protects against no target or tooltip rendered in the DOM

# 0.22.1

## Bug Fix

* ShowEditPod shows edit content when controlled externally

# 0.22.0

## Breaking Change - CSS Naming

* We have renamed all of our styles to be prefixed with `carbon-` rather than `ui-`. This is to avoid conflicts with existing open source libraries like jQuery UI.

### Example of the CSS Name Change
```
// Before:
.ui-button-toggle__icon--large

// After:
.carbon-button-toggle__icon--large
```

Please ensure you check your application carefully to update any references to these styles when upgrading.

## Minor Improvements

* Show edit pod can now be controlled via props
* Make heading font styles more flexible, providing `h*`, `.h*` and `@include h*()`
* Allow ShowEditPod to receive `false` in its `onEdit` prop to skip rendering of the default edit icon
* Added a 'Payment' icon and a 'Key' icon.
* ShowEditPod now animates between the two states

# 0.21.2

## Minor Improvements

* Help component now opens links in a new tab.

# 0.21.1

## Minor Improvements

* PresenceValidator now returns false for strings that consist only of spaces

# 0.21.0

## New Icons

* Print
* Pdf
* Csv
* Message

## Minor Improvements
* Link now accepts tooltip props to apply a tooltip to the link. This can be used with the Action Toolbar to apply tooltips to the icon links.
* Input components now accept an onPaste prop.
* Add character count to textarea
* Form now accepts a `onSubmit` prop which is only called when the form is valid.
* AppWrapper now has a minimum width of 958px.
* SUG-19: Change padding for the MessageComponent when transparent and non dismissable. When transparent is applied the padding reduces to 2px, but if it's dismissable it enlarges to it's original to prevent overlap.
* Allows `Link` component to handle `mailto:` as an href prefix, previously the `to:` would have been stripped from the string
* Fix error count, when input gets disabled

# 0.20.0

## Breaking Changes

* The CSS for inputs and icons associated with inputs has changed. If you have overridden this CSS in you code, this may break your input CSS.

## New Components

* Heading - useful for page titles.
* ShowEditPod - Inline editing of fields
* Date Range - Allows start and end date setting with validation for invalid date combinations.

## History and Browser Status

The router's history object is now accessible:

```js
import { history } from 'carbon/lib/utils/router';
```

With the history object you can control the DOM for any UI that uses React Router. For more information see the guides https://github.com/ReactJSTraining/history/tree/master/docs

## Link Prefixes

The `Link` component can now have its `href` or `to` props prefixed to customise the type of link it is (regular or react router).

For example:

```js
<Link href="to:/foobar">My React Router Link</Link>
```

## Router transitions

* The window will automatically scroll to the top when the route is transitioned

## Red and Green Buttons

The `Button` component can now have red and green themes, set using the `as` prop.

## New Icons

* Information
* Sync
* Progress
* Submitted
* Completed

## Minor Changes

* A Sass variable has been introduced to define the path where fonts are located.
* Pod title size has been reduced to more accurately match the demo.
* Secondary Content components font weight has been standardised.
* The `children` prop for the Help component is no longer required.
* Sibling Content components now have a top margin for spacing.
* Button height has been fixed for buttons that behave like links.
* Adds inline help for radio button.
* Fixes inline help for checkboxes.
* Radio Button sprite has been given a fixed size.
* Increase textTag font-spacing from 0.5 to 0.8.
* Button can receive a prop of `to`.
* Fixes fieldset and input margin when rendered on top of one another.
* Fixes position of icon in dropdown button.
* Fixes error icon position for inputs with field help.
* AppWrapper has been increased to 1600px and some padding has been added.
* Form now accepts a prop of `save` which can be used to hide the save button.

# 0.19.0

## Major Changes

!! Babel upgraded to Version 6
* When updating the latest version it is recommend to remove node modules `rm -rf node_modules` and reinstall `npm install`

!! Phantom JS Upgraded to version 2
* This may cause a few tests that were giving false positives to fail

## New Components

* Profile - User to show portrait with name and email.
* AppWrapper - confines your content to the width of your application.
* Menu
* NavigationBar

## Input Label Padding

* All input label padding has been slightly increased.

## Help Updates

* Help component has been updated with a new icon.
* Input Label decorator has been fixed to render the help class for labelHelp.

## Acronymize Function

* We have added an `acronymize` function to the Ether util, which will create an acronym from a given string.

## Dropdown component updates

* All dropdowns now allow keying up and down through the list

## Polling helper

* A polling helper has been added that performs customizable ajax polling.

## New Icons

* Help
* Chevron

# 0.18.1

## Minor Changes

* Portrait extra small size has been changed from `20px` to `25px`.
* Portrait can have a dark background.
* Fixes issue with Portrait size when image would not render.
* Disabled Pill's colours have been updated.
* Individual and Business SVGs have been updated in Icon.

# 0.18.0

## !! BREAKING CHANGE !!

* Renamed Browser `redirectUrl` method to `redirectTo`

## New Components

* Fieldset - stacks inputs rendered as children to the `Fieldset` component.
* Carousel - can be used to display a gallery of slides.

## CSS Module Update

Added margin and padding `0` to the base CSS.

## Uniform Sizing

All components that take a Size Prop have been unified to accept the following

```
extra-small
small
medium-small
medium
medium-large
large
extra-large
```

If you are using the default size of a component there is no change needed except for the `Spinner`

### Component Breakdown

#### Animated Menu Button
  * Added `extra-small`
  * !! CHANGED - `smed to `medium-small`
  * !! CHANGED - `mlarge` to `medium-large`
  * Added `xlarge`

#### Portrait
  * Added `extra-small`
  * !! CHANGED - `smed to `medium-small`
  * Added `medium`
  * !! CHANGED - `mlarge` to `medium-large`
  * Added `xlarge`

#### Spinner
  * !! CHANGED - default is now `medium`

  * Added `extra-small`
  * !! CHANGED - `smed to `medium-small`
  * Added `medium`
  * !! CHANGED - `mlarge` to `medium-large`
  * Added `xlarge`

#### Dialog
  * !! CHANGED - `xsmall` to `extra-small`
  * !! CHANGED - `smed to `medium-small`
  * !! CHANGED - `med` to `medium`
  * !! CHANGED - `mlarge` to `medium-large`
  * Added `xlarge`

## Link (React Router)

Our Link component now supports the React Router. Instead of passing a `href` prop, pass a `to` prop and it will use React Router to navigate.

## Pod Updates

* Pod can now receive a prop of `onEdit` - if this is a String it will use it as a `to` prop on a Link component, if it is a Function it will apply it as an `onClick` handler, if it is an object it will apply it's props to the Link.
* Pod has an additional padding size added of `extra-large`.
* Pod now applies any additional props to it's top most child element.
* We have added a tertiary pod theme.

## Content Updates

Content now has a `secondary` theme which can be applied using the `as` prop.

## Label Updates

* You can supply a `input-width` prop to any input to define its width.

## Modal Updates

### Change in functionality!

Modal

  * Modal no longer closes on background click
  * New prop `disableEscKey` is defaulted to false
  * Changes will also effect Dialog, Sidebar etc...

Dialog

  * New props `showCloseIcon` (defaulted to true) which show and hides the close icon

## Promises

Promises Polyfill. Carbon now contains a ES6 Promises helper which can be imported by

```javascript
  import from 'carbon/lib/utils/promises';
```

## Notifications Updates

Message

  * New props `transparent` (defaulted to false) which if set to true sets the background to transparent

## Decimal

* Decimal can now receive a prop of precision

## Split Button

 * Small CSS change to remove gap in Safari

## Input Validation

* Validation icons now position themselves relative to width of input field when label is inline.

# 0.17.1

## Minor Improvements

* Add paperclip SVG to Icon

# 0.17.0

## New Components

* Multi Step Wizard

## Minor Improvements

* Add edit SVG to Icon
* Supports Ajax call for error validation

# 0.16.1

* Add reload function to browser helper

# 0.16.0

## Minor Improvements

* Adding user class names to tabs.
* Authorize Objects in dialog title

## Browser Helper

Added a redirect action made by the browser. It is now easier to redirect to url

```
import Browser from 'carbon/lib/utils/helpers/browser';

Browser.redirectUrl(url)
```

# 0.15.0

## New Components

* ButtonToggle.

## New Features

* Warnings are now ready to use on form inputs, using the same API as validations you can supply an array as a prop to an input:

```
<Textbox warnings={[ new MyWarning ]} />
```

## Bug Fixes

* CSS fixes to input error icon and error message.
* CSS fixes to input placeholder text for IE11.

# 0.14.4

## Bug Fixes

* Fixes no results row in Table to span all columns.
* Fixes issue in Tabs where initialSelectedTabId was ignored

# 0.14.3

## Bug Fixes

* Fixes a loading row in Table to span all columns.

# 0.14.2

## Minor Changes

* Disable multi select for single row in a table

# 0.14.1

## Minor Changes

* Add ability to set custom labels on Confirm dialog.
* Fixes scrollbar fixed height.
* Fixes word break on tooltips.

# 0.14.0

## !! BREAKING CHANGE !!

* Selectable table rows now emit an object instead of an array, containing more information about the selected rows.

## Minor Changes

* Sidebar now scrolls on overflow
* Adds `$app-light-font-family` Sass variable.
* Adds `$app-medium-font-family` Sass variable.
* Icons - plus, minus, processing. Update contact icons
* Improve tile footer style

# 0.13.0

* A developer can choose for a Table to not automatically render with a `tbody`, allowing them to manually render it `<Table tbody={ false }>`.
* Performance improvements for validation messages.
* Inputs can be rendered with fake inputs, useful for pages with lots of inputs where performance can be an issue.
* Number does not show undefined when value props is not provided and user enter alphabets
* Adds external link icon.
* Adds new colors: `$grey-dark-blue-5`, `$grey-header`.

# 0.12.2

* Stores will now throw an error if an invalid action is dispatched.
* Fixes translation issues with Save and Cancel buttons in Form component.
* Fixes error with refresh method on Table, when Table does not have an ActionToolbar.
* Adds `business` and `individual` icons.

### Modal Updates

* Alert and Confirm have been updated to accept the dialog size prop. Default sizes remain unchanged.

# 0.12.1

* Fixes overflow bug on Table component.
* Fixes colors for recently added icons.

# 0.12.0

## Minor Improvements

* Tabs emits a onTabClick event when on the headers is clicked
* Add phone, email, location and mobile icons
* Table now has a `refresh` method to force retrieve data.

## Bug Fixes

* CSS prevent multi action siblings overlapping
* First columns in tables have additional left padding.
* Page size sets 1 of 1 when there are no records.

# 0.11.0

* Tabs remember the last one they were on when going back in the browser.

## Bug Fixes

* Selectable Tables stopPropagation when selecting checkboxes.

# 0.10.0

* Adds loading and empty data states to Table component.

## Bug Fixes

* CSS fixes to Portrait.
* CSS fixes to Spinner.
* CSS fixes to Pill.

# 0.9.2

* MulitActionButton Classes more specific

# 0.9.1

## Bug Fixes

* Various UI Fixes:
  * MultiActionButton toggle placement.
  * Removed Tab padding.
  * Fixed Button height to 31px.

# 0.9.0

## New Components

* Multi Action Button

## Selectable Table Rows

* Table and TableAjax now have props of `selectable` and `highlightable`, enabling selectable or highlightable rows. Each event also emits events which can be used by developers with props of `onSelect` or `onHighlight`. Developers can also manually control the highlighting or selecting of rows using the same props on TableRow components.
* Selectable rows also enables an action toolbar for the table, for which actions can be defined using the `actions` prop.

## CSS

* Created CSS utility to handle generic CSS.

## Misc

* Inline labels can now be aligned right.
* Added 'small' button option - renders pill-like secondary button.
* Made portrait inline-block to allow label to sit inline.
* Added a 'refresh' svg icon to the icon component.
* Form component can now set custom `saveText` as a prop.
* Pill styling tweaked slightly.
* Made portrait inline-block to allow label to sit inline.
* Updated portrait colour for when no image is loaded.
* Update Radio Button and Checkbox colour when disabled and checked.

## Bug Fixes
* Allow tooltip to decorate class that lacks componentProps method.
* Records value typecast to number for i18n in Pager

# 0.8.1

## Bug Fixes

* Fixed CSS load order issue which caused icons to break their positioning.

# 0.8.0

## Improvements

* Improved store reset. `store.reset()` will now reset the store to its initial data, whether or not history is enabled.
* Inputs can now have field help. Pass `fieldHelp='help message'` to any input.
* Inputs can now have label help. Pass `labelHelp='help message'` to any input.
* Add `thead` prop to `Table` component that allows you to set a row wrapped in a `thead` tag.

## New Components

* Sidebar - with sidebar header
* Portrait
* Content
* Help - An info icon with a tooltip.
* Tooltip

## Layout Updates

* Row margin has been reduced to `15px`.
* Pod component now receives two additional props:

  * `border` - allows developers to disable border.
  * `padding` - allows developers to have control over padding size.

* Message style has changed to follow toast style
* Pill style has changed

## Improved Dialog

* Dialog now takes a prop of `disableBackground` which is true by default.

## Improved Form

* `validate()` can now be called via `this.context.form`

## New Validators

* Inclusion
* Exclusion

## Misc

* Added utility classes for styling text.
* Format i18n error number for numeric validation.
* Allow Tables to shrink in size using the `shrink` prop.
* Link component can now display with an icon.
* Child components of Row can now use a `columnAlign` prop.
* Toast onDismiss is now optional

## New Decorators

* Tooltip Decorator - currently available on Icon and Textbox.

## Bug Fixes

* Fixes alignment issue with SplitButton when using anchors.
* Row component will not break with zero children or children of `null` or `undefined`.

# 0.7.1

## Updates

* Moves the validation logic in Form component to its own method.
* Adds `validateOnMount` prop to Forms.
* Help Components on inputs with labels.

# 0.7.0

## New Components

* Pager
* Filter
* Table Ajax

## Bug Fixes

* TableCell and TableHeader can receive additional props.
* Inputs no longer render a label if the input has no name or label props.

## New functionality

* Table and TableHeader have been updated to allow sorting.
* Tabs - Passing a prop of align='right' will align tab headers to the right

# 0.6.0

## Improve Date widget

Improve the existing Date widget to allow passing in `minDate` and `maxDate`.

## I18nHelper

An I18nHelper has been created to help with formatting decimal numbers.

## Should Component Update Decorator

Supplies base shouldComponentUpdate

## toArray

We have added a helper method to convert strings into arrays, for example:

`"foo[bar][baz]"` into `["foo", "bar", "baz"]`.

## ImmutableHelper parseJSON

The parseJSON method now converts all integers to strings for consistency

## Bug Fixes

* We have inserted an engine dependency for npm version 3. This is to help mitigate any issues of users reporting issues when installing with npm version 2.

## New Components

* Spinner
* RadioButton

# 0.5.3

## Bug Fixes

* Fixed numeral validator so it returns the correct type of validator.

# 0.5.2

## Bug Fixes

* Fixed I18n translation for integer validation.

# 0.5.1

## Bug Fixes

* `autoFocus` no longer automatically opens lists or datepickers on Dropdown and Date components.
* Update validations i18n to use `errors.messages` instead of `validations`
* Bluring of DropdownFilter/DropdownFilterAjax does not throw a js error when no items exist

# 0.5.0

## !BREAKING CHANGE! Validations have been converted into classes

We have converted Validations provided by Carbon into classes. This means that you need to create an instance when you want to use them.

For example, you would need to change:

```js
<Textbox validations={ [PresenceValidator()] } />
```

To this:

```js
<Textbox validations={ [new PresenceValidator()] } />
```

This allows better inspection of the validator, and the ability to modify params on the class.

## Disabled class for inputs

We now add a `common-input--disabled` class to the component when its input is disabled

## Bug Fixes

* Inputs with multiple validations now validate correctly.
* DropdownFilter now parses its filter before creating a Regular Expression.
* Split Button has been given a fixed height to resolve UI issues.
* Dropdown up and down arrows now work with options that use strings for IDs.
* We now use the `$grey-dark-blue-40` color for placeholders in inputs

# 0.4.0

## New Components

* SplitButton.

## New Validations

### Numeral Validation

Checks numeral type (Integer of Decimal)
Checks if value is equal, greater than, less than

```javascript
// Integer with a min value of 8
<Number validations={ [NumeralValidator({ integer: true, min: 8 })] }/>

// Decimal with a between 8 and 20
<Number validations={ [NumeralValidator({ integer: true, min: 8, max: 20 })] }/>

// Decimal exactly 3.142
<Number validations={ [NumeralValidator({ is: 3.142 })] }/>
```

### Length Validation

Checks the length of a number of a string

```javascript
// length is greater than or equal to 8:
<Textbox validations={ [ LengthValidator({ min: 8 }) ] });

// length is less than or equal to 8:
<Textbox validations={ [ LengthValidator({ max: 8 }) ] });

// length is between 5 and 10 characters:
<Number validations={ [ LengthValidator({ min: 5, max: 10 }) ] });

// length is 10 characters:
<Number validations={ [ LengthValidator({ is: 10 }) ] });
```

### Regex Validation

Applies a regex validation to the input

```javascript
<Textbox validations={ [RegexValidator({ format: (/[A-Z]{5}/) }) ] }/>
```

### Email Validation

Applies a email validation to the input

```javascript
<Textbox validations={ [ EmailValidator() ] }/>
```

## Prefix for inputs

We have added a new feature for input components which allows developers to output a prefix to the input.

```js
<Textbox prefix="foo" />
```

## Updated visuals for Toast Notifications and Tabs

* Toast notifications have had updated styling applied to them, based on new designs.
* Colour updates to Tabs, to align with design updates
* New colour variables added

## Misc

* Button component will now render a stylised `anchor` instead of a `button` if passed a `href` prop.

## Bug Fixes

* Add i18n to form buttons

# 0.3.3

* Performance updates to inputs. We also now provide a `shouldComponentUpdate` method which can be reused in custom components.
* Inputs that are detached from a form no longer update error count.

# 0.3.2

## Bug Fixes

* Form no longer validates disabled fields on submit.
* Form inputs are tracked by a guid now, rather than input name.
* Autocomplete is disabled for all inputs by default.
* Locks version numbers to try and mitigate incompatabilities with third party modules.

# 0.3.1

## Bug Fixes

* SVG icons inside toast component now re-render properly.

# 0.3.0

## Handler Pattern

Carbon now has a simple handler pattern implementation. For more information, see [the guide](https://github.com/Sage/carbon/blob/master/docs/guides/handlers.md).

## New Components

* Toast
* Message

## Standardised Color/Icon Sets on Components

Several components allow the ability to define a particular `type` or `status`, such as `warning`, `error` or `success`. We have standardised the way this is implemented in components, each of which should use a prop name of `as`.

Similarly, each supported type comes as part of a Sass list variable called `$colorIconSets`. This list can be used in component `scss` files to iterate through the types available and automatically generate the code required for each type. This means each component will automatically update with any new types added to this list.

You can see examples of how this is implemented in the `scss` files for `Pill`, `Flash`, `Banner` or `Toast`.

### Breaking Changes

* Due to the standardisation of using the prop `as`, some components will have breaking changes to accomodate this:
  * Flash
  * Pill
* The `cancelHandler` method on `Dialog` based components has been renamed to `onCancel` to bring in line with the convention we would like to progress with for this kind of action name.
* The `confirmHandler` method on `Confirm` has also been renamed to `onConfirm` to align with the naming convention.

## Bug Fixes

* Dialog now centers itself if open on initialize.

# 0.2.0

## New Components

* Table, TableRow, TableCell, TableHeader
* Confirm
* Animated Menu Button
* Notification
* Pill
* Banner
* Flash

## Tables and Grids - Breaking Change

The previous iteration of grid (InputGrid) was too restrictive, not allowing much flexibility and being too rigid in its implementation. We have now refactored grids creating a Table component with full control and flexibility for the developer. The new way of doing grids also means we no longer need to use complicated immutable helpers we had set up for line items as well as injecting row_id into the store.

The following is an example of how to use the Table component:

```js
import React from 'react';
import { Table, TableRow, TableCell, TableHeader } from 'carbon/lib/components/table';
import Textbox from 'carbon/lib/components/textbox';
import Button from 'carbon/lib/components/button';

class MyView extends React.Component {
  render() {
    // We map the data from the store, to define what a row should look like.
    // Using map allows the developer to define any content they want - this could
    // render text, an input, a button or anything else.
    let tableRows = this.props.data.map((row, index) => {
      <TableRow>
        // This cell renders just text for 'description'.
        <TableCell>
          { row.get('description') }
        </TableCell>

        // This cell renders a textbox for 'name'. We also give it an onChange function. It is
        // important to notice that we bind additional values to this function - 'this' and 'index'.
        // This means that when the function is called it will receive the index as an argument.
        // The store then knows which index in the array of data has been modified and needs to update,
        // the mutation would look something like:
        // `this.data = this.data.setIn(['line_items', action.index, action.name], action.value);`.
        <TableCell>
          <Textbox value={ row.get('name') } onChange={ Actions.nameUpdated.bind(this, index) } />
        </TableCell>

        // This cell renders a button component.
        <TableCell>
          <Button>An Action!</Button>
        </TableCell>
      </TableRow>
    });

    // tableRows is now an array mapped from the data we provided. We also need a table header so
    // lets add that as an additional row in the array (unshift prepends to an array):
    tableRows.unshift(
      <TableRow>
        <TableHeader>Description</TableHeader>
        <TableHeader>Name</TableHeader>
        <TableHeader>Actions</TableHeader>
      </TableRow>
    );

    // We can now render the array of rows as a child of Table.
    return (
      <Table>
        { tableRows }
      </Table>
    );
  }
}

export default MyView
```

The example above should highlight the flexibility available with grids. You can mix input with plain text or any other component, all in the same table. Adding a placeholder row is simple as well:

```js
import React from 'react';
import { Table, TableRow, TableCell, TableHeader } from 'carbon/lib/components/table';
import Textbox from 'carbon/lib/components/textbox';

class MyView extends React.Component {
  render() {
    // Define tableRows.
    let tableRows = this.props.data.map((row, index) => {
      <TableRow>
        <TableCell>
          <Textbox name="description" value={ row.get('description') } onChange={ Actions.valueUpdated.bind(this, index) } />
        </TableCell>

        <TableCell>
          <Textbox name="name" value={ row.get('name') } onChange={ Actions.valueUpdated.bind(this, index) } />
        </TableCell>
      </TableRow>
    });

    // Add header.
    tableRows.unshift(
      <TableRow>
        <TableHeader>Description</TableHeader>
        <TableHeader>Name</TableHeader>
      </TableRow>
    );

    // Add placeholder row. The main difference between a regular row is we are not mapping any data to
    // this row (as it has none). Also, instead of an index, we are passing the data count to the bound
    // action. This means on valueUpdated that it will update the value in the array to an index which
    // does not yet exist - effectively creating the new row.
    tableRows.push(
      <TableRow>
        <TableCell>
          <Textbox name="description" onChange={ Actions.valueUpdated.bind(this, this.data.count()) } />
        </TableCell>

        <TableCell>
          <Textbox name="name" onChange={ Actions.valueUpdated.bind(this, this.data.count()) } />
        </TableCell>
      </TableRow>
    );

    // We can now render the array of rows as a child of Table.
    return (
      <Table>
        { tableRows }
      </Table>
    );
  }
}

export default MyView
```

## Minor

* Decrease width of dropdown icon to 20px

# 0.1.8

## Bug Fixes

* Backported dropdown validation fix.

# 0.1.7

## Bug Fixes

* Fixes bug - 'item is undefined triggered when clicking away from dropdown with option highlighted'.

# 0.1.6

## Bug Fixes

* `startRouter` no longer throws an error if it cannot find an element to render the component to.

# 0.1.5

## Bug Fixes

* Dropdown will always return a string value to any callbacks.

# 0.1.4

## Bug Fixes

* Dropdown components auto select highlighted values on blur.
* Carbon now compiles code to `lib`, allowing developers to no longer require installing babel on their computer.

# 0.1.3

## Bug Fixes

* Fixes validation message width in Firefox.

# 0.1.2

## Bug Fixes

* Tabs can now render a single child

# 0.1.1

* Form submitting state is now controlled by the developer using the `saving` prop.

## Bug Fixes

* Developers can now set the alignment on an input's value using the `align` prop.
* Tab allows null children.

# 0.1.0

## New Components

* Alert
* Link
* Tabs

## Dialog Type Components

  Breaking Change! :warning: Both components now require a `cancelHandler` prop (rather than the `cancelDialogHandler`). :warning:

## Dropdowns

Dropdown components have been refactored. We now have three different kinds:

* Dropdown
* Dropdown Filter
* Dropdown Filter Ajax

## Inputs and Forms No Longer Rely on Name Property

In previous versions of Carbon, all inputs required a `name` property. Some Carbon components would manipulate what this name was, depending on where the input was used.

To keep things simple, and to remove some of the logic behind the scenes, we no longer do any manipulation on input names and the property is no longer a requirement when using a form input.

It is still recommended that you use names on inputs, as they are useful to identify your which input is which. They are also required if you are performing standing HTML form submissions.

## Minor

* Pod has an option to make it collapsible.

## Bug Fixes

* Fixes position and width or validation messages on inputs.
* Fixes re-validating fields when content is pasted into an input.

# 0.0.3

## Bug Fixes

* On successful submit, form components will disable their save buttons to prevent multiple form submissions.

# 0.0.2

## Decimal Component

 An extra validation has been added to decimal to prevent multiple separators from being entered in the input field.

## Dropdown and DropdownSuggest components

Dropdown and dropdown-suggest have been updated. As they share common functionality, dropdown and dropdown-suggest now use a List decorator. This should not affect how you use either component.
* Dropdown now filters results as you type.

## Dialog Cancel button

Dialogs have been updated to pass context to any children components. We have used this to switch the Form Cancel button to use the Dialog's cancel handler when the form is nested in a dialog. This overrides the default history.back method.

## Store, View and Route Utils

We have standardised the utilities we provide to easily set up Flux based applications. This involved a few breaking changes:

### Store

The base Store class is now available from:

```js
import Store from 'carbon/lib/utils/flux/store';
```

When creating your store, initialize it with your application's dispatcher. You must also define the store's data and unique name within its constructor. The following shows the minimum required to set up a store:

```js
import Store from 'carbon/lib/utils/flux/store';
import Dispatcher from 'dispatcher';
import ImmutableHelper from 'carbon/lib/utils/helpers/immutable';

class MyStore extends Store {
  ...
}

let data = ImmutableHelper.parseJSON({});

// init the store with a name, some data, and your dispatcher
export default new MyStore('myStore', data, Dispatcher);
```

### View

The view helper is now available as a flux utility from Carbon. This was done to clarify its intentions. You can import it with:


```js
import { connect } from 'carbon/lib/utils/flux';
```

You can then use the `connect` function to connect a React component to a store:

```js
import React from 'react';
import MyStore from 'stores/my-store';
import { connect } from 'carbon/lib/utils/flux';

class MyComponent extends React.Component {
  render() {
    // the connected store data is available on the state as the store's unique name defined in its constructor
    let val = this.state.myStore.get('myValue');

    return (
      <div>My Component.</div>
    );
  }
}

export default connect(MyComponent, MyStore);
```

This sets up the listeners and data synchronising between the component and the store.

The connect function can connect multiple stores to the component - simply provide them as an array:

```js
connect(MyComponent, [MyStore, MyOtherStore]);
```

### Route

The route helper now returns a specific function:

```js
import React from 'react';
import { Route } from 'react-router';
import { startRouter } from 'carbon/lib/utils/router';

let routes = (
  <Route />
);

startRouter(routes);
```

The `startRouter` function initializes the React router with the given routes. It can also take a second parameter for the HTML target in which to render the React components (by default this uses `document.getElementById('app')`).

## Higher Order Components and Decorators

We now use decorators instead of Higher Order Components in our component library as they are easier to test and result in a tidier and more logical codebase.

Decorators can be found in the `/utils/decorators` directory. So far we have decorators for:

* Input
* Input Icon
* Input Label
* Input Validation

Note: although there is an ES7 Babel transform for decorators, we have opted not to use it for now due to the way in which it compiles and produces missing coverage reports.

## TableFieldsForMany renamed

`TableFieldsForMany` is now called `InputGrid`.

We have renamed this because its original name was based on a Rails convention and was fairly obscure and confusing.

## New Brand
A new style and colour scheme has been applied to the carbon components library. This change will affect all of the components.

## Validations
Validations have changed to a function so that different parameters can be passed to them.

You can now define Validations on a component using the following syntax:

```javascript
<Textbox validations={ [Validation()] } name='valid' />
```

## Misc

* Ran ESLint task and fixed any errors.
* Form provides a serialization method to parse its inputs into data usable for Ajax.
* Forms no longer needs a model name defined.
* Updated Form Cancel Button to use History object.
* Textarea is no longer draggable. Add a expandable={true} prop to make the area height change to fit content
* Input components can now use custom classes.
* Checkbox label now sits inline, and is reversable.
* Added props on inputs for inline labels.
* Added Rainbow chart component.
* Added Tabs component.
* Added Number component.
* Decimal now allows tabbing in and out of the field.
* Date now closes on tab out.


# 0.0.1

Initial prototype release.

Components included:

* Button
* Checkbox
* Date
* Decimal
* Dialog
* Dropdown Suggest
* Dropdown
* Form
* Pod
* Row
* Table Fields for Many
* Table Row
* Textarea
* Textbox

Utils included:

* Events Helper (to help determine keyboard events)
* Immutable Helper (to perform generic tasks with Immutable.js)
* Icons (to include icons from the web font)
* Inputs & Input Validation (generic functionality for inputs)
* Validations (reusable functionality for validations)
* Route Helper (component to provide base route functionality)
* Store Helper (base class for base store functionality)
* View Helper (component to provide base view functionality)<|MERGE_RESOLUTION|>--- conflicted
+++ resolved
@@ -8,6 +8,7 @@
 ## Bug Fixes
 
 * `Date`: fixed the warning about an uncontrolled input component
+* Fix presence validator bug validating value as false if no props sent to validator.
 
 # 1.0.0
 
@@ -99,11 +100,7 @@
 * `Link`: CSS inheritance has been updated to better support buttons.
 * `MenuList`: item filter search icon positioning is fixed
 * Row clones children when mutating props rather than creating new element to retain refs
-<<<<<<< HEAD
-* Fix presence validator bug validating value as false if no props sent to validator.
-=======
 * Stop input value being removed from props (fixes Button Toggle issue)
->>>>>>> 653d9951
 
 ## Deprecations Added
 
