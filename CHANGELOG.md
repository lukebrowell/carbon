--- conflicted
+++ resolved
@@ -1,8 +1,3 @@
-<<<<<<< HEAD
-# 0.5.3
-
-* Fixed numeral validator so it returns the correct type of validator.
-=======
 # 0.6.0
 
 ## I18nHelper
@@ -23,7 +18,12 @@
 
 * Spinner
 * RadioButton
->>>>>>> 446de5c9
+
+# 0.5.3
+
+## Bug Fixes
+
+* Fixed numeral validator so it returns the correct type of validator.
 
 # 0.5.2
 
