# 0.1.0

## New Components

<<<<<<< HEAD
* Link
=======
* Alert

## Dialog Type Components

  Breaking Change! :warning: Both components now require a `cancelHandler` prop (rather than the `cancelDialogHandler`). :warning:
>>>>>>> fce690b5

## Dropdowns

Dropdown components have been refactored. We now have three different kinds:

* Dropdown
* Dropdown Filter
* Dropdown Filter Ajax

## Inputs and Forms No Longer Rely on Name Property

In previous versions of Carbon, all inputs required a `name` property. Some Carbon components would manipulate what this name was, depending on where the input was used.

To keep things simple, and to remove some of the logic behind the scenes, we no longer do any manipulation on input names and the property is no longer a requirement when using a form input.

It is still recommended that you use names on inputs, as they are useful to identify your which input is which. They are also required if you are performing standing HTML form submissions.

# 0.0.3

## Bug Fixes

* On successful submit, form components will disable their save buttons to prevent multiple form submissions.

# 0.0.2

## Decimal Component

 An extra validation has been added to decimal to prevent multiple separators from being entered in the input field.

## Dropdown and DropdownSuggest components

Dropdown and dropdown-suggest have been updated. As they share common functionality, dropdown and dropdown-suggest now use a List decorator. This should not affect how you use either component.
* Dropdown now filters results as you type.

## Dialog Cancel button

Dialogs have been updated to pass context to any children components. We have used this to switch the Form Cancel button to use the Dialog's cancel handler when the form is nested in a dialog. This overrides the default history.back method.

## Store, View and Route Utils

We have standardised the utilities we provide to easily set up Flux based applications. This involved a few breaking changes:

### Store

The base Store class is now available from:

```js
import Store from 'carbon/lib/utils/flux/store';
```

When creating your store, initialize it with your application's dispatcher. You must also define the store's data and unique name within its constructor. The following shows the minimum required to set up a store:

```js
import Store from 'carbon/lib/utils/flux/store';
import Dispatcher from 'dispatcher';
import ImmutableHelper from 'carbon/lib/utils/helpers/immutable';

class MyStore extends Store {
  ...
}

let data = ImmutableHelper.parseJSON({});

// init the store with a name, some data, and your dispatcher
export default new MyStore('myStore', data, Dispatcher);
```

### View

The view helper is now available as a flux utility from Carbon. This was done to clarify its intentions. You can import it with:


```js
import { connect } from 'carbon/lib/utils/flux';
```

You can then use the `connect` function to connect a React component to a store:

```js
import React from 'react';
import MyStore from 'stores/my-store';
import { connect } from 'carbon/lib/utils/flux';

class MyComponent extends React.Component {
  render() {
    // the connected store data is available on the state as the store's unique name defined in its constructor
    let val = this.state.myStore.get('myValue');

    return (
      <div>My Component.</div>
    );
  }
}

export default connect(MyComponent, MyStore);
```

This sets up the listeners and data synchronising between the component and the store.

The connect function can connect multiple stores to the component - simply provide them as an array:

```js
connect(MyComponent, [MyStore, MyOtherStore]);
```

### Route

The route helper now returns a specific function:

```js
import React from 'react';
import { Route } from 'react-router';
import { startRouter } from 'carbon/lib/utils/router';

let routes = (
  <Route />
);

startRouter(routes);
```

The `startRouter` function initializes the React router with the given routes. It can also take a second parameter for the HTML target in which to render the React components (by default this uses `document.getElementById('app')`).

## Higher Order Components and Decorators

We now use decorators instead of Higher Order Components in our component library as they are easier to test and result in a tidier and more logical codebase.

Decorators can be found in the `/utils/decorators` directory. So far we have decorators for:

* Input
* Input Icon
* Input Label
* Input Validation

Note: although there is an ES7 Babel transform for decorators, we have opted not to use it for now due to the way in which it compiles and produces missing coverage reports.

## TableFieldsForMany renamed

`TableFieldsForMany` is now called `InputGrid`.

We have renamed this because its original name was based on a Rails convention and was fairly obscure and confusing.

## New Brand
A new style and colour scheme has been applied to the carbon components library. This change will affect all of the components.

## Validations
Validations have changed to a function so that different parameters can be passed to them.

You can now define Validations on a component using the following syntax:

```javascript
<Textbox validations={ [Validation()] } name='valid' />
```

## Misc

* Ran ESLint task and fixed any errors.
* Form provides a serialization method to parse its inputs into data usable for AJAX.
* Forms no longer needs a model name defined.
* Updated Form Cancel Button to use History object.
* Textarea is no longer draggable. Add a expandable={true} prop to make the area height change to fit content
* Input components can now use custom classes.
* Checkbox label now sits inline, and is reversable.
* Added props on inputs for inline labels.
* Added Rainbow chart component.
* Added Tabs component.
* Added Number component.
* Decimal now allows tabbing in and out of the field.
* Date now closes on tab out.


# 0.0.1

Initial prototype release.

Components included:

* Button
* Checkbox
* Date
* Decimal
* Dialog
* Dropdown Suggest
* Dropdown
* Form
* Pod
* Row
* Table Fields for Many
* Table Row
* Textarea
* Textbox

Utils included:

* Events Helper (to help determine keyboard events)
* Immutable Helper (to perform generic tasks with Immutable.js)
* Icons (to include icons from the web font)
* Inputs & Input Validation (generic functionality for inputs)
* Validations (reusable functionality for validations)
* Route Helper (component to provide base route functionality)
* Store Helper (base class for base store functionality)
* View Helper (component to provide base view functionality)<|MERGE_RESOLUTION|>--- conflicted
+++ resolved
@@ -2,15 +2,12 @@
 
 ## New Components
 
-<<<<<<< HEAD
 * Link
-=======
 * Alert
 
 ## Dialog Type Components
 
   Breaking Change! :warning: Both components now require a `cancelHandler` prop (rather than the `cancelDialogHandler`). :warning:
->>>>>>> fce690b5
 
 ## Dropdowns
 
