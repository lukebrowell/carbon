--- conflicted
+++ resolved
@@ -2,12 +2,9 @@
 
 ## Component Enhancements
 
-<<<<<<< HEAD
 * `ShowEditPod` now closes and cancels editing on Escape keydown
-=======
 * `Date` field uses I18n for formats and sanitizes inputs for passing
 * `Decimal` component can prevent decimal value from exceeding the precision setting
->>>>>>> 6c0a29dd
 
 # 0.26.0
 
