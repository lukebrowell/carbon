--- conflicted
+++ resolved
@@ -1,10 +1,3 @@
-<<<<<<< HEAD
-# 0.30.0
-
-## Helpers
-
-* A new 'insertAt' Ether helper to insert a character in a string at a specified interval
-=======
 # 1.0.0
 
 ## :warning: Major Change - React 15 Upgrade
@@ -36,6 +29,10 @@
 * `Menu` includes `alternate` prop for marking sub sections of the menu for styling (like tiger stripes for readability on tables, rather than actual submenus
 * `MountInApp` now cleans up it's children when the component is unmounted.
 
+## Helpers
+
+* A new 'insertAt' Ether helper to insert a character in a string at a specified indices
+
 ## Bug Fixes
 
 * `ButtonToggle`: css typo corrected
@@ -266,7 +263,6 @@
 * Readded the `carbon-tabs` class to the Tabs component.
 * Clear any selected rows too in refresh()
 * SelectedRows should be reset to the same object it is defined with
->>>>>>> b9af017e
 
 # 0.29.1
 
