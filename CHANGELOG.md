--- conflicted
+++ resolved
@@ -8,11 +8,8 @@
 ## Minor Improvements
 
 * Pod component now accepts a alignTitle prop.
-<<<<<<< HEAD
 * Checkbox input now has `important` set on position.
-=======
-* Tooltip Decorator now protects against no target or tooltip rendered in the DOM 
->>>>>>> bd26da22
+* Tooltip Decorator now protects against no target or tooltip rendered in the DOM
 
 # 0.22.0
 
