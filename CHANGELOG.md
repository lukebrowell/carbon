--- conflicted
+++ resolved
@@ -1,4 +1,3 @@
-<<<<<<< HEAD
 # 0.26.0
 
 ## New Components
@@ -47,13 +46,12 @@
 * Input validation decorator was not re-checking validity for warnings
 * `Pod` applies props to it's container rather than the first child of that container keeping things consistent
 * `Pod` filters out any `title` that is not a string before it is applied as an HTML attribute to the underlying element stopping `Object` being output as a browser generated tooltip
-=======
+
 # 0.25.4
 
 ## Bug Fixes
 
 * Form now tracks error and warning count on instance as well as in state.
->>>>>>> 2dd402a3
 
 # 0.25.3
 
