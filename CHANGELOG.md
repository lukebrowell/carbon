--- conflicted
+++ resolved
@@ -1,11 +1,10 @@
 # 1.6.0
 
-<<<<<<< HEAD
-# Component Enhancements
+## Component Enhancements
 
 * `Table` now lets you add an `aria-describedby` prop.
-=======
-### Draggable ghost row
+
+## Draggable Ghost Row
 
 The `DraggableContext` component now includes a `CustomDragLayer` to enable a ghost row when dragging.
 
@@ -55,7 +54,6 @@
 
 * Update `Service` class to use prototypal inheritance instead of class properties.
 * Fixes floating error message caused by https://github.com/Sage/carbon/pull/1452/commits/1f902687c507f7b9cc8fe8cb641c048f8d82b034
->>>>>>> 20ab21a5
 
 # 1.5.0
 
