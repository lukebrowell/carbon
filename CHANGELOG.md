<<<<<<< HEAD
# 0.2.0

## New Components

* Table, TableRow, TableCell, TableHeader
* Confirm
* Animated Menu Button
* Banner
* Flash

## Tables and Grids - Breaking Change

The previous iteration of grid (InputGrid) was too restrictive, not allowing much flexibility and being too rigid in its implementation. We have now refactored grids creating a Table component with full control and flexibility for the developer. The new way of doing grids also means we no longer need to use complicated immutable helpers we had set up for line items as well as injecting row_id into the store.

The following is an example of how to use the Table component:

```js
import React from 'react';
import { Table, TableRow, TableCell, TableHeader } from 'carbon/lib/components/table';
import Textbox from 'carbon/lib/components/textbox';
import Button from 'carbon/lib/components/button';

class MyView extends React.Component {
  render() {
    // We map the data from the store, to define what a row should look like.
    // Using map allows the developer to define any content they want - this could
    // render text, an input, a button or anything else.
    let tableRows = this.props.data.map((row, index) => {
      <TableRow>
        // This cell renders just text for 'description'.
        <TableCell>
          { row.get('description') }
        </TableCell>

        // This cell renders a textbox for 'name'. We also give it an onChange function. It is
        // important to notice that we bind additional values to this function - 'this' and 'index'.
        // This means that when the function is called it will receive the index as an argument.
        // The store then knows which index in the array of data has been modified and needs to update,
        // the mutation would look something like:
        // `this.data = this.data.setIn(['line_items', action.index, action.name], action.value);`.
        <TableCell>
          <Textbox value={ row.get('name') } onChange={ Actions.nameUpdated.bind(this, index) } />
        </TableCell>

        // This cell renders a button component.
        <TableCell>
          <Button>An Action!</Button>
        </TableCell>
      </TableRow>
    });

    // tableRows is now an array mapped from the data we provided. We also need a table header so
    // lets add that as an additional row in the array (unshift prepends to an array):
    tableRows.unshift(
      <TableRow>
        <TableHeader>Description</TableHeader>
        <TableHeader>Name</TableHeader>
        <TableHeader>Actions</TableHeader>
      </TableRow>
    );

    // We can now render the array of rows as a child of Table.
    return (
      <Table>
        { tableRows }
      </Table>
    );
  }
}

export default MyView
```

The example above should highlight the flexibility available with grids. You can mix input with plain text or any other component, all in the same table. Adding a placeholder row is simple as well:

```js
import React from 'react';
import { Table, TableRow, TableCell, TableHeader } from 'carbon/lib/components/table';
import Textbox from 'carbon/lib/components/textbox';

class MyView extends React.Component {
  render() {
    // Define tableRows.
    let tableRows = this.props.data.map((row, index) => {
      <TableRow>
        <TableCell>
          <Textbox name="description" value={ row.get('description') } onChange={ Actions.valueUpdated.bind(this, index) } />
        </TableCell>

        <TableCell>
          <Textbox name="name" value={ row.get('name') } onChange={ Actions.valueUpdated.bind(this, index) } />
        </TableCell>
      </TableRow>
    });

    // Add header.
    tableRows.unshift(
      <TableRow>
        <TableHeader>Description</TableHeader>
        <TableHeader>Name</TableHeader>
      </TableRow>
    );

    // Add placeholder row. The main difference between a regular row is we are not mapping any data to
    // this row (as it has none). Also, instead of an index, we are passing the data count to the bound
    // action. This means on valueUpdated that it will update the value in the array to an index which
    // does not yet exist - effectively creating the new row.
    tableRows.push(
      <TableRow>
        <TableCell>
          <Textbox name="description" onChange={ Actions.valueUpdated.bind(this, this.data.count()) } />
        </TableCell>

        <TableCell>
          <Textbox name="name" onChange={ Actions.valueUpdated.bind(this, this.data.count()) } />
        </TableCell>
      </TableRow>
    );

    // We can now render the array of rows as a child of Table.
    return (
      <Table>
        { tableRows }
      </Table>
    );
  }
}

export default MyView
```
=======
# 0.1.6

## Bug Fixes

* `startRouter` no longer throws an error if it cannot find an element to render the component to.
>>>>>>> d5e37fe9

# 0.1.5

## Bug Fixes

* Dropdown will always return a string value to any callbacks.

# 0.1.4

## Bug Fixes

* Dropdown components auto select highlighted values on blur.
* Carbon now compiles code to `lib`, allowing developers to no longer require installing babel on their computer.

# 0.1.3

## Bug Fixes

* Fixes validation message width in Firefox.

# 0.1.2

## Bug Fixes

* Tabs can now render a single child

# 0.1.1

* Form submitting state is now controlled by the developer using the `saving` prop.

## Bug Fixes

* Developers can now set the alignment on an input's value using the `align` prop.
* Tab allows null children.

# 0.1.0

## New Components

* Alert
* Link
* Tabs

## Dialog Type Components

  Breaking Change! :warning: Both components now require a `cancelHandler` prop (rather than the `cancelDialogHandler`). :warning:

## Dropdowns

Dropdown components have been refactored. We now have three different kinds:

* Dropdown
* Dropdown Filter
* Dropdown Filter Ajax

## Inputs and Forms No Longer Rely on Name Property

In previous versions of Carbon, all inputs required a `name` property. Some Carbon components would manipulate what this name was, depending on where the input was used.

To keep things simple, and to remove some of the logic behind the scenes, we no longer do any manipulation on input names and the property is no longer a requirement when using a form input.

It is still recommended that you use names on inputs, as they are useful to identify your which input is which. They are also required if you are performing standing HTML form submissions.

## Minor

* Pod has an option to make it collapsible.

## Bug Fixes

* Fixes position and width or validation messages on inputs.
* Fixes re-validating fields when content is pasted into an input.

# 0.0.3

## Bug Fixes

* On successful submit, form components will disable their save buttons to prevent multiple form submissions.

# 0.0.2

## Decimal Component

 An extra validation has been added to decimal to prevent multiple separators from being entered in the input field.

## Dropdown and DropdownSuggest components

Dropdown and dropdown-suggest have been updated. As they share common functionality, dropdown and dropdown-suggest now use a List decorator. This should not affect how you use either component.
* Dropdown now filters results as you type.

## Dialog Cancel button

Dialogs have been updated to pass context to any children components. We have used this to switch the Form Cancel button to use the Dialog's cancel handler when the form is nested in a dialog. This overrides the default history.back method.

## Store, View and Route Utils

We have standardised the utilities we provide to easily set up Flux based applications. This involved a few breaking changes:

### Store

The base Store class is now available from:

```js
import Store from 'carbon/lib/utils/flux/store';
```

When creating your store, initialize it with your application's dispatcher. You must also define the store's data and unique name within its constructor. The following shows the minimum required to set up a store:

```js
import Store from 'carbon/lib/utils/flux/store';
import Dispatcher from 'dispatcher';
import ImmutableHelper from 'carbon/lib/utils/helpers/immutable';

class MyStore extends Store {
  ...
}

let data = ImmutableHelper.parseJSON({});

// init the store with a name, some data, and your dispatcher
export default new MyStore('myStore', data, Dispatcher);
```

### View

The view helper is now available as a flux utility from Carbon. This was done to clarify its intentions. You can import it with:


```js
import { connect } from 'carbon/lib/utils/flux';
```

You can then use the `connect` function to connect a React component to a store:

```js
import React from 'react';
import MyStore from 'stores/my-store';
import { connect } from 'carbon/lib/utils/flux';

class MyComponent extends React.Component {
  render() {
    // the connected store data is available on the state as the store's unique name defined in its constructor
    let val = this.state.myStore.get('myValue');

    return (
      <div>My Component.</div>
    );
  }
}

export default connect(MyComponent, MyStore);
```

This sets up the listeners and data synchronising between the component and the store.

The connect function can connect multiple stores to the component - simply provide them as an array:

```js
connect(MyComponent, [MyStore, MyOtherStore]);
```

### Route

The route helper now returns a specific function:

```js
import React from 'react';
import { Route } from 'react-router';
import { startRouter } from 'carbon/lib/utils/router';

let routes = (
  <Route />
);

startRouter(routes);
```

The `startRouter` function initializes the React router with the given routes. It can also take a second parameter for the HTML target in which to render the React components (by default this uses `document.getElementById('app')`).

## Higher Order Components and Decorators

We now use decorators instead of Higher Order Components in our component library as they are easier to test and result in a tidier and more logical codebase.

Decorators can be found in the `/utils/decorators` directory. So far we have decorators for:

* Input
* Input Icon
* Input Label
* Input Validation

Note: although there is an ES7 Babel transform for decorators, we have opted not to use it for now due to the way in which it compiles and produces missing coverage reports.

## TableFieldsForMany renamed

`TableFieldsForMany` is now called `InputGrid`.

We have renamed this because its original name was based on a Rails convention and was fairly obscure and confusing.

## New Brand
A new style and colour scheme has been applied to the carbon components library. This change will affect all of the components.

## Validations
Validations have changed to a function so that different parameters can be passed to them.

You can now define Validations on a component using the following syntax:

```javascript
<Textbox validations={ [Validation()] } name='valid' />
```

## Misc

* Ran ESLint task and fixed any errors.
* Form provides a serialization method to parse its inputs into data usable for AJAX.
* Forms no longer needs a model name defined.
* Updated Form Cancel Button to use History object.
* Textarea is no longer draggable. Add a expandable={true} prop to make the area height change to fit content
* Input components can now use custom classes.
* Checkbox label now sits inline, and is reversable.
* Added props on inputs for inline labels.
* Added Rainbow chart component.
* Added Tabs component.
* Added Number component.
* Decimal now allows tabbing in and out of the field.
* Date now closes on tab out.


# 0.0.1

Initial prototype release.

Components included:

* Button
* Checkbox
* Date
* Decimal
* Dialog
* Dropdown Suggest
* Dropdown
* Form
* Pod
* Row
* Table Fields for Many
* Table Row
* Textarea
* Textbox

Utils included:

* Events Helper (to help determine keyboard events)
* Immutable Helper (to perform generic tasks with Immutable.js)
* Icons (to include icons from the web font)
* Inputs & Input Validation (generic functionality for inputs)
* Validations (reusable functionality for validations)
* Route Helper (component to provide base route functionality)
* Store Helper (base class for base store functionality)
* View Helper (component to provide base view functionality)<|MERGE_RESOLUTION|>--- conflicted
+++ resolved
@@ -1,4 +1,3 @@
-<<<<<<< HEAD
 # 0.2.0
 
 ## New Components
@@ -129,13 +128,12 @@
 
 export default MyView
 ```
-=======
+
 # 0.1.6
 
 ## Bug Fixes
 
 * `startRouter` no longer throws an error if it cannot find an element to render the component to.
->>>>>>> d5e37fe9
 
 # 0.1.5
 
