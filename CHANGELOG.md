# 0.29.2

## Bug Fixes

<<<<<<< HEAD
* Clear any selected rows too in refresh()
=======
* SelectedRows should be reset to the same object it is defined with
>>>>>>> 3a56b7c3

# 0.29.1

## CSS Update

* The `default` colour set now uses a lighter grey.

# 0.29.0

## !! BREAKING CHANGES!! :warning:

* error icon on `Date` component is now displayed in place of the calendar icon clicker

### Immutable Helper

* ImmutableHelper.parseJSON now converts javascript objects to regular Maps rather than ordered maps.
* If you require ordered maps you will need to explicitly create them rather than use ImmutableHelper.
* `margin-bottom` has been removed from the message component.

## CSS Changes

* `Navigation-Bar`: line-height has been applied to parent content div rather than children.
* Updated base font CSS to better reflect the Lato font.
* Updated Menu Item CSS to better reflect the Lato font.
* Updated input help text color for accessibility standards.
* Animated Menu Button has been updated with latest font changes.
* Links inside of input warnings are now coloured white.

## Bug Fixes

* `Tabs` now correctly tracks warning state of a tab.
* `Tabs` no longer jumps when changing tab.

## Package Upgrades

* Datepicker has been upgraded the latest version.
* Bowser has been upgraded to the latest version.

## Component Enhancements

* `Message`: Two new props have been added, `border` and `roundedCorners`.
* `Dropdown`: One new prop has been added, `cacheVisibleValue`.

## Helpers

* A new `humanizeFilesize` helper for converting bytes to a human readable representation.
* `roundForAbbreviation` is added to handle the number element of `abbreviateNumber` as well as forcing any abbreviated number to one decimal place
* `abbreviateCurrency` takes unit value

## Minor Improvements

* Cookie functions added to browser helper
* Fixes vertical alignment of minus icon.

# 0.28.3

* `Tabs`: Tab Heading hover, focus and active states corrected

## Components

* `Icon`: removes SVGs to fallback to icon font until new SVGs designed
* `Flash`, `Message` and `Toast`: all use `flex` for positioning

# 0.28.2

* `Pod`: now accepts a `displayEditButtonOnHover` prop which will hide the edit button until the mouse is hovering over it.
* `Pod`: now accepts a `triggerEditOnContent` prop will trigger the `onEdit` function when clicking the content.
* `Pod`: the colours of an editable pod have been updated to be more consistent.

# 0.28.1

## Bug Fixes

* Fixes reference to utils from the link component.

# 0.28.0

## :warning: Breaking Changes - Visual Styles

Visual improvements to the design of components, which may impact the colors and font styles used.

* Lato font added
* Colors updated
* Table row active and hover styles
* Font sizes for text

## :warning: Breaking Change - Button colors

* Button color is now determined by a `theme` prop.
* If you are using a red or green button, you must pass props of `as` and `theme`.
* i.e. for a red button

```js
<Button theme='red'>
  Foo
</Button>
```

* For a green button

```js
<Button theme='green' as='secondary'>
  Foo
</Button>
```


## I18n Component

We have added a component to handle I18n translations. The component also supports markdown, allowing developers to safely add HTML markup to translations such as bold tags or hyperlinks.

```
<I18n scope="my.translation" options={{ myVar: "foobar" }} markdown={ true } />
```

## Helpers

* `abbreviateNumber` function is provided for adding 'k' and 'm' style abbreviations for large numbers

## Component Enhancements

* `Button`: now accepts a size and theme prop to determine size and color respectively.
* `Decimal` now emits value of 0 on blur if cleared.
* `Icon`: new Icons added - Draft, Github, Twitter, Dribble and Remove
* `Link`: tabindex default and switch control via a prop
* `MenuList`: autofocuses on filter when a menu is opened
* `Link`: pressing `enter` triggers any `onClick` event
* `Rainbow`: Added the config prop to to be able to control the way
the chart is displayed.
* `TableAjax` now accepts `pageSize` prop.

## Poller Helper

* Added callback to poller helper which is called when the terminating condition is not met

## CSS Changes

* Input prefix is now positioned correctly when using inline labels

# 0.27.2

* `Decimal` component can validate properly with alternative i18n settings

## New Components

* `MenuList`: handles simple `ul` based menus

# 0.27.1

* Heading component can now configure it's divider on/off using the prop 'divider'.

# 0.27.0

## :warning: Breaking Change - Default colour for Pill component has changed. :warning:

* The default behaviour for the Pill component was to previously set as `info`. This is now set as `default` which is a grey colour.
* Ensure you check for any implementations of the Pill component where the `as` prop is not defined and set this to `as='info'`.

## :warning: Breaking Change - Date Component requires importing of locales

* The Date component now uses Strict mode and a I18n locale for parsing date.
* If you require multiple locales for your Date component you will need to import them from moment js
* Please see the [moment js docs](http://momentjs.com/docs/#/use-it/browserify/) for more information

## :warning: Breaking Change :warning:

* `Rainbow` expects the Highcharts library to be already loaded. If your project does not include Highcharts, you need to import it before Rainbow.
```js
import 'react-highcharts/dist/bundle/highcharts';
```

## New Components

* Subheader component created to be used with the Table and TableAjax components

## Component Enhancements

* `ShowEditPod` now closes and cancels editing on Escape keydown.
* `ShowEditPod` puts focus on pod if mounted in editing state.
* `Sidebar` no longer renders a close icon if there is no `onCancel` prop.
* `Date` field uses I18n for formats and sanitizes inputs for passing
* `Content` component can take props of `bodyFullWidth` to set component width to 100%;
* `Date` field uses I18n for formats and sanitizes inputs for passing
* `Step` wizard sub-component now accepts a prop of `enabled`.
* `Table` components now accept an `onPageSizeChange` callback function as a prop.
* `InputValidation` uses `Form` and `Input` in order to ensure messages stay on screen for a short while unless the user hovers on another field
* `Pod` enter triggers edit function and edit element is keyboard accessible
* `Tabs` enter triggers tab load and navigation tabs are keyboard accessible
* `Tabs` focus state is given the same styles as hover state
* `Tabs` now can take a prop of 'position' which supports floating to the left and being positioned in a vertical stack.
* `Pager` component now emits which element has changed.
* `Sidebar` now takes a size prop (e.g. `extra-small`, `small`, ...`extra-large`)

## Dependencies

* Moment JS bumped to version 2.15.1

# 0.26.1

## Component Enhancements

* `Decimal` component can prevent decimal value from exceeding the precision setting

# 0.26.0

## New Components

* `Create` component: supplies a button for creating new artefacts.
* Detail component

## Component Enhancements

* `Content` now has additional display options to customise the alignment, to render inline with it's title and to customise the title's width.
* `Link` component now has a prop of `iconAlign` to align icons to the right of the link's text.
* `Row` component can now be given a size to control the size of the gutter using the prop `gutter` (eg. `extra-small`, `small`, `medium`, `large` or `extra-large`).
* `Row` can enable `columnDivide` to add dividing lines between columns.
* `ShowEditPod` requires a tab press to focus on the first field of the contained form rather than automatically focusing on the first field

## Minor Improvements

* Inputs now reset parent tabs error state when unmounted
* Valid Date entry formats can be overridden via I18n
* add helper to focus on input field
* Table Header - sort column no longer overlaps text when right aligned
* Add a currencyFormatter helper to the i18n helpers
* Editable Pod width can be set to full width by setting the prop `editContentFullWidth` to true.
* Refactor Icon component into separate file SVGs
* Ensure portrait component uses https for gravatar images.

## CSS Changes

* Have increased pill font size and weight
* Carbon Components CSS now imports from relative paths
* removes uneccessary space from clearfix in `Row` component
* Aligned MultiActionButton icon to center
* `Content` components now handles wrapping more robustly with single words longer than the content width wrapping correctly
* `Filter` handles it's child inputs more robustly by over-riding widths and margins when children are displayed inline
* Darken colour of text--secondary
* Fieldset - readonly fields maintain border
* Remove italics from text--inactive
* Have increased pill font size and weight
* Carbon Components CSS now imports from relative paths

## Bug Fixes

* Allow carbon to be incorporated into webpack project
* Removed footer from datepicker. This will be reverted in the React 15 Upgrade
* The CSS for applying clears to Row columns has been fixed.
* Tooltips now close when component receives new props.
* Text Area now scrollable except when expandable.
* Pod lifecycle methods are no longer defined as class properties.
* Input validation decorator was not re-checking validity for warnings
* Table sort arrows now point in the correct direction.
* `Pod` applies props to it's container rather than the first child of that container keeping things consistent
* `Pod` filters out any `title` that is not a string before it is applied as an HTML attribute to the underlying element stopping `Object` being output as a browser generated tooltip

# 0.25.4

## Bug Fixes

* Form now tracks error and warning count on instance as well as in state.

# 0.25.3

# Bug Fixes

* Tabs component - added check to ensure that onTabChange is not called if the selectedTabId prop is changed to the existing state of the tabs component

# 0.25.2

## Bug Fix

* Row now supports immutable children.
* Row columns now clear when there are more columns than the defined number.
* Editable Pod is now aligned properly with title.

# 0.25.1

## Bug Fix

* Additional classes were not being applied to the Pod element, this has now been fixed.
* Added missing icon for "entry".

# 0.25.0

## MAJOR VISUAL/LAYOUT CHANGES:

### Updated Carbon Icons Font

New pixel perfect icon font has been added.

### Added Lato as base text font

Lato has now been added as the base font for applications, there are 4 weights introduced, 300(light), 400(regular), 600(semi-bold) and 700(bold). For performance, 3 of the 4 new weights used the Google Font CDN network and the 4th is added via assets.

### CSS and Structural Changes to Pod

The markup structure for pods has been modified, including some adjustments to Pod padding.

The edit action for a Pod has been modified to sit outside of the Pod.

# 0.24.2

## Bug Fix

* Tabs component - added check to ensure that onTabChange is not called if the selectedTabId prop is changed to the existing state of the tabs component

# 0.24.1

* Improves Flash component timeout behaviour.

# 0.24.0

## Carbon Factory Upgrade v0.1.0
* [Carbon Factory Release Notes](https://github.com/Sage/carbon-factory/releases/tag/v0.1.0)

## Updated Flash component API

As well as just a string, the Flash component will now receive a message value with the following:

 * A string: `"Alert"`
 * An array: `["Message One", "Message Two"]`
 * An object with description: `{ description: "My description" }`
 * An object of key/value pairs: `{ first_name: "is required", last_name: "is required" }`
 * An object with description with nested key/value pairs:
   `{ description: { first_name: "is required", last_name: "is required" } }`

# 0.23.1

## Bug Fix

* Tabs component - added check to ensure that onTabChange is not called if the selectedTabId prop is changed to the existing state of the tabs component

# 0.23.0

## Breaking Change - Additional functionality for initialSelectedTabId prop in Tabs component

* Renamed initialSelectedTabId to selectedTabId and onTabClick to onTabChange in the Tabs component
* If selectedTabId is updated the visible tab will change to the value of selectedTabId, this will call the onTabChange function if set.

## Minor Improvements

* Pod component now accepts a alignTitle prop.
* Checkbox input now has `important` set on position.
* Tooltip Decorator now protects against no target or tooltip rendered in the DOM

# 0.22.1

## Bug Fix

* ShowEditPod shows edit content when controlled externally

# 0.22.0

## Breaking Change - CSS Naming

* We have renamed all of our styles to be prefixed with `carbon-` rather than `ui-`. This is to avoid conflicts with existing open source libraries like jQuery UI.

### Example of the CSS Name Change
```
// Before:
.ui-button-toggle__icon--large

// After:
.carbon-button-toggle__icon--large
```

Please ensure you check your application carefully to update any references to these styles when upgrading.

## Minor Improvements

* Show edit pod can now be controlled via props
* Make heading font styles more flexible, providing `h*`, `.h*` and `@include h*()`
* Allow ShowEditPod to receive `false` in its `onEdit` prop to skip rendering of the default edit icon
* Added a 'Payment' icon and a 'Key' icon.
* ShowEditPod now animates between the two states

# 0.21.2

## Minor Improvements

* Help component now opens links in a new tab.

# 0.21.1

## Minor Improvements

* PresenceValidator now returns false for strings that consist only of spaces

# 0.21.0

## New Icons

* Print
* Pdf
* Csv
* Message

## Minor Improvements
* Link now accepts tooltip props to apply a tooltip to the link. This can be used with the Action Toolbar to apply tooltips to the icon links.
* Input components now accept an onPaste prop.
* Add character count to textarea
* Form now accepts a `onSubmit` prop which is only called when the form is valid.
* AppWrapper now has a minimum width of 958px.
* SUG-19: Change padding for the MessageComponent when transparent and non dismissable. When transparent is applied the padding reduces to 2px, but if it's dismissable it enlarges to it's original to prevent overlap.
* Allows `Link` component to handle `mailto:` as an href prefix, previously the `to:` would have been stripped from the string
* Fix error count, when input gets disabled

# 0.20.0

## Breaking Changes

* The CSS for inputs and icons associated with inputs has changed. If you have overridden this CSS in you code, this may break your input CSS.

## New Components

* Heading - useful for page titles.
* ShowEditPod - Inline editing of fields
* Date Range - Allows start and end date setting with validation for invalid date combinations.

## History and Browser Status

The router's history object is now accessible:

```js
import { history } from 'carbon/lib/utils/router';
```

With the history object you can control the DOM for any UI that uses React Router. For more information see the guides https://github.com/ReactJSTraining/history/tree/master/docs

## Link Prefixes

The `Link` component can now have its `href` or `to` props prefixed to customise the type of link it is (regular or react router).

For example:

```js
<Link href="to:/foobar">My React Router Link</Link>
```

## Router transitions

* The window will automatically scroll to the top when the route is transitioned

## Red and Green Buttons

The `Button` component can now have red and green themes, set using the `as` prop.

## New Icons

* Information
* Sync
* Progress
* Submitted
* Completed

## Minor Changes

* A Sass variable has been introduced to define the path where fonts are located.
* Pod title size has been reduced to more accurately match the demo.
* Secondary Content components font weight has been standardised.
* The `children` prop for the Help component is no longer required.
* Sibling Content components now have a top margin for spacing.
* Button height has been fixed for buttons that behave like links.
* Adds inline help for radio button.
* Fixes inline help for checkboxes.
* Radio Button sprite has been given a fixed size.
* Increase textTag font-spacing from 0.5 to 0.8.
* Button can receive a prop of `to`.
* Fixes fieldset and input margin when rendered on top of one another.
* Fixes position of icon in dropdown button.
* Fixes error icon position for inputs with field help.
* AppWrapper has been increased to 1600px and some padding has been added.
* Form now accepts a prop of `save` which can be used to hide the save button.

# 0.19.0

## Major Changes

!! Babel upgraded to Version 6
* When updating the latest version it is recommend to remove node modules `rm -rf node_modules` and reinstall `npm install`

!! Phantom JS Upgraded to version 2
* This may cause a few tests that were giving false positives to fail

## New Components

* Profile - User to show portrait with name and email.
* AppWrapper - confines your content to the width of your application.
* Menu
* NavigationBar

## Input Label Padding

* All input label padding has been slightly increased.

## Help Updates

* Help component has been updated with a new icon.
* Input Label decorator has been fixed to render the help class for labelHelp.

## Acronymize Function

* We have added an `acronymize` function to the Ether util, which will create an acronym from a given string.

## Dropdown component updates

* All dropdowns now allow keying up and down through the list

## Polling helper

* A polling helper has been added that performs customizable ajax polling.

## New Icons

* Help
* Chevron

# 0.18.1

## Minor Changes

* Portrait extra small size has been changed from `20px` to `25px`.
* Portrait can have a dark background.
* Fixes issue with Portrait size when image would not render.
* Disabled Pill's colours have been updated.
* Individual and Business SVGs have been updated in Icon.

# 0.18.0

## !! BREAKING CHANGE !!

* Renamed Browser `redirectUrl` method to `redirectTo`

## New Components

* Fieldset - stacks inputs rendered as children to the `Fieldset` component.
* Carousel - can be used to display a gallery of slides.

## CSS Module Update

Added margin and padding `0` to the base CSS.

## Uniform Sizing

All components that take a Size Prop have been unified to accept the following

```
extra-small
small
medium-small
medium
medium-large
large
extra-large
```

If you are using the default size of a component there is no change needed except for the `Spinner`

### Component Breakdown

#### Animated Menu Button
  * Added `extra-small`
  * !! CHANGED - `smed to `medium-small`
  * !! CHANGED - `mlarge` to `medium-large`
  * Added `xlarge`

#### Portrait
  * Added `extra-small`
  * !! CHANGED - `smed to `medium-small`
  * Added `medium`
  * !! CHANGED - `mlarge` to `medium-large`
  * Added `xlarge`

#### Spinner
  * !! CHANGED - default is now `medium`

  * Added `extra-small`
  * !! CHANGED - `smed to `medium-small`
  * Added `medium`
  * !! CHANGED - `mlarge` to `medium-large`
  * Added `xlarge`

#### Dialog
  * !! CHANGED - `xsmall` to `extra-small`
  * !! CHANGED - `smed to `medium-small`
  * !! CHANGED - `med` to `medium`
  * !! CHANGED - `mlarge` to `medium-large`
  * Added `xlarge`

## Link (React Router)

Our Link component now supports the React Router. Instead of passing a `href` prop, pass a `to` prop and it will use React Router to navigate.

## Pod Updates

* Pod can now receive a prop of `onEdit` - if this is a String it will use it as a `to` prop on a Link component, if it is a Function it will apply it as an `onClick` handler, if it is an object it will apply it's props to the Link.
* Pod has an additional padding size added of `extra-large`.
* Pod now applies any additional props to it's top most child element.
* We have added a tertiary pod theme.

## Content Updates

Content now has a `secondary` theme which can be applied using the `as` prop.

## Label Updates

* You can supply a `input-width` prop to any input to define its width.

## Modal Updates

### Change in functionality!

Modal

  * Modal no longer closes on background click
  * New prop `disableEscKey` is defaulted to false
  * Changes will also effect Dialog, Sidebar etc...

Dialog

  * New props `showCloseIcon` (defaulted to true) which show and hides the close icon

## Promises

Promises Polyfill. Carbon now contains a ES6 Promises helper which can be imported by

```javascript
  import from 'carbon/lib/utils/promises';
```

## Notifications Updates

Message

  * New props `transparent` (defaulted to false) which if set to true sets the background to transparent

## Decimal

* Decimal can now receive a prop of precision

## Split Button

 * Small CSS change to remove gap in Safari

## Input Validation

* Validation icons now position themselves relative to width of input field when label is inline.

# 0.17.1

## Minor Improvements

* Add paperclip SVG to Icon

# 0.17.0

## New Components

* Multi Step Wizard

## Minor Improvements

* Add edit SVG to Icon
* Supports Ajax call for error validation

# 0.16.1

* Add reload function to browser helper

# 0.16.0

## Minor Improvements

* Adding user class names to tabs.
* Authorize Objects in dialog title

## Browser Helper

Added a redirect action made by the browser. It is now easier to redirect to url

```
import Browser from 'carbon/lib/utils/helpers/browser';

Browser.redirectUrl(url)
```

# 0.15.0

## New Components

* ButtonToggle.

## New Features

* Warnings are now ready to use on form inputs, using the same API as validations you can supply an array as a prop to an input:

```
<Textbox warnings={[ new MyWarning ]} />
```

## Bug Fixes

* CSS fixes to input error icon and error message.
* CSS fixes to input placeholder text for IE11.

# 0.14.4

## Bug Fixes

* Fixes no results row in Table to span all columns.
* Fixes issue in Tabs where initialSelectedTabId was ignored

# 0.14.3

## Bug Fixes

* Fixes a loading row in Table to span all columns.

# 0.14.2

## Minor Changes

* Disable multi select for single row in a table

# 0.14.1

## Minor Changes

* Add ability to set custom labels on Confirm dialog.
* Fixes scrollbar fixed height.
* Fixes word break on tooltips.

# 0.14.0

## !! BREAKING CHANGE !!

* Selectable table rows now emit an object instead of an array, containing more information about the selected rows.

## Minor Changes

* Sidebar now scrolls on overflow
* Adds `$app-light-font-family` Sass variable.
* Adds `$app-medium-font-family` Sass variable.
* Icons - plus, minus, processing. Update contact icons
* Improve tile footer style

# 0.13.0

* A developer can choose for a Table to not automatically render with a `tbody`, allowing them to manually render it `<Table tbody={ false }>`.
* Performance improvements for validation messages.
* Inputs can be rendered with fake inputs, useful for pages with lots of inputs where performance can be an issue.
* Number does not show undefined when value props is not provided and user enter alphabets
* Adds external link icon.
* Adds new colors: `$grey-dark-blue-5`, `$grey-header`.

# 0.12.2

* Stores will now throw an error if an invalid action is dispatched.
* Fixes translation issues with Save and Cancel buttons in Form component.
* Fixes error with refresh method on Table, when Table does not have an ActionToolbar.
* Adds `business` and `individual` icons.

### Modal Updates

* Alert and Confirm have been updated to accept the dialog size prop. Default sizes remain unchanged.

# 0.12.1

* Fixes overflow bug on Table component.
* Fixes colors for recently added icons.

# 0.12.0

## Minor Improvements

* Tabs emits a onTabClick event when on the headers is clicked
* Add phone, email, location and mobile icons
* Table now has a `refresh` method to force retrieve data.

## Bug Fixes

* CSS prevent multi action siblings overlapping
* First columns in tables have additional left padding.
* Page size sets 1 of 1 when there are no records.

# 0.11.0

* Tabs remember the last one they were on when going back in the browser.

## Bug Fixes

* Selectable Tables stopPropagation when selecting checkboxes.

# 0.10.0

* Adds loading and empty data states to Table component.

## Bug Fixes

* CSS fixes to Portrait.
* CSS fixes to Spinner.
* CSS fixes to Pill.

# 0.9.2

* MulitActionButton Classes more specific

# 0.9.1

## Bug Fixes

* Various UI Fixes:
  * MultiActionButton toggle placement.
  * Removed Tab padding.
  * Fixed Button height to 31px.

# 0.9.0

## New Components

* Multi Action Button

## Selectable Table Rows

* Table and TableAjax now have props of `selectable` and `highlightable`, enabling selectable or highlightable rows. Each event also emits events which can be used by developers with props of `onSelect` or `onHighlight`. Developers can also manually control the highlighting or selecting of rows using the same props on TableRow components.
* Selectable rows also enables an action toolbar for the table, for which actions can be defined using the `actions` prop.

## CSS

* Created CSS utility to handle generic CSS.

## Misc

* Inline labels can now be aligned right.
* Added 'small' button option - renders pill-like secondary button.
* Made portrait inline-block to allow label to sit inline.
* Added a 'refresh' svg icon to the icon component.
* Form component can now set custom `saveText` as a prop.
* Pill styling tweaked slightly.
* Made portrait inline-block to allow label to sit inline.
* Updated portrait colour for when no image is loaded.
* Update Radio Button and Checkbox colour when disabled and checked.

## Bug Fixes
* Allow tooltip to decorate class that lacks componentProps method.
* Records value typecast to number for i18n in Pager

# 0.8.1

## Bug Fixes

* Fixed CSS load order issue which caused icons to break their positioning.

# 0.8.0

## Improvements

* Improved store reset. `store.reset()` will now reset the store to its initial data, whether or not history is enabled.
* Inputs can now have field help. Pass `fieldHelp='help message'` to any input.
* Inputs can now have label help. Pass `labelHelp='help message'` to any input.
* Add `thead` prop to `Table` component that allows you to set a row wrapped in a `thead` tag.

## New Components

* Sidebar - with sidebar header
* Portrait
* Content
* Help - An info icon with a tooltip.
* Tooltip

## Layout Updates

* Row margin has been reduced to `15px`.
* Pod component now receives two additional props:

  * `border` - allows developers to disable border.
  * `padding` - allows developers to have control over padding size.

* Message style has changed to follow toast style
* Pill style has changed

## Improved Dialog

* Dialog now takes a prop of `disableBackground` which is true by default.

## Improved Form

* `validate()` can now be called via `this.context.form`

## New Validators

* Inclusion
* Exclusion

## Misc

* Added utility classes for styling text.
* Format i18n error number for numeric validation.
* Allow Tables to shrink in size using the `shrink` prop.
* Link component can now display with an icon.
* Child components of Row can now use a `columnAlign` prop.
* Toast onDismiss is now optional

## New Decorators

* Tooltip Decorator - currently available on Icon and Textbox.

## Bug Fixes

* Fixes alignment issue with SplitButton when using anchors.
* Row component will not break with zero children or children of `null` or `undefined`.

# 0.7.1

## Updates

* Moves the validation logic in Form component to its own method.
* Adds `validateOnMount` prop to Forms.
* Help Components on inputs with labels.

# 0.7.0

## New Components

* Pager
* Filter
* Table Ajax

## Bug Fixes

* TableCell and TableHeader can receive additional props.
* Inputs no longer render a label if the input has no name or label props.

## New functionality

* Table and TableHeader have been updated to allow sorting.
* Tabs - Passing a prop of align='right' will align tab headers to the right

# 0.6.0

## Improve Date widget

Improve the existing Date widget to allow passing in `minDate` and `maxDate`.

## I18nHelper

An I18nHelper has been created to help with formatting decimal numbers.

## Should Component Update Decorator

Supplies base shouldComponentUpdate

## toArray

We have added a helper method to convert strings into arrays, for example:

`"foo[bar][baz]"` into `["foo", "bar", "baz"]`.

## ImmutableHelper parseJSON

The parseJSON method now converts all integers to strings for consistency

## Bug Fixes

* We have inserted an engine dependency for npm version 3. This is to help mitigate any issues of users reporting issues when installing with npm version 2.

## New Components

* Spinner
* RadioButton

# 0.5.3

## Bug Fixes

* Fixed numeral validator so it returns the correct type of validator.

# 0.5.2

## Bug Fixes

* Fixed I18n translation for integer validation.

# 0.5.1

## Bug Fixes

* `autoFocus` no longer automatically opens lists or datepickers on Dropdown and Date components.
* Update validations i18n to use `errors.messages` instead of `validations`
* Bluring of DropdownFilter/DropdownFilterAjax does not throw a js error when no items exist

# 0.5.0

## !BREAKING CHANGE! Validations have been converted into classes

We have converted Validations provided by Carbon into classes. This means that you need to create an instance when you want to use them.

For example, you would need to change:

```js
<Textbox validations={ [PresenceValidator()] } />
```

To this:

```js
<Textbox validations={ [new PresenceValidator()] } />
```

This allows better inspection of the validator, and the ability to modify params on the class.

## Disabled class for inputs

We now add a `common-input--disabled` class to the component when its input is disabled

## Bug Fixes

* Inputs with multiple validations now validate correctly.
* DropdownFilter now parses its filter before creating a Regular Expression.
* Split Button has been given a fixed height to resolve UI issues.
* Dropdown up and down arrows now work with options that use strings for IDs.
* We now use the `$grey-dark-blue-40` color for placeholders in inputs

# 0.4.0

## New Components

* SplitButton.

## New Validations

### Numeral Validation

Checks numeral type (Integer of Decimal)
Checks if value is equal, greater than, less than

```javascript
// Integer with a min value of 8
<Number validations={ [NumeralValidator({ integer: true, min: 8 })] }/>

// Decimal with a between 8 and 20
<Number validations={ [NumeralValidator({ integer: true, min: 8, max: 20 })] }/>

// Decimal exactly 3.142
<Number validations={ [NumeralValidator({ is: 3.142 })] }/>
```

### Length Validation

Checks the length of a number of a string

```javascript
// length is greater than or equal to 8:
<Textbox validations={ [ LengthValidator({ min: 8 }) ] });

// length is less than or equal to 8:
<Textbox validations={ [ LengthValidator({ max: 8 }) ] });

// length is between 5 and 10 characters:
<Number validations={ [ LengthValidator({ min: 5, max: 10 }) ] });

// length is 10 characters:
<Number validations={ [ LengthValidator({ is: 10 }) ] });
```

### Regex Validation

Applies a regex validation to the input

```javascript
<Textbox validations={ [RegexValidator({ format: (/[A-Z]{5}/) }) ] }/>
```

### Email Validation

Applies a email validation to the input

```javascript
<Textbox validations={ [ EmailValidator() ] }/>
```

## Prefix for inputs

We have added a new feature for input components which allows developers to output a prefix to the input.

```js
<Textbox prefix="foo" />
```

## Updated visuals for Toast Notifications and Tabs

* Toast notifications have had updated styling applied to them, based on new designs.
* Colour updates to Tabs, to align with design updates
* New colour variables added

## Misc

* Button component will now render a stylised `anchor` instead of a `button` if passed a `href` prop.

## Bug Fixes

* Add i18n to form buttons

# 0.3.3

* Performance updates to inputs. We also now provide a `shouldComponentUpdate` method which can be reused in custom components.
* Inputs that are detached from a form no longer update error count.

# 0.3.2

## Bug Fixes

* Form no longer validates disabled fields on submit.
* Form inputs are tracked by a guid now, rather than input name.
* Autocomplete is disabled for all inputs by default.
* Locks version numbers to try and mitigate incompatabilities with third party modules.

# 0.3.1

## Bug Fixes

* SVG icons inside toast component now re-render properly.

# 0.3.0

## Handler Pattern

Carbon now has a simple handler pattern implementation. For more information, see [the guide](https://github.com/Sage/carbon/blob/master/docs/guides/handlers.md).

## New Components

* Toast
* Message

## Standardised Color/Icon Sets on Components

Several components allow the ability to define a particular `type` or `status`, such as `warning`, `error` or `success`. We have standardised the way this is implemented in components, each of which should use a prop name of `as`.

Similarly, each supported type comes as part of a Sass list variable called `$colorIconSets`. This list can be used in component `scss` files to iterate through the types available and automatically generate the code required for each type. This means each component will automatically update with any new types added to this list.

You can see examples of how this is implemented in the `scss` files for `Pill`, `Flash`, `Banner` or `Toast`.

### Breaking Changes

* Due to the standardisation of using the prop `as`, some components will have breaking changes to accomodate this:
  * Flash
  * Pill
* The `cancelHandler` method on `Dialog` based components has been renamed to `onCancel` to bring in line with the convention we would like to progress with for this kind of action name.
* The `confirmHandler` method on `Confirm` has also been renamed to `onConfirm` to align with the naming convention.

## Bug Fixes

* Dialog now centers itself if open on initialize.

# 0.2.0

## New Components

* Table, TableRow, TableCell, TableHeader
* Confirm
* Animated Menu Button
* Notification
* Pill
* Banner
* Flash

## Tables and Grids - Breaking Change

The previous iteration of grid (InputGrid) was too restrictive, not allowing much flexibility and being too rigid in its implementation. We have now refactored grids creating a Table component with full control and flexibility for the developer. The new way of doing grids also means we no longer need to use complicated immutable helpers we had set up for line items as well as injecting row_id into the store.

The following is an example of how to use the Table component:

```js
import React from 'react';
import { Table, TableRow, TableCell, TableHeader } from 'carbon/lib/components/table';
import Textbox from 'carbon/lib/components/textbox';
import Button from 'carbon/lib/components/button';

class MyView extends React.Component {
  render() {
    // We map the data from the store, to define what a row should look like.
    // Using map allows the developer to define any content they want - this could
    // render text, an input, a button or anything else.
    let tableRows = this.props.data.map((row, index) => {
      <TableRow>
        // This cell renders just text for 'description'.
        <TableCell>
          { row.get('description') }
        </TableCell>

        // This cell renders a textbox for 'name'. We also give it an onChange function. It is
        // important to notice that we bind additional values to this function - 'this' and 'index'.
        // This means that when the function is called it will receive the index as an argument.
        // The store then knows which index in the array of data has been modified and needs to update,
        // the mutation would look something like:
        // `this.data = this.data.setIn(['line_items', action.index, action.name], action.value);`.
        <TableCell>
          <Textbox value={ row.get('name') } onChange={ Actions.nameUpdated.bind(this, index) } />
        </TableCell>

        // This cell renders a button component.
        <TableCell>
          <Button>An Action!</Button>
        </TableCell>
      </TableRow>
    });

    // tableRows is now an array mapped from the data we provided. We also need a table header so
    // lets add that as an additional row in the array (unshift prepends to an array):
    tableRows.unshift(
      <TableRow>
        <TableHeader>Description</TableHeader>
        <TableHeader>Name</TableHeader>
        <TableHeader>Actions</TableHeader>
      </TableRow>
    );

    // We can now render the array of rows as a child of Table.
    return (
      <Table>
        { tableRows }
      </Table>
    );
  }
}

export default MyView
```

The example above should highlight the flexibility available with grids. You can mix input with plain text or any other component, all in the same table. Adding a placeholder row is simple as well:

```js
import React from 'react';
import { Table, TableRow, TableCell, TableHeader } from 'carbon/lib/components/table';
import Textbox from 'carbon/lib/components/textbox';

class MyView extends React.Component {
  render() {
    // Define tableRows.
    let tableRows = this.props.data.map((row, index) => {
      <TableRow>
        <TableCell>
          <Textbox name="description" value={ row.get('description') } onChange={ Actions.valueUpdated.bind(this, index) } />
        </TableCell>

        <TableCell>
          <Textbox name="name" value={ row.get('name') } onChange={ Actions.valueUpdated.bind(this, index) } />
        </TableCell>
      </TableRow>
    });

    // Add header.
    tableRows.unshift(
      <TableRow>
        <TableHeader>Description</TableHeader>
        <TableHeader>Name</TableHeader>
      </TableRow>
    );

    // Add placeholder row. The main difference between a regular row is we are not mapping any data to
    // this row (as it has none). Also, instead of an index, we are passing the data count to the bound
    // action. This means on valueUpdated that it will update the value in the array to an index which
    // does not yet exist - effectively creating the new row.
    tableRows.push(
      <TableRow>
        <TableCell>
          <Textbox name="description" onChange={ Actions.valueUpdated.bind(this, this.data.count()) } />
        </TableCell>

        <TableCell>
          <Textbox name="name" onChange={ Actions.valueUpdated.bind(this, this.data.count()) } />
        </TableCell>
      </TableRow>
    );

    // We can now render the array of rows as a child of Table.
    return (
      <Table>
        { tableRows }
      </Table>
    );
  }
}

export default MyView
```

## Minor

* Decrease width of dropdown icon to 20px

# 0.1.8

## Bug Fixes

* Backported dropdown validation fix.

# 0.1.7

## Bug Fixes

* Fixes bug - 'item is undefined triggered when clicking away from dropdown with option highlighted'.

# 0.1.6

## Bug Fixes

* `startRouter` no longer throws an error if it cannot find an element to render the component to.

# 0.1.5

## Bug Fixes

* Dropdown will always return a string value to any callbacks.

# 0.1.4

## Bug Fixes

* Dropdown components auto select highlighted values on blur.
* Carbon now compiles code to `lib`, allowing developers to no longer require installing babel on their computer.

# 0.1.3

## Bug Fixes

* Fixes validation message width in Firefox.

# 0.1.2

## Bug Fixes

* Tabs can now render a single child

# 0.1.1

* Form submitting state is now controlled by the developer using the `saving` prop.

## Bug Fixes

* Developers can now set the alignment on an input's value using the `align` prop.
* Tab allows null children.

# 0.1.0

## New Components

* Alert
* Link
* Tabs

## Dialog Type Components

  Breaking Change! :warning: Both components now require a `cancelHandler` prop (rather than the `cancelDialogHandler`). :warning:

## Dropdowns

Dropdown components have been refactored. We now have three different kinds:

* Dropdown
* Dropdown Filter
* Dropdown Filter Ajax

## Inputs and Forms No Longer Rely on Name Property

In previous versions of Carbon, all inputs required a `name` property. Some Carbon components would manipulate what this name was, depending on where the input was used.

To keep things simple, and to remove some of the logic behind the scenes, we no longer do any manipulation on input names and the property is no longer a requirement when using a form input.

It is still recommended that you use names on inputs, as they are useful to identify your which input is which. They are also required if you are performing standing HTML form submissions.

## Minor

* Pod has an option to make it collapsible.

## Bug Fixes

* Fixes position and width or validation messages on inputs.
* Fixes re-validating fields when content is pasted into an input.

# 0.0.3

## Bug Fixes

* On successful submit, form components will disable their save buttons to prevent multiple form submissions.

# 0.0.2

## Decimal Component

 An extra validation has been added to decimal to prevent multiple separators from being entered in the input field.

## Dropdown and DropdownSuggest components

Dropdown and dropdown-suggest have been updated. As they share common functionality, dropdown and dropdown-suggest now use a List decorator. This should not affect how you use either component.
* Dropdown now filters results as you type.

## Dialog Cancel button

Dialogs have been updated to pass context to any children components. We have used this to switch the Form Cancel button to use the Dialog's cancel handler when the form is nested in a dialog. This overrides the default history.back method.

## Store, View and Route Utils

We have standardised the utilities we provide to easily set up Flux based applications. This involved a few breaking changes:

### Store

The base Store class is now available from:

```js
import Store from 'carbon/lib/utils/flux/store';
```

When creating your store, initialize it with your application's dispatcher. You must also define the store's data and unique name within its constructor. The following shows the minimum required to set up a store:

```js
import Store from 'carbon/lib/utils/flux/store';
import Dispatcher from 'dispatcher';
import ImmutableHelper from 'carbon/lib/utils/helpers/immutable';

class MyStore extends Store {
  ...
}

let data = ImmutableHelper.parseJSON({});

// init the store with a name, some data, and your dispatcher
export default new MyStore('myStore', data, Dispatcher);
```

### View

The view helper is now available as a flux utility from Carbon. This was done to clarify its intentions. You can import it with:


```js
import { connect } from 'carbon/lib/utils/flux';
```

You can then use the `connect` function to connect a React component to a store:

```js
import React from 'react';
import MyStore from 'stores/my-store';
import { connect } from 'carbon/lib/utils/flux';

class MyComponent extends React.Component {
  render() {
    // the connected store data is available on the state as the store's unique name defined in its constructor
    let val = this.state.myStore.get('myValue');

    return (
      <div>My Component.</div>
    );
  }
}

export default connect(MyComponent, MyStore);
```

This sets up the listeners and data synchronising between the component and the store.

The connect function can connect multiple stores to the component - simply provide them as an array:

```js
connect(MyComponent, [MyStore, MyOtherStore]);
```

### Route

The route helper now returns a specific function:

```js
import React from 'react';
import { Route } from 'react-router';
import { startRouter } from 'carbon/lib/utils/router';

let routes = (
  <Route />
);

startRouter(routes);
```

The `startRouter` function initializes the React router with the given routes. It can also take a second parameter for the HTML target in which to render the React components (by default this uses `document.getElementById('app')`).

## Higher Order Components and Decorators

We now use decorators instead of Higher Order Components in our component library as they are easier to test and result in a tidier and more logical codebase.

Decorators can be found in the `/utils/decorators` directory. So far we have decorators for:

* Input
* Input Icon
* Input Label
* Input Validation

Note: although there is an ES7 Babel transform for decorators, we have opted not to use it for now due to the way in which it compiles and produces missing coverage reports.

## TableFieldsForMany renamed

`TableFieldsForMany` is now called `InputGrid`.

We have renamed this because its original name was based on a Rails convention and was fairly obscure and confusing.

## New Brand
A new style and colour scheme has been applied to the carbon components library. This change will affect all of the components.

## Validations
Validations have changed to a function so that different parameters can be passed to them.

You can now define Validations on a component using the following syntax:

```javascript
<Textbox validations={ [Validation()] } name='valid' />
```

## Misc

* Ran ESLint task and fixed any errors.
* Form provides a serialization method to parse its inputs into data usable for AJAX.
* Forms no longer needs a model name defined.
* Updated Form Cancel Button to use History object.
* Textarea is no longer draggable. Add a expandable={true} prop to make the area height change to fit content
* Input components can now use custom classes.
* Checkbox label now sits inline, and is reversable.
* Added props on inputs for inline labels.
* Added Rainbow chart component.
* Added Tabs component.
* Added Number component.
* Decimal now allows tabbing in and out of the field.
* Date now closes on tab out.


# 0.0.1

Initial prototype release.

Components included:

* Button
* Checkbox
* Date
* Decimal
* Dialog
* Dropdown Suggest
* Dropdown
* Form
* Pod
* Row
* Table Fields for Many
* Table Row
* Textarea
* Textbox

Utils included:

* Events Helper (to help determine keyboard events)
* Immutable Helper (to perform generic tasks with Immutable.js)
* Icons (to include icons from the web font)
* Inputs & Input Validation (generic functionality for inputs)
* Validations (reusable functionality for validations)
* Route Helper (component to provide base route functionality)
* Store Helper (base class for base store functionality)
* View Helper (component to provide base view functionality)<|MERGE_RESOLUTION|>--- conflicted
+++ resolved
@@ -2,11 +2,8 @@
 
 ## Bug Fixes
 
-<<<<<<< HEAD
 * Clear any selected rows too in refresh()
-=======
 * SelectedRows should be reset to the same object it is defined with
->>>>>>> 3a56b7c3
 
 # 0.29.1
 
