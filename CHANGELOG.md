--- conflicted
+++ resolved
@@ -1,16 +1,11 @@
 # 0.18.1
 
-<<<<<<< HEAD
-## Minor Tweaks
+## Minor Changes
 
 * Portrait extra small size has been changed from `20px` to `25px`.
 * Portrait can have a dark background.
-=======
-## Minor Changes
-
 * Disabled Pill's colours have been updated.
 * Individual and Business SVGs have been updated in Icon.
->>>>>>> 357073f7
 
 # 0.18.0
 
