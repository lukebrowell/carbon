<<<<<<< HEAD
# 0.17.0

## New Components

* Multi Step Wizard

## Minor Improvements

* Add edit SVG to Icon
* Supports Ajax call for error validation
=======
# 0.16.1

* Add reload function to browser helper
>>>>>>> 0a24c69f

# 0.16.0

## Minor Improvements

* Adding user class names to tabs.
* Authorize Objects in dialog title

## Browser Helper

Added a redirect action made by the browser. It is now easier to redirect to url

```
import Browser from 'carbon/lib/utils/helpers/browser';

Browser.redirectTo(url)
```

# 0.15.0

## New Components

* ButtonToggle.

## New Features

* Warnings are now ready to use on form inputs, using the same API as validations you can supply an array as a prop to an input:

```
<Textbox warnings={[ new MyWarning ]} />
```

## Bug Fixes

* CSS fixes to input error icon and error message.
* CSS fixes to input placeholder text for IE11.

# 0.14.4

## Bug Fixes

* Fixes no results row in Table to span all columns.
* Fixes issue in Tabs where initialSelectedTabId was ignored

# 0.14.3

## Bug Fixes

* Fixes a loading row in Table to span all columns.

# 0.14.2

## Minor Changes

* Disable multi select for single row in a table

# 0.14.1

## Minor Changes

* Add ability to set custom labels on Confirm dialog.
* Fixes scrollbar fixed height.
* Fixes word break on tooltips.

# 0.14.0

## !! BREAKING CHANGE !!

* Selectable table rows now emit an object instead of an array, containing more information about the selected rows.

## Minor Changes

* Sidebar now scrolls on overflow
* Adds `$app-light-font-family` Sass variable.
* Adds `$app-medium-font-family` Sass variable.
* Icons - plus, minus, processing. Update contact icons
* Improve tile footer style

# 0.13.0

* A developer can choose for a Table to not automatically render with a `tbody`, allowing them to manually render it `<Table tbody={ false }>`.
* Performance improvements for validation messages.
* Inputs can be rendered with fake inputs, useful for pages with lots of inputs where performance can be an issue.
* Number does not show undefined when value props is not provided and user enter alphabets
* Adds external link icon.
* Adds new colors: `$grey-dark-blue-5`, `$grey-header`.

# 0.12.2

* Stores will now throw an error if an invalid action is dispatched.
* Fixes translation issues with Save and Cancel buttons in Form component.
* Fixes error with refresh method on Table, when Table does not have an ActionToolbar.
* Adds `business` and `individual` icons.

### Modal Updates

* Alert and Confirm have been updated to accept the dialog size prop. Default sizes remain unchanged.

# 0.12.1

* Fixes overflow bug on Table component.
* Fixes colors for recently added icons.

# 0.12.0

## Minor Improvements

* Tabs emits a onTabClick event when on the headers is clicked
* Add phone, email, location and mobile icons
* Table now has a `refresh` method to force retrieve data.

## Bug Fixes

* CSS prevent multi action siblings overlapping
* First columns in tables have additional left padding.
* Page size sets 1 of 1 when there are no records.

# 0.11.0

* Tabs remember the last one they were on when going back in the browser.

## Bug Fixes

* Selectable Tables stopPropagation when selecting checkboxes.

# 0.10.0

* Adds loading and empty data states to Table component.

## Bug Fixes

* CSS fixes to Portrait.
* CSS fixes to Spinner.
* CSS fixes to Pill.

# 0.9.2

* MulitActionButton Classes more specific

# 0.9.1

## Bug Fixes

* Various UI Fixes:
  * MultiActionButton toggle placement.
  * Removed Tab padding.
  * Fixed Button height to 31px.

# 0.9.0

## New Components

* Multi Action Button

## Selectable Table Rows

* Table and TableAjax now have props of `selectable` and `highlightable`, enabling selectable or highlightable rows. Each event also emits events which can be used by developers with props of `onSelect` or `onHighlight`. Developers can also manually control the highlighting or selecting of rows using the same props on TableRow components.
* Selectable rows also enables an action toolbar for the table, for which actions can be defined using the `actions` prop.

## CSS

* Created CSS utility to handle generic CSS.

## Misc

* Inline labels can now be aligned right.
* Added 'small' button option - renders pill-like secondary button.
* Made portrait inline-block to allow label to sit inline.
* Added a 'refresh' svg icon to the icon component.
* Form component can now set custom `saveText` as a prop.
* Pill styling tweaked slightly.
* Made portrait inline-block to allow label to sit inline.
* Updated portrait colour for when no image is loaded.
* Update Radio Button and Checkbox colour when disabled and checked.

## Bug Fixes
* Allow tooltip to decorate class that lacks componentProps method.
* Records value typecast to number for i18n in Pager

# 0.8.1

## Bug Fixes

* Fixed CSS load order issue which caused icons to break their positioning.

# 0.8.0

## Improvements

* Improved store reset. `store.reset()` will now reset the store to its initial data, whether or not history is enabled.
* Inputs can now have field help. Pass `fieldHelp='help message'` to any input.
* Inputs can now have label help. Pass `labelHelp='help message'` to any input.
* Add `thead` prop to `Table` component that allows you to set a row wrapped in a `thead` tag.

## New Components

* Sidebar - with sidebar header
* Portrait
* Content
* Help - An info icon with a tooltip.
* Tooltip

## Layout Updates

* Row margin has been reduced to `15px`.
* Pod component now receives two additional props:

  * `border` - allows developers to disable border.
  * `padding` - allows developers to have control over padding size.

* Message style has changed to follow toast style
* Pill style has changed

## Improved Dialog

* Dialog now takes a prop of `disableBackground` which is true by default.

## Improved Form

* `validate()` can now be called via `this.context.form`

## New Validators

* Inclusion
* Exclusion

## Misc

* Added utility classes for styling text.
* Format i18n error number for numeric validation.
* Allow Tables to shrink in size using the `shrink` prop.
* Link component can now display with an icon.
* Child components of Row can now use a `columnAlign` prop.
* Toast onDismiss is now optional

## New Decorators

* Tooltip Decorator - currently available on Icon and Textbox.

## Bug Fixes

* Fixes alignment issue with SplitButton when using anchors.
* Row component will not break with zero children or children of `null` or `undefined`.

# 0.7.1

## Updates

* Moves the validation logic in Form component to its own method.
* Adds `validateOnMount` prop to Forms.
* Help Components on inputs with labels.

# 0.7.0

## New Components

* Pager
* Filter
* Table Ajax

## Bug Fixes

* TableCell and TableHeader can receive additional props.
* Inputs no longer render a label if the input has no name or label props.

## New functionality

* Table and TableHeader have been updated to allow sorting.
* Tabs - Passing a prop of align='right' will align tab headers to the right

# 0.6.0

## Improve Date widget

Improve the existing Date widget to allow passing in `minDate` and `maxDate`.

## I18nHelper

An I18nHelper has been created to help with formatting decimal numbers.

## Should Component Update Decorator

Supplies base shouldComponentUpdate

## toArray

We have added a helper method to convert strings into arrays, for example:

`"foo[bar][baz]"` into `["foo", "bar", "baz"]`.

## ImmutableHelper parseJSON

The parseJSON method now converts all integers to strings for consistency

## Bug Fixes

* We have inserted an engine dependency for npm version 3. This is to help mitigate any issues of users reporting issues when installing with npm version 2.

## New Components

* Spinner
* RadioButton

# 0.5.3

## Bug Fixes

* Fixed numeral validator so it returns the correct type of validator.

# 0.5.2

## Bug Fixes

* Fixed I18n translation for integer validation.

# 0.5.1

## Bug Fixes

* `autoFocus` no longer automatically opens lists or datepickers on Dropdown and Date components.
* Update validations i18n to use `errors.messages` instead of `validations`
* Bluring of DropdownFilter/DropdownFilterAjax does not throw a js error when no items exist

# 0.5.0

## !BREAKING CHANGE! Validations have been converted into classes

We have converted Validations provided by Carbon into classes. This means that you need to create an instance when you want to use them.

For example, you would need to change:

```js
<Textbox validations={ [PresenceValidator()] } />
```

To this:

```js
<Textbox validations={ [new PresenceValidator()] } />
```

This allows better inspection of the validator, and the ability to modify params on the class.

## Disabled class for inputs

We now add a `common-input--disabled` class to the component when its input is disabled

## Bug Fixes

* Inputs with multiple validations now validate correctly.
* DropdownFilter now parses its filter before creating a Regular Expression.
* Split Button has been given a fixed height to resolve UI issues.
* Dropdown up and down arrows now work with options that use strings for IDs.
* We now use the `$grey-dark-blue-40` color for placeholders in inputs

# 0.4.0

## New Components

* SplitButton.

## New Validations

### Numeral Validation

Checks numeral type (Integer of Decimal)
Checks if value is equal, greater than, less than

```javascript
// Integer with a min value of 8
<Number validations={ [NumeralValidator({ integer: true, min: 8 })] }/>

// Decimal with a between 8 and 20
<Number validations={ [NumeralValidator({ integer: true, min: 8, max: 20 })] }/>

// Decimal exactly 3.142
<Number validations={ [NumeralValidator({ is: 3.142 })] }/>
```

### Length Validation

Checks the length of a number of a string

```javascript
// length is greater than or equal to 8:
<Textbox validations={ [ LengthValidator({ min: 8 }) ] });

// length is less than or equal to 8:
<Textbox validations={ [ LengthValidator({ max: 8 }) ] });

// length is between 5 and 10 characters:
<Number validations={ [ LengthValidator({ min: 5, max: 10 }) ] });

// length is 10 characters:
<Number validations={ [ LengthValidator({ is: 10 }) ] });
```

### Regex Validation

Applies a regex validation to the input

```javascript
<Textbox validations={ [RegexValidator({ format: (/[A-Z]{5}/) }) ] }/>
```

### Email Validation

Applies a email validation to the input

```javascript
<Textbox validations={ [ EmailValidator() ] }/>
```

## Prefix for inputs

We have added a new feature for input components which allows developers to output a prefix to the input.

```js
<Textbox prefix="foo" />
```

## Updated visuals for Toast Notifications and Tabs

* Toast notifications have had updated styling applied to them, based on new designs.
* Colour updates to Tabs, to align with design updates
* New colour variables added

## Misc

* Button component will now render a stylised `anchor` instead of a `button` if passed a `href` prop.

## Bug Fixes

* Add i18n to form buttons

# 0.3.3

* Performance updates to inputs. We also now provide a `shouldComponentUpdate` method which can be reused in custom components.
* Inputs that are detached from a form no longer update error count.

# 0.3.2

## Bug Fixes

* Form no longer validates disabled fields on submit.
* Form inputs are tracked by a guid now, rather than input name.
* Autocomplete is disabled for all inputs by default.
* Locks version numbers to try and mitigate incompatabilities with third party modules.

# 0.3.1

## Bug Fixes

* SVG icons inside toast component now re-render properly.

# 0.3.0

## Handler Pattern

Carbon now has a simple handler pattern implementation. For more information, see [the guide](https://github.com/Sage/carbon/blob/master/docs/guides/handlers.md).

## New Components

* Toast
* Message

## Standardised Color/Icon Sets on Components

Several components allow the ability to define a particular `type` or `status`, such as `warning`, `error` or `success`. We have standardised the way this is implemented in components, each of which should use a prop name of `as`.

Similarly, each supported type comes as part of a Sass list variable called `$colorIconSets`. This list can be used in component `scss` files to iterate through the types available and automatically generate the code required for each type. This means each component will automatically update with any new types added to this list.

You can see examples of how this is implemented in the `scss` files for `Pill`, `Flash`, `Banner` or `Toast`.

### Breaking Changes

* Due to the standardisation of using the prop `as`, some components will have breaking changes to accomodate this:
  * Flash
  * Pill
* The `cancelHandler` method on `Dialog` based components has been renamed to `onCancel` to bring in line with the convention we would like to progress with for this kind of action name.
* The `confirmHandler` method on `Confirm` has also been renamed to `onConfirm` to align with the naming convention.

## Bug Fixes

* Dialog now centers itself if open on initialize.

# 0.2.0

## New Components

* Table, TableRow, TableCell, TableHeader
* Confirm
* Animated Menu Button
* Notification
* Pill
* Banner
* Flash

## Tables and Grids - Breaking Change

The previous iteration of grid (InputGrid) was too restrictive, not allowing much flexibility and being too rigid in its implementation. We have now refactored grids creating a Table component with full control and flexibility for the developer. The new way of doing grids also means we no longer need to use complicated immutable helpers we had set up for line items as well as injecting row_id into the store.

The following is an example of how to use the Table component:

```js
import React from 'react';
import { Table, TableRow, TableCell, TableHeader } from 'carbon/lib/components/table';
import Textbox from 'carbon/lib/components/textbox';
import Button from 'carbon/lib/components/button';

class MyView extends React.Component {
  render() {
    // We map the data from the store, to define what a row should look like.
    // Using map allows the developer to define any content they want - this could
    // render text, an input, a button or anything else.
    let tableRows = this.props.data.map((row, index) => {
      <TableRow>
        // This cell renders just text for 'description'.
        <TableCell>
          { row.get('description') }
        </TableCell>

        // This cell renders a textbox for 'name'. We also give it an onChange function. It is
        // important to notice that we bind additional values to this function - 'this' and 'index'.
        // This means that when the function is called it will receive the index as an argument.
        // The store then knows which index in the array of data has been modified and needs to update,
        // the mutation would look something like:
        // `this.data = this.data.setIn(['line_items', action.index, action.name], action.value);`.
        <TableCell>
          <Textbox value={ row.get('name') } onChange={ Actions.nameUpdated.bind(this, index) } />
        </TableCell>

        // This cell renders a button component.
        <TableCell>
          <Button>An Action!</Button>
        </TableCell>
      </TableRow>
    });

    // tableRows is now an array mapped from the data we provided. We also need a table header so
    // lets add that as an additional row in the array (unshift prepends to an array):
    tableRows.unshift(
      <TableRow>
        <TableHeader>Description</TableHeader>
        <TableHeader>Name</TableHeader>
        <TableHeader>Actions</TableHeader>
      </TableRow>
    );

    // We can now render the array of rows as a child of Table.
    return (
      <Table>
        { tableRows }
      </Table>
    );
  }
}

export default MyView
```

The example above should highlight the flexibility available with grids. You can mix input with plain text or any other component, all in the same table. Adding a placeholder row is simple as well:

```js
import React from 'react';
import { Table, TableRow, TableCell, TableHeader } from 'carbon/lib/components/table';
import Textbox from 'carbon/lib/components/textbox';

class MyView extends React.Component {
  render() {
    // Define tableRows.
    let tableRows = this.props.data.map((row, index) => {
      <TableRow>
        <TableCell>
          <Textbox name="description" value={ row.get('description') } onChange={ Actions.valueUpdated.bind(this, index) } />
        </TableCell>

        <TableCell>
          <Textbox name="name" value={ row.get('name') } onChange={ Actions.valueUpdated.bind(this, index) } />
        </TableCell>
      </TableRow>
    });

    // Add header.
    tableRows.unshift(
      <TableRow>
        <TableHeader>Description</TableHeader>
        <TableHeader>Name</TableHeader>
      </TableRow>
    );

    // Add placeholder row. The main difference between a regular row is we are not mapping any data to
    // this row (as it has none). Also, instead of an index, we are passing the data count to the bound
    // action. This means on valueUpdated that it will update the value in the array to an index which
    // does not yet exist - effectively creating the new row.
    tableRows.push(
      <TableRow>
        <TableCell>
          <Textbox name="description" onChange={ Actions.valueUpdated.bind(this, this.data.count()) } />
        </TableCell>

        <TableCell>
          <Textbox name="name" onChange={ Actions.valueUpdated.bind(this, this.data.count()) } />
        </TableCell>
      </TableRow>
    );

    // We can now render the array of rows as a child of Table.
    return (
      <Table>
        { tableRows }
      </Table>
    );
  }
}

export default MyView
```

## Minor

* Decrease width of dropdown icon to 20px

# 0.1.8

## Bug Fixes

* Backported dropdown validation fix.

# 0.1.7

## Bug Fixes

* [CARBON-102](https://sageone.atlassian.net/browse/CARBON-102) - Fixes bug - 'item is undefined triggered when clicking away from dropdown with option highlighted'.

# 0.1.6

## Bug Fixes

* `startRouter` no longer throws an error if it cannot find an element to render the component to.

# 0.1.5

## Bug Fixes

* Dropdown will always return a string value to any callbacks.

# 0.1.4

## Bug Fixes

* Dropdown components auto select highlighted values on blur.
* Carbon now compiles code to `lib`, allowing developers to no longer require installing babel on their computer.

# 0.1.3

## Bug Fixes

* Fixes validation message width in Firefox.

# 0.1.2

## Bug Fixes

* Tabs can now render a single child

# 0.1.1

* Form submitting state is now controlled by the developer using the `saving` prop.

## Bug Fixes

* Developers can now set the alignment on an input's value using the `align` prop.
* Tab allows null children.

# 0.1.0

## New Components

* Alert
* Link
* Tabs

## Dialog Type Components

  Breaking Change! :warning: Both components now require a `cancelHandler` prop (rather than the `cancelDialogHandler`). :warning:

## Dropdowns

Dropdown components have been refactored. We now have three different kinds:

* Dropdown
* Dropdown Filter
* Dropdown Filter Ajax

## Inputs and Forms No Longer Rely on Name Property

In previous versions of Carbon, all inputs required a `name` property. Some Carbon components would manipulate what this name was, depending on where the input was used.

To keep things simple, and to remove some of the logic behind the scenes, we no longer do any manipulation on input names and the property is no longer a requirement when using a form input.

It is still recommended that you use names on inputs, as they are useful to identify your which input is which. They are also required if you are performing standing HTML form submissions.

## Minor

* Pod has an option to make it collapsible.

## Bug Fixes

* Fixes position and width or validation messages on inputs.
* Fixes re-validating fields when content is pasted into an input.

# 0.0.3

## Bug Fixes

* On successful submit, form components will disable their save buttons to prevent multiple form submissions.

# 0.0.2

## Decimal Component

 An extra validation has been added to decimal to prevent multiple separators from being entered in the input field.

## Dropdown and DropdownSuggest components

Dropdown and dropdown-suggest have been updated. As they share common functionality, dropdown and dropdown-suggest now use a List decorator. This should not affect how you use either component.
* Dropdown now filters results as you type.

## Dialog Cancel button

Dialogs have been updated to pass context to any children components. We have used this to switch the Form Cancel button to use the Dialog's cancel handler when the form is nested in a dialog. This overrides the default history.back method.

## Store, View and Route Utils

We have standardised the utilities we provide to easily set up Flux based applications. This involved a few breaking changes:

### Store

The base Store class is now available from:

```js
import Store from 'carbon/lib/utils/flux/store';
```

When creating your store, initialize it with your application's dispatcher. You must also define the store's data and unique name within its constructor. The following shows the minimum required to set up a store:

```js
import Store from 'carbon/lib/utils/flux/store';
import Dispatcher from 'dispatcher';
import ImmutableHelper from 'carbon/lib/utils/helpers/immutable';

class MyStore extends Store {
  ...
}

let data = ImmutableHelper.parseJSON({});

// init the store with a name, some data, and your dispatcher
export default new MyStore('myStore', data, Dispatcher);
```

### View

The view helper is now available as a flux utility from Carbon. This was done to clarify its intentions. You can import it with:


```js
import { connect } from 'carbon/lib/utils/flux';
```

You can then use the `connect` function to connect a React component to a store:

```js
import React from 'react';
import MyStore from 'stores/my-store';
import { connect } from 'carbon/lib/utils/flux';

class MyComponent extends React.Component {
  render() {
    // the connected store data is available on the state as the store's unique name defined in its constructor
    let val = this.state.myStore.get('myValue');

    return (
      <div>My Component.</div>
    );
  }
}

export default connect(MyComponent, MyStore);
```

This sets up the listeners and data synchronising between the component and the store.

The connect function can connect multiple stores to the component - simply provide them as an array:

```js
connect(MyComponent, [MyStore, MyOtherStore]);
```

### Route

The route helper now returns a specific function:

```js
import React from 'react';
import { Route } from 'react-router';
import { startRouter } from 'carbon/lib/utils/router';

let routes = (
  <Route />
);

startRouter(routes);
```

The `startRouter` function initializes the React router with the given routes. It can also take a second parameter for the HTML target in which to render the React components (by default this uses `document.getElementById('app')`).

## Higher Order Components and Decorators

We now use decorators instead of Higher Order Components in our component library as they are easier to test and result in a tidier and more logical codebase.

Decorators can be found in the `/utils/decorators` directory. So far we have decorators for:

* Input
* Input Icon
* Input Label
* Input Validation

Note: although there is an ES7 Babel transform for decorators, we have opted not to use it for now due to the way in which it compiles and produces missing coverage reports.

## TableFieldsForMany renamed

`TableFieldsForMany` is now called `InputGrid`.

We have renamed this because its original name was based on a Rails convention and was fairly obscure and confusing.

## New Brand
A new style and colour scheme has been applied to the carbon components library. This change will affect all of the components.

## Validations
Validations have changed to a function so that different parameters can be passed to them.

You can now define Validations on a component using the following syntax:

```javascript
<Textbox validations={ [Validation()] } name='valid' />
```

## Misc

* Ran ESLint task and fixed any errors.
* Form provides a serialization method to parse its inputs into data usable for AJAX.
* Forms no longer needs a model name defined.
* Updated Form Cancel Button to use History object.
* Textarea is no longer draggable. Add a expandable={true} prop to make the area height change to fit content
* Input components can now use custom classes.
* Checkbox label now sits inline, and is reversable.
* Added props on inputs for inline labels.
* Added Rainbow chart component.
* Added Tabs component.
* Added Number component.
* Decimal now allows tabbing in and out of the field.
* Date now closes on tab out.


# 0.0.1

Initial prototype release.

Components included:

* Button
* Checkbox
* Date
* Decimal
* Dialog
* Dropdown Suggest
* Dropdown
* Form
* Pod
* Row
* Table Fields for Many
* Table Row
* Textarea
* Textbox

Utils included:

* Events Helper (to help determine keyboard events)
* Immutable Helper (to perform generic tasks with Immutable.js)
* Icons (to include icons from the web font)
* Inputs & Input Validation (generic functionality for inputs)
* Validations (reusable functionality for validations)
* Route Helper (component to provide base route functionality)
* Store Helper (base class for base store functionality)
* View Helper (component to provide base view functionality)<|MERGE_RESOLUTION|>--- conflicted
+++ resolved
@@ -1,4 +1,3 @@
-<<<<<<< HEAD
 # 0.17.0
 
 ## New Components
@@ -9,11 +8,10 @@
 
 * Add edit SVG to Icon
 * Supports Ajax call for error validation
-=======
+
 # 0.16.1
 
 * Add reload function to browser helper
->>>>>>> 0a24c69f
 
 # 0.16.0
 
