--- conflicted
+++ resolved
@@ -62,61 +62,12 @@
 
 * `TableAjax` component now uses the data-state attribute and `aria-busy`.
 
-<<<<<<< HEAD
-## npm
-=======
 ## npm (for local development of carbon only)
->>>>>>> 7eb9e548
 
 * Carbon now require `npm` version 5 for installing dependencies.
 * To upgrade your version of npm, run `npm install npm@latest`.
 * Then, before running `npm install` in your project folder, run `npm verify cache` to update your cache.
 
-<<<<<<< HEAD
-## Draggable ghost row
-
-The `DraggableContext` component now includes a `CustomDragLayer` to enable a ghost row when dragging.
-
-In order to enable this you need to define the `draggableNode` prop on the `<WithDrag>` component. For example:
-
-```
-class DraggableItems extends React.Component {
-  render() {
-    return (
-      <DraggableContext onDrag={ onItemMoved }>
-        <ol>
-          {
-            items.map((item, index) => {
-              return (
-                <WithDrop key={ index } index={ index }>
-                  <DraggableItem />
-                </WithDrop>
-              );
-            });
-          }
-        </ol>
-      </DraggableContext>
-    );
-  }
-}
-
-...
-
-class DraggableItem extends React.Component {
-  render() {
-    return (
-      <li ref={ (node) => { this._listItem = node; } } >
-        <WithDrag draggableNode={ () => { return this._listItem; } }>
-          <span>{ item.content }</span>
-        </WithDrag>
-      </li>
-    );
-  }
-}
-```
-
-Note that the `draggableNode` is passed as a function because the ref `_listItem` is undefined until the component is mounted.
-=======
 # 1.4.6
 
 * `ConfigurableItems` pattern now accepts an `onReset` prop to be passed in.
@@ -124,7 +75,6 @@
 # 1.4.5
 
 * `Validations`: fixes an error from being thrown for non-Textbox validations when situated inside a Modal.
->>>>>>> 7eb9e548
 
 # 1.4.4
 
