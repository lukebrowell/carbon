# 0.26.0

## New Components

* Detail component

## Minor Improvements

* Add a currencyFormatter helper to the i18n helpers

## CSS Changes

 * Have increased pill font size and weight

## Bug Fixes

<<<<<<< HEAD
* Text Area now scrollable except when expandable
* The CSS for applying clears to Row columns has been fixed.
=======
* Tooltips now close when component receives new props.
* Text Area now scrollable except when expandable.
* Pod lifecycle methods are no longer defined as class properties.
>>>>>>> e86529cd

# 0.25.3

# Bug Fixes

* Tabs component - added check to ensure that onTabChange is not called if the selectedTabId prop is changed to the existing state of the tabs component

# 0.25.2

## Bug Fix

* Row now supports immutable children.
* Row columns now clear when there are more columns than the defined number.
* Editable Pod is now aligned properly with title.

# 0.25.1

## Bug Fix

* Additional classes were not being applied to the Pod element, this has now been fixed.
* Added missing icon for "entry".

# 0.25.0

## MAJOR VISUAL/LAYOUT CHANGES:

### Updated Carbon Icons Font

New pixel perfect icon font has been added.

### Added Lato as base text font

Lato has now been added as the base font for applications, there are 4 weights introduced, 300(light), 400(regular), 600(semi-bold) and 700(bold). For performance, 3 of the 4 new weights used the Google Font CDN network and the 4th is added via assets.

### CSS and Structural Changes to Pod

The markup structure for pods has been modified, including some adjustments to Pod padding.

The edit action for a Pod has been modified to sit outside of the Pod.

# 0.24.2

## Bug Fix

* Tabs component - added check to ensure that onTabChange is not called if the selectedTabId prop is changed to the existing state of the tabs component

# 0.24.1

* Improves Flash component timeout behaviour.

# 0.24.0

## Carbon Factory Upgrade v0.1.0
* [Carbon Factory Release Notes](https://github.com/Sage/carbon-factory/releases/tag/v0.1.0)

## Updated Flash component API

As well as just a string, the Flash component will now receive a message value with the following:

 * A string: `"Alert"`
 * An array: `["Message One", "Message Two"]`
 * An object with description: `{ description: "My description" }`
 * An object of key/value pairs: `{ first_name: "is required", last_name: "is required" }`
 * An object with description with nested key/value pairs:
   `{ description: { first_name: "is required", last_name: "is required" } }`

# 0.23.1

## Bug Fix

* Tabs component - added check to ensure that onTabChange is not called if the selectedTabId prop is changed to the existing state of the tabs component

# 0.23.0

## Breaking Change - Additional functionality for initialSelectedTabId prop in Tabs component

* Renamed initialSelectedTabId to selectedTabId and onTabClick to onTabChange in the Tabs component
* If selectedTabId is updated the visible tab will change to the value of selectedTabId, this will call the onTabChange function if set.

## Minor Improvements

* Pod component now accepts a alignTitle prop.
* Checkbox input now has `important` set on position.
* Tooltip Decorator now protects against no target or tooltip rendered in the DOM

# 0.22.1

## Bug Fix

* ShowEditPod shows edit content when controlled externally

# 0.22.0

## Breaking Change - CSS Naming

* We have renamed all of our styles to be prefixed with `carbon-` rather than `ui-`. This is to avoid conflicts with existing open source libraries like jQuery UI.

### Example of the CSS Name Change
```
// Before:
.ui-button-toggle__icon--large

// After:
.carbon-button-toggle__icon--large
```

Please ensure you check your application carefully to update any references to these styles when upgrading.

## Minor Improvements

* Show edit pod can now be controlled via props
* Make heading font styles more flexible, providing `h*`, `.h*` and `@include h*()`
* Allow ShowEditPod to receive `false` in its `onEdit` prop to skip rendering of the default edit icon
* Added a 'Payment' icon and a 'Key' icon.
* ShowEditPod now animates between the two states

# 0.21.2

## Minor Improvements

* Help component now opens links in a new tab.

# 0.21.1

## Minor Improvements

* PresenceValidator now returns false for strings that consist only of spaces

# 0.21.0

## New Icons

* Print
* Pdf
* Csv
* Message

## Minor Improvements
* Link now accepts tooltip props to apply a tooltip to the link. This can be used with the Action Toolbar to apply tooltips to the icon links.
* Input components now accept an onPaste prop.
* Add character count to textarea
* Form now accepts a `onSubmit` prop which is only called when the form is valid.
* AppWrapper now has a minimum width of 958px.
* SUG-19: Change padding for the MessageComponent when transparent and non dismissable. When transparent is applied the padding reduces to 2px, but if it's dismissable it enlarges to it's original to prevent overlap.
* Allows `Link` component to handle `mailto:` as an href prefix, previously the `to:` would have been stripped from the string
* Fix error count, when input gets disabled

# 0.20.0

## Breaking Changes

* The CSS for inputs and icons associated with inputs has changed. If you have overridden this CSS in you code, this may break your input CSS.

## New Components

* Heading - useful for page titles.
* ShowEditPod - Inline editing of fields
* Date Range - Allows start and end date setting with validation for invalid date combinations.

## History and Browser Status

The router's history object is now accessible:

```js
import { history } from 'carbon/lib/utils/router';
```

With the history object you can control the DOM for any UI that uses React Router. For more information see the guides https://github.com/ReactJSTraining/history/tree/master/docs

## Link Prefixes

The `Link` component can now have its `href` or `to` props prefixed to customise the type of link it is (regular or react router).

For example:

```js
<Link href="to:/foobar">My React Router Link</Link>
```

## Router transitions

* The window will automatically scroll to the top when the route is transitioned

## Red and Green Buttons

The `Button` component can now have red and green themes, set using the `as` prop.

## New Icons

* Information
* Sync
* Progress
* Submitted
* Completed

## Minor Changes

* A Sass variable has been introduced to define the path where fonts are located.
* Pod title size has been reduced to more accurately match the demo.
* Secondary Content components font weight has been standardised.
* The `children` prop for the Help component is no longer required.
* Sibling Content components now have a top margin for spacing.
* Button height has been fixed for buttons that behave like links.
* Adds inline help for radio button.
* Fixes inline help for checkboxes.
* Radio Button sprite has been given a fixed size.
* Increase textTag font-spacing from 0.5 to 0.8.
* Button can receive a prop of `to`.
* Fixes fieldset and input margin when rendered on top of one another.
* Fixes position of icon in dropdown button.
* Fixes error icon position for inputs with field help.
* AppWrapper has been increased to 1600px and some padding has been added.
* Form now accepts a prop of `save` which can be used to hide the save button.

# 0.19.0

## Major Changes

!! Babel upgraded to Version 6
* When updating the latest version it is recommend to remove node modules `rm -rf node_modules` and reinstall `npm install`

!! Phantom JS Upgraded to version 2
* This may cause a few tests that were giving false positives to fail

## New Components

* Profile - User to show portrait with name and email.
* AppWrapper - confines your content to the width of your application.
* Menu
* NavigationBar

## Input Label Padding

* All input label padding has been slightly increased.

## Help Updates

* Help component has been updated with a new icon.
* Input Label decorator has been fixed to render the help class for labelHelp.

## Acronymize Function

* We have added an `acronymize` function to the Ether util, which will create an acronym from a given string.

## Dropdown component updates

* All dropdowns now allow keying up and down through the list

## Polling helper

* A polling helper has been added that performs customizable ajax polling.

## New Icons

* Help
* Chevron

# 0.18.1

## Minor Changes

* Portrait extra small size has been changed from `20px` to `25px`.
* Portrait can have a dark background.
* Fixes issue with Portrait size when image would not render.
* Disabled Pill's colours have been updated.
* Individual and Business SVGs have been updated in Icon.

# 0.18.0

## !! BREAKING CHANGE !!

* Renamed Browser `redirectUrl` method to `redirectTo`

## New Components

* Fieldset - stacks inputs rendered as children to the `Fieldset` component.
* Carousel - can be used to display a gallery of slides.

## CSS Module Update

Added margin and padding `0` to the base CSS.

## Uniform Sizing

All components that take a Size Prop have been unified to accept the following

```
extra-small
small
medium-small
medium
medium-large
large
extra-large
```

If you are using the default size of a component there is no change needed except for the `Spinner`

### Component Breakdown

#### Animated Menu Button
  * Added `extra-small`
  * !! CHANGED - `smed to `medium-small`
  * !! CHANGED - `mlarge` to `medium-large`
  * Added `xlarge`

#### Portrait
  * Added `extra-small`
  * !! CHANGED - `smed to `medium-small`
  * Added `medium`
  * !! CHANGED - `mlarge` to `medium-large`
  * Added `xlarge`

#### Spinner
  * !! CHANGED - default is now `medium`

  * Added `extra-small`
  * !! CHANGED - `smed to `medium-small`
  * Added `medium`
  * !! CHANGED - `mlarge` to `medium-large`
  * Added `xlarge`

#### Dialog
  * !! CHANGED - `xsmall` to `extra-small`
  * !! CHANGED - `smed to `medium-small`
  * !! CHANGED - `med` to `medium`
  * !! CHANGED - `mlarge` to `medium-large`
  * Added `xlarge`

## Link (React Router)

Our Link component now supports the React Router. Instead of passing a `href` prop, pass a `to` prop and it will use React Router to navigate.

## Pod Updates

* Pod can now receive a prop of `onEdit` - if this is a String it will use it as a `to` prop on a Link component, if it is a Function it will apply it as an `onClick` handler, if it is an object it will apply it's props to the Link.
* Pod has an additional padding size added of `extra-large`.
* Pod now applies any additional props to it's top most child element.
* We have added a tertiary pod theme.

## Content Updates

Content now has a `secondary` theme which can be applied using the `as` prop.

## Label Updates

* You can supply a `input-width` prop to any input to define its width.

## Modal Updates

### Change in functionality!

Modal

  * Modal no longer closes on background click
  * New prop `disableEscKey` is defaulted to false
  * Changes will also effect Dialog, Sidebar etc...

Dialog

  * New props `showCloseIcon` (defaulted to true) which show and hides the close icon

## Promises

Promises Polyfill. Carbon now contains a ES6 Promises helper which can be imported by

```javascript
  import from 'carbon/lib/utils/promises';
```

## Notifications Updates

Message

  * New props `transparent` (defaulted to false) which if set to true sets the background to transparent

## Decimal

* Decimal can now receive a prop of precision

## Split Button

 * Small CSS change to remove gap in Safari

## Input Validation

* Validation icons now position themselves relative to width of input field when label is inline.

# 0.17.1

## Minor Improvements

* Add paperclip SVG to Icon

# 0.17.0

## New Components

* Multi Step Wizard

## Minor Improvements

* Add edit SVG to Icon
* Supports Ajax call for error validation

# 0.16.1

* Add reload function to browser helper

# 0.16.0

## Minor Improvements

* Adding user class names to tabs.
* Authorize Objects in dialog title

## Browser Helper

Added a redirect action made by the browser. It is now easier to redirect to url

```
import Browser from 'carbon/lib/utils/helpers/browser';

Browser.redirectUrl(url)
```

# 0.15.0

## New Components

* ButtonToggle.

## New Features

* Warnings are now ready to use on form inputs, using the same API as validations you can supply an array as a prop to an input:

```
<Textbox warnings={[ new MyWarning ]} />
```

## Bug Fixes

* CSS fixes to input error icon and error message.
* CSS fixes to input placeholder text for IE11.

# 0.14.4

## Bug Fixes

* Fixes no results row in Table to span all columns.
* Fixes issue in Tabs where initialSelectedTabId was ignored

# 0.14.3

## Bug Fixes

* Fixes a loading row in Table to span all columns.

# 0.14.2

## Minor Changes

* Disable multi select for single row in a table

# 0.14.1

## Minor Changes

* Add ability to set custom labels on Confirm dialog.
* Fixes scrollbar fixed height.
* Fixes word break on tooltips.

# 0.14.0

## !! BREAKING CHANGE !!

* Selectable table rows now emit an object instead of an array, containing more information about the selected rows.

## Minor Changes

* Sidebar now scrolls on overflow
* Adds `$app-light-font-family` Sass variable.
* Adds `$app-medium-font-family` Sass variable.
* Icons - plus, minus, processing. Update contact icons
* Improve tile footer style

# 0.13.0

* A developer can choose for a Table to not automatically render with a `tbody`, allowing them to manually render it `<Table tbody={ false }>`.
* Performance improvements for validation messages.
* Inputs can be rendered with fake inputs, useful for pages with lots of inputs where performance can be an issue.
* Number does not show undefined when value props is not provided and user enter alphabets
* Adds external link icon.
* Adds new colors: `$grey-dark-blue-5`, `$grey-header`.

# 0.12.2

* Stores will now throw an error if an invalid action is dispatched.
* Fixes translation issues with Save and Cancel buttons in Form component.
* Fixes error with refresh method on Table, when Table does not have an ActionToolbar.
* Adds `business` and `individual` icons.

### Modal Updates

* Alert and Confirm have been updated to accept the dialog size prop. Default sizes remain unchanged.

# 0.12.1

* Fixes overflow bug on Table component.
* Fixes colors for recently added icons.

# 0.12.0

## Minor Improvements

* Tabs emits a onTabClick event when on the headers is clicked
* Add phone, email, location and mobile icons
* Table now has a `refresh` method to force retrieve data.

## Bug Fixes

* CSS prevent multi action siblings overlapping
* First columns in tables have additional left padding.
* Page size sets 1 of 1 when there are no records.

# 0.11.0

* Tabs remember the last one they were on when going back in the browser.

## Bug Fixes

* Selectable Tables stopPropagation when selecting checkboxes.

# 0.10.0

* Adds loading and empty data states to Table component.

## Bug Fixes

* CSS fixes to Portrait.
* CSS fixes to Spinner.
* CSS fixes to Pill.

# 0.9.2

* MulitActionButton Classes more specific

# 0.9.1

## Bug Fixes

* Various UI Fixes:
  * MultiActionButton toggle placement.
  * Removed Tab padding.
  * Fixed Button height to 31px.

# 0.9.0

## New Components

* Multi Action Button

## Selectable Table Rows

* Table and TableAjax now have props of `selectable` and `highlightable`, enabling selectable or highlightable rows. Each event also emits events which can be used by developers with props of `onSelect` or `onHighlight`. Developers can also manually control the highlighting or selecting of rows using the same props on TableRow components.
* Selectable rows also enables an action toolbar for the table, for which actions can be defined using the `actions` prop.

## CSS

* Created CSS utility to handle generic CSS.

## Misc

* Inline labels can now be aligned right.
* Added 'small' button option - renders pill-like secondary button.
* Made portrait inline-block to allow label to sit inline.
* Added a 'refresh' svg icon to the icon component.
* Form component can now set custom `saveText` as a prop.
* Pill styling tweaked slightly.
* Made portrait inline-block to allow label to sit inline.
* Updated portrait colour for when no image is loaded.
* Update Radio Button and Checkbox colour when disabled and checked.

## Bug Fixes
* Allow tooltip to decorate class that lacks componentProps method.
* Records value typecast to number for i18n in Pager

# 0.8.1

## Bug Fixes

* Fixed CSS load order issue which caused icons to break their positioning.

# 0.8.0

## Improvements

* Improved store reset. `store.reset()` will now reset the store to its initial data, whether or not history is enabled.
* Inputs can now have field help. Pass `fieldHelp='help message'` to any input.
* Inputs can now have label help. Pass `labelHelp='help message'` to any input.
* Add `thead` prop to `Table` component that allows you to set a row wrapped in a `thead` tag.

## New Components

* Sidebar - with sidebar header
* Portrait
* Content
* Help - An info icon with a tooltip.
* Tooltip

## Layout Updates

* Row margin has been reduced to `15px`.
* Pod component now receives two additional props:

  * `border` - allows developers to disable border.
  * `padding` - allows developers to have control over padding size.

* Message style has changed to follow toast style
* Pill style has changed

## Improved Dialog

* Dialog now takes a prop of `disableBackground` which is true by default.

## Improved Form

* `validate()` can now be called via `this.context.form`

## New Validators

* Inclusion
* Exclusion

## Misc

* Added utility classes for styling text.
* Format i18n error number for numeric validation.
* Allow Tables to shrink in size using the `shrink` prop.
* Link component can now display with an icon.
* Child components of Row can now use a `columnAlign` prop.
* Toast onDismiss is now optional

## New Decorators

* Tooltip Decorator - currently available on Icon and Textbox.

## Bug Fixes

* Fixes alignment issue with SplitButton when using anchors.
* Row component will not break with zero children or children of `null` or `undefined`.

# 0.7.1

## Updates

* Moves the validation logic in Form component to its own method.
* Adds `validateOnMount` prop to Forms.
* Help Components on inputs with labels.

# 0.7.0

## New Components

* Pager
* Filter
* Table Ajax

## Bug Fixes

* TableCell and TableHeader can receive additional props.
* Inputs no longer render a label if the input has no name or label props.

## New functionality

* Table and TableHeader have been updated to allow sorting.
* Tabs - Passing a prop of align='right' will align tab headers to the right

# 0.6.0

## Improve Date widget

Improve the existing Date widget to allow passing in `minDate` and `maxDate`.

## I18nHelper

An I18nHelper has been created to help with formatting decimal numbers.

## Should Component Update Decorator

Supplies base shouldComponentUpdate

## toArray

We have added a helper method to convert strings into arrays, for example:

`"foo[bar][baz]"` into `["foo", "bar", "baz"]`.

## ImmutableHelper parseJSON

The parseJSON method now converts all integers to strings for consistency

## Bug Fixes

* We have inserted an engine dependency for npm version 3. This is to help mitigate any issues of users reporting issues when installing with npm version 2.

## New Components

* Spinner
* RadioButton

# 0.5.3

## Bug Fixes

* Fixed numeral validator so it returns the correct type of validator.

# 0.5.2

## Bug Fixes

* Fixed I18n translation for integer validation.

# 0.5.1

## Bug Fixes

* `autoFocus` no longer automatically opens lists or datepickers on Dropdown and Date components.
* Update validations i18n to use `errors.messages` instead of `validations`
* Bluring of DropdownFilter/DropdownFilterAjax does not throw a js error when no items exist

# 0.5.0

## !BREAKING CHANGE! Validations have been converted into classes

We have converted Validations provided by Carbon into classes. This means that you need to create an instance when you want to use them.

For example, you would need to change:

```js
<Textbox validations={ [PresenceValidator()] } />
```

To this:

```js
<Textbox validations={ [new PresenceValidator()] } />
```

This allows better inspection of the validator, and the ability to modify params on the class.

## Disabled class for inputs

We now add a `common-input--disabled` class to the component when its input is disabled

## Bug Fixes

* Inputs with multiple validations now validate correctly.
* DropdownFilter now parses its filter before creating a Regular Expression.
* Split Button has been given a fixed height to resolve UI issues.
* Dropdown up and down arrows now work with options that use strings for IDs.
* We now use the `$grey-dark-blue-40` color for placeholders in inputs

# 0.4.0

## New Components

* SplitButton.

## New Validations

### Numeral Validation

Checks numeral type (Integer of Decimal)
Checks if value is equal, greater than, less than

```javascript
// Integer with a min value of 8
<Number validations={ [NumeralValidator({ integer: true, min: 8 })] }/>

// Decimal with a between 8 and 20
<Number validations={ [NumeralValidator({ integer: true, min: 8, max: 20 })] }/>

// Decimal exactly 3.142
<Number validations={ [NumeralValidator({ is: 3.142 })] }/>
```

### Length Validation

Checks the length of a number of a string

```javascript
// length is greater than or equal to 8:
<Textbox validations={ [ LengthValidator({ min: 8 }) ] });

// length is less than or equal to 8:
<Textbox validations={ [ LengthValidator({ max: 8 }) ] });

// length is between 5 and 10 characters:
<Number validations={ [ LengthValidator({ min: 5, max: 10 }) ] });

// length is 10 characters:
<Number validations={ [ LengthValidator({ is: 10 }) ] });
```

### Regex Validation

Applies a regex validation to the input

```javascript
<Textbox validations={ [RegexValidator({ format: (/[A-Z]{5}/) }) ] }/>
```

### Email Validation

Applies a email validation to the input

```javascript
<Textbox validations={ [ EmailValidator() ] }/>
```

## Prefix for inputs

We have added a new feature for input components which allows developers to output a prefix to the input.

```js
<Textbox prefix="foo" />
```

## Updated visuals for Toast Notifications and Tabs

* Toast notifications have had updated styling applied to them, based on new designs.
* Colour updates to Tabs, to align with design updates
* New colour variables added

## Misc

* Button component will now render a stylised `anchor` instead of a `button` if passed a `href` prop.

## Bug Fixes

* Add i18n to form buttons

# 0.3.3

* Performance updates to inputs. We also now provide a `shouldComponentUpdate` method which can be reused in custom components.
* Inputs that are detached from a form no longer update error count.

# 0.3.2

## Bug Fixes

* Form no longer validates disabled fields on submit.
* Form inputs are tracked by a guid now, rather than input name.
* Autocomplete is disabled for all inputs by default.
* Locks version numbers to try and mitigate incompatabilities with third party modules.

# 0.3.1

## Bug Fixes

* SVG icons inside toast component now re-render properly.

# 0.3.0

## Handler Pattern

Carbon now has a simple handler pattern implementation. For more information, see [the guide](https://github.com/Sage/carbon/blob/master/docs/guides/handlers.md).

## New Components

* Toast
* Message

## Standardised Color/Icon Sets on Components

Several components allow the ability to define a particular `type` or `status`, such as `warning`, `error` or `success`. We have standardised the way this is implemented in components, each of which should use a prop name of `as`.

Similarly, each supported type comes as part of a Sass list variable called `$colorIconSets`. This list can be used in component `scss` files to iterate through the types available and automatically generate the code required for each type. This means each component will automatically update with any new types added to this list.

You can see examples of how this is implemented in the `scss` files for `Pill`, `Flash`, `Banner` or `Toast`.

### Breaking Changes

* Due to the standardisation of using the prop `as`, some components will have breaking changes to accomodate this:
  * Flash
  * Pill
* The `cancelHandler` method on `Dialog` based components has been renamed to `onCancel` to bring in line with the convention we would like to progress with for this kind of action name.
* The `confirmHandler` method on `Confirm` has also been renamed to `onConfirm` to align with the naming convention.

## Bug Fixes

* Dialog now centers itself if open on initialize.

# 0.2.0

## New Components

* Table, TableRow, TableCell, TableHeader
* Confirm
* Animated Menu Button
* Notification
* Pill
* Banner
* Flash

## Tables and Grids - Breaking Change

The previous iteration of grid (InputGrid) was too restrictive, not allowing much flexibility and being too rigid in its implementation. We have now refactored grids creating a Table component with full control and flexibility for the developer. The new way of doing grids also means we no longer need to use complicated immutable helpers we had set up for line items as well as injecting row_id into the store.

The following is an example of how to use the Table component:

```js
import React from 'react';
import { Table, TableRow, TableCell, TableHeader } from 'carbon/lib/components/table';
import Textbox from 'carbon/lib/components/textbox';
import Button from 'carbon/lib/components/button';

class MyView extends React.Component {
  render() {
    // We map the data from the store, to define what a row should look like.
    // Using map allows the developer to define any content they want - this could
    // render text, an input, a button or anything else.
    let tableRows = this.props.data.map((row, index) => {
      <TableRow>
        // This cell renders just text for 'description'.
        <TableCell>
          { row.get('description') }
        </TableCell>

        // This cell renders a textbox for 'name'. We also give it an onChange function. It is
        // important to notice that we bind additional values to this function - 'this' and 'index'.
        // This means that when the function is called it will receive the index as an argument.
        // The store then knows which index in the array of data has been modified and needs to update,
        // the mutation would look something like:
        // `this.data = this.data.setIn(['line_items', action.index, action.name], action.value);`.
        <TableCell>
          <Textbox value={ row.get('name') } onChange={ Actions.nameUpdated.bind(this, index) } />
        </TableCell>

        // This cell renders a button component.
        <TableCell>
          <Button>An Action!</Button>
        </TableCell>
      </TableRow>
    });

    // tableRows is now an array mapped from the data we provided. We also need a table header so
    // lets add that as an additional row in the array (unshift prepends to an array):
    tableRows.unshift(
      <TableRow>
        <TableHeader>Description</TableHeader>
        <TableHeader>Name</TableHeader>
        <TableHeader>Actions</TableHeader>
      </TableRow>
    );

    // We can now render the array of rows as a child of Table.
    return (
      <Table>
        { tableRows }
      </Table>
    );
  }
}

export default MyView
```

The example above should highlight the flexibility available with grids. You can mix input with plain text or any other component, all in the same table. Adding a placeholder row is simple as well:

```js
import React from 'react';
import { Table, TableRow, TableCell, TableHeader } from 'carbon/lib/components/table';
import Textbox from 'carbon/lib/components/textbox';

class MyView extends React.Component {
  render() {
    // Define tableRows.
    let tableRows = this.props.data.map((row, index) => {
      <TableRow>
        <TableCell>
          <Textbox name="description" value={ row.get('description') } onChange={ Actions.valueUpdated.bind(this, index) } />
        </TableCell>

        <TableCell>
          <Textbox name="name" value={ row.get('name') } onChange={ Actions.valueUpdated.bind(this, index) } />
        </TableCell>
      </TableRow>
    });

    // Add header.
    tableRows.unshift(
      <TableRow>
        <TableHeader>Description</TableHeader>
        <TableHeader>Name</TableHeader>
      </TableRow>
    );

    // Add placeholder row. The main difference between a regular row is we are not mapping any data to
    // this row (as it has none). Also, instead of an index, we are passing the data count to the bound
    // action. This means on valueUpdated that it will update the value in the array to an index which
    // does not yet exist - effectively creating the new row.
    tableRows.push(
      <TableRow>
        <TableCell>
          <Textbox name="description" onChange={ Actions.valueUpdated.bind(this, this.data.count()) } />
        </TableCell>

        <TableCell>
          <Textbox name="name" onChange={ Actions.valueUpdated.bind(this, this.data.count()) } />
        </TableCell>
      </TableRow>
    );

    // We can now render the array of rows as a child of Table.
    return (
      <Table>
        { tableRows }
      </Table>
    );
  }
}

export default MyView
```

## Minor

* Decrease width of dropdown icon to 20px

# 0.1.8

## Bug Fixes

* Backported dropdown validation fix.

# 0.1.7

## Bug Fixes

* Fixes bug - 'item is undefined triggered when clicking away from dropdown with option highlighted'.

# 0.1.6

## Bug Fixes

* `startRouter` no longer throws an error if it cannot find an element to render the component to.

# 0.1.5

## Bug Fixes

* Dropdown will always return a string value to any callbacks.

# 0.1.4

## Bug Fixes

* Dropdown components auto select highlighted values on blur.
* Carbon now compiles code to `lib`, allowing developers to no longer require installing babel on their computer.

# 0.1.3

## Bug Fixes

* Fixes validation message width in Firefox.

# 0.1.2

## Bug Fixes

* Tabs can now render a single child

# 0.1.1

* Form submitting state is now controlled by the developer using the `saving` prop.

## Bug Fixes

* Developers can now set the alignment on an input's value using the `align` prop.
* Tab allows null children.

# 0.1.0

## New Components

* Alert
* Link
* Tabs

## Dialog Type Components

  Breaking Change! :warning: Both components now require a `cancelHandler` prop (rather than the `cancelDialogHandler`). :warning:

## Dropdowns

Dropdown components have been refactored. We now have three different kinds:

* Dropdown
* Dropdown Filter
* Dropdown Filter Ajax

## Inputs and Forms No Longer Rely on Name Property

In previous versions of Carbon, all inputs required a `name` property. Some Carbon components would manipulate what this name was, depending on where the input was used.

To keep things simple, and to remove some of the logic behind the scenes, we no longer do any manipulation on input names and the property is no longer a requirement when using a form input.

It is still recommended that you use names on inputs, as they are useful to identify your which input is which. They are also required if you are performing standing HTML form submissions.

## Minor

* Pod has an option to make it collapsible.

## Bug Fixes

* Fixes position and width or validation messages on inputs.
* Fixes re-validating fields when content is pasted into an input.

# 0.0.3

## Bug Fixes

* On successful submit, form components will disable their save buttons to prevent multiple form submissions.

# 0.0.2

## Decimal Component

 An extra validation has been added to decimal to prevent multiple separators from being entered in the input field.

## Dropdown and DropdownSuggest components

Dropdown and dropdown-suggest have been updated. As they share common functionality, dropdown and dropdown-suggest now use a List decorator. This should not affect how you use either component.
* Dropdown now filters results as you type.

## Dialog Cancel button

Dialogs have been updated to pass context to any children components. We have used this to switch the Form Cancel button to use the Dialog's cancel handler when the form is nested in a dialog. This overrides the default history.back method.

## Store, View and Route Utils

We have standardised the utilities we provide to easily set up Flux based applications. This involved a few breaking changes:

### Store

The base Store class is now available from:

```js
import Store from 'carbon/lib/utils/flux/store';
```

When creating your store, initialize it with your application's dispatcher. You must also define the store's data and unique name within its constructor. The following shows the minimum required to set up a store:

```js
import Store from 'carbon/lib/utils/flux/store';
import Dispatcher from 'dispatcher';
import ImmutableHelper from 'carbon/lib/utils/helpers/immutable';

class MyStore extends Store {
  ...
}

let data = ImmutableHelper.parseJSON({});

// init the store with a name, some data, and your dispatcher
export default new MyStore('myStore', data, Dispatcher);
```

### View

The view helper is now available as a flux utility from Carbon. This was done to clarify its intentions. You can import it with:


```js
import { connect } from 'carbon/lib/utils/flux';
```

You can then use the `connect` function to connect a React component to a store:

```js
import React from 'react';
import MyStore from 'stores/my-store';
import { connect } from 'carbon/lib/utils/flux';

class MyComponent extends React.Component {
  render() {
    // the connected store data is available on the state as the store's unique name defined in its constructor
    let val = this.state.myStore.get('myValue');

    return (
      <div>My Component.</div>
    );
  }
}

export default connect(MyComponent, MyStore);
```

This sets up the listeners and data synchronising between the component and the store.

The connect function can connect multiple stores to the component - simply provide them as an array:

```js
connect(MyComponent, [MyStore, MyOtherStore]);
```

### Route

The route helper now returns a specific function:

```js
import React from 'react';
import { Route } from 'react-router';
import { startRouter } from 'carbon/lib/utils/router';

let routes = (
  <Route />
);

startRouter(routes);
```

The `startRouter` function initializes the React router with the given routes. It can also take a second parameter for the HTML target in which to render the React components (by default this uses `document.getElementById('app')`).

## Higher Order Components and Decorators

We now use decorators instead of Higher Order Components in our component library as they are easier to test and result in a tidier and more logical codebase.

Decorators can be found in the `/utils/decorators` directory. So far we have decorators for:

* Input
* Input Icon
* Input Label
* Input Validation

Note: although there is an ES7 Babel transform for decorators, we have opted not to use it for now due to the way in which it compiles and produces missing coverage reports.

## TableFieldsForMany renamed

`TableFieldsForMany` is now called `InputGrid`.

We have renamed this because its original name was based on a Rails convention and was fairly obscure and confusing.

## New Brand
A new style and colour scheme has been applied to the carbon components library. This change will affect all of the components.

## Validations
Validations have changed to a function so that different parameters can be passed to them.

You can now define Validations on a component using the following syntax:

```javascript
<Textbox validations={ [Validation()] } name='valid' />
```

## Misc

* Ran ESLint task and fixed any errors.
* Form provides a serialization method to parse its inputs into data usable for AJAX.
* Forms no longer needs a model name defined.
* Updated Form Cancel Button to use History object.
* Textarea is no longer draggable. Add a expandable={true} prop to make the area height change to fit content
* Input components can now use custom classes.
* Checkbox label now sits inline, and is reversable.
* Added props on inputs for inline labels.
* Added Rainbow chart component.
* Added Tabs component.
* Added Number component.
* Decimal now allows tabbing in and out of the field.
* Date now closes on tab out.


# 0.0.1

Initial prototype release.

Components included:

* Button
* Checkbox
* Date
* Decimal
* Dialog
* Dropdown Suggest
* Dropdown
* Form
* Pod
* Row
* Table Fields for Many
* Table Row
* Textarea
* Textbox

Utils included:

* Events Helper (to help determine keyboard events)
* Immutable Helper (to perform generic tasks with Immutable.js)
* Icons (to include icons from the web font)
* Inputs & Input Validation (generic functionality for inputs)
* Validations (reusable functionality for validations)
* Route Helper (component to provide base route functionality)
* Store Helper (base class for base store functionality)
* View Helper (component to provide base view functionality)<|MERGE_RESOLUTION|>--- conflicted
+++ resolved
@@ -14,14 +14,10 @@
 
 ## Bug Fixes
 
-<<<<<<< HEAD
-* Text Area now scrollable except when expandable
 * The CSS for applying clears to Row columns has been fixed.
-=======
 * Tooltips now close when component receives new props.
 * Text Area now scrollable except when expandable.
 * Pod lifecycle methods are no longer defined as class properties.
->>>>>>> e86529cd
 
 # 0.25.3
 
