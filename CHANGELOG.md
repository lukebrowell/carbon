# 0.2.0

## New Components

* Table, TableRow, TableCell, TableHeader
* Confirm
* Animated Menu Button
* Notification
* Pill
* Banner
* Flash

## Tables and Grids - Breaking Change

The previous iteration of grid (InputGrid) was too restrictive, not allowing much flexibility and being too rigid in its implementation. We have now refactored grids creating a Table component with full control and flexibility for the developer. The new way of doing grids also means we no longer need to use complicated immutable helpers we had set up for line items as well as injecting row_id into the store.

The following is an example of how to use the Table component:

```js
import React from 'react';
import { Table, TableRow, TableCell, TableHeader } from 'carbon/lib/components/table';
import Textbox from 'carbon/lib/components/textbox';
import Button from 'carbon/lib/components/button';

class MyView extends React.Component {
  render() {
    // We map the data from the store, to define what a row should look like.
    // Using map allows the developer to define any content they want - this could
    // render text, an input, a button or anything else.
    let tableRows = this.props.data.map((row, index) => {
      <TableRow>
        // This cell renders just text for 'description'.
        <TableCell>
          { row.get('description') }
        </TableCell>

        // This cell renders a textbox for 'name'. We also give it an onChange function. It is
        // important to notice that we bind additional values to this function - 'this' and 'index'.
        // This means that when the function is called it will receive the index as an argument.
        // The store then knows which index in the array of data has been modified and needs to update,
        // the mutation would look something like:
        // `this.data = this.data.setIn(['line_items', action.index, action.name], action.value);`.
        <TableCell>
          <Textbox value={ row.get('name') } onChange={ Actions.nameUpdated.bind(this, index) } />
        </TableCell>

        // This cell renders a button component.
        <TableCell>
          <Button>An Action!</Button>
        </TableCell>
      </TableRow>
    });

    // tableRows is now an array mapped from the data we provided. We also need a table header so
    // lets add that as an additional row in the array (unshift prepends to an array):
    tableRows.unshift(
      <TableRow>
        <TableHeader>Description</TableHeader>
        <TableHeader>Name</TableHeader>
        <TableHeader>Actions</TableHeader>
      </TableRow>
    );

    // We can now render the array of rows as a child of Table.
    return (
      <Table>
        { tableRows }
      </Table>
    );
  }
}

export default MyView
```

The example above should highlight the flexibility available with grids. You can mix input with plain text or any other component, all in the same table. Adding a placeholder row is simple as well:

```js
import React from 'react';
import { Table, TableRow, TableCell, TableHeader } from 'carbon/lib/components/table';
import Textbox from 'carbon/lib/components/textbox';

class MyView extends React.Component {
  render() {
    // Define tableRows.
    let tableRows = this.props.data.map((row, index) => {
      <TableRow>
        <TableCell>
          <Textbox name="description" value={ row.get('description') } onChange={ Actions.valueUpdated.bind(this, index) } />
        </TableCell>

        <TableCell>
          <Textbox name="name" value={ row.get('name') } onChange={ Actions.valueUpdated.bind(this, index) } />
        </TableCell>
      </TableRow>
    });

    // Add header.
    tableRows.unshift(
      <TableRow>
        <TableHeader>Description</TableHeader>
        <TableHeader>Name</TableHeader>
      </TableRow>
    );

    // Add placeholder row. The main difference between a regular row is we are not mapping any data to
    // this row (as it has none). Also, instead of an index, we are passing the data count to the bound
    // action. This means on valueUpdated that it will update the value in the array to an index which
    // does not yet exist - effectively creating the new row.
    tableRows.push(
      <TableRow>
        <TableCell>
          <Textbox name="description" onChange={ Actions.valueUpdated.bind(this, this.data.count()) } />
        </TableCell>

        <TableCell>
          <Textbox name="name" onChange={ Actions.valueUpdated.bind(this, this.data.count()) } />
        </TableCell>
      </TableRow>
    );

    // We can now render the array of rows as a child of Table.
    return (
      <Table>
        { tableRows }
      </Table>
    );
  }
}

export default MyView
```

<<<<<<< HEAD
# 0.1.6

## Bug Fixes

* `startRouter` no longer throws an error if it cannot find an element to render the component to.
=======
## Minor

* Decrease width of dropdown icon to 20px
>>>>>>> e67adb55

# 0.1.5

## Bug Fixes

* Dropdown will always return a string value to any callbacks.

# 0.1.4

## Bug Fixes

* Dropdown components auto select highlighted values on blur.
* Carbon now compiles code to `lib`, allowing developers to no longer require installing babel on their computer.

# 0.1.3

## Bug Fixes

* Fixes validation message width in Firefox.

# 0.1.2

## Bug Fixes

* Tabs can now render a single child

# 0.1.1

* Form submitting state is now controlled by the developer using the `saving` prop.

## Bug Fixes

* Developers can now set the alignment on an input's value using the `align` prop.
* Tab allows null children.

# 0.1.0

## New Components

* Alert
* Link
* Tabs

## Dialog Type Components

  Breaking Change! :warning: Both components now require a `cancelHandler` prop (rather than the `cancelDialogHandler`). :warning:

## Dropdowns

Dropdown components have been refactored. We now have three different kinds:

* Dropdown
* Dropdown Filter
* Dropdown Filter Ajax

## Inputs and Forms No Longer Rely on Name Property

In previous versions of Carbon, all inputs required a `name` property. Some Carbon components would manipulate what this name was, depending on where the input was used.

To keep things simple, and to remove some of the logic behind the scenes, we no longer do any manipulation on input names and the property is no longer a requirement when using a form input.

It is still recommended that you use names on inputs, as they are useful to identify your which input is which. They are also required if you are performing standing HTML form submissions.

## Minor

* Pod has an option to make it collapsible.

## Bug Fixes

* Fixes position and width or validation messages on inputs.
* Fixes re-validating fields when content is pasted into an input.

# 0.0.3

## Bug Fixes

* On successful submit, form components will disable their save buttons to prevent multiple form submissions.

# 0.0.2

## Decimal Component

 An extra validation has been added to decimal to prevent multiple separators from being entered in the input field.

## Dropdown and DropdownSuggest components

Dropdown and dropdown-suggest have been updated. As they share common functionality, dropdown and dropdown-suggest now use a List decorator. This should not affect how you use either component.
* Dropdown now filters results as you type.

## Dialog Cancel button

Dialogs have been updated to pass context to any children components. We have used this to switch the Form Cancel button to use the Dialog's cancel handler when the form is nested in a dialog. This overrides the default history.back method.

## Store, View and Route Utils

We have standardised the utilities we provide to easily set up Flux based applications. This involved a few breaking changes:

### Store

The base Store class is now available from:

```js
import Store from 'carbon/lib/utils/flux/store';
```

When creating your store, initialize it with your application's dispatcher. You must also define the store's data and unique name within its constructor. The following shows the minimum required to set up a store:

```js
import Store from 'carbon/lib/utils/flux/store';
import Dispatcher from 'dispatcher';
import ImmutableHelper from 'carbon/lib/utils/helpers/immutable';

class MyStore extends Store {
  ...
}

let data = ImmutableHelper.parseJSON({});

// init the store with a name, some data, and your dispatcher
export default new MyStore('myStore', data, Dispatcher);
```

### View

The view helper is now available as a flux utility from Carbon. This was done to clarify its intentions. You can import it with:


```js
import { connect } from 'carbon/lib/utils/flux';
```

You can then use the `connect` function to connect a React component to a store:

```js
import React from 'react';
import MyStore from 'stores/my-store';
import { connect } from 'carbon/lib/utils/flux';

class MyComponent extends React.Component {
  render() {
    // the connected store data is available on the state as the store's unique name defined in its constructor
    let val = this.state.myStore.get('myValue');

    return (
      <div>My Component.</div>
    );
  }
}

export default connect(MyComponent, MyStore);
```

This sets up the listeners and data synchronising between the component and the store.

The connect function can connect multiple stores to the component - simply provide them as an array:

```js
connect(MyComponent, [MyStore, MyOtherStore]);
```

### Route

The route helper now returns a specific function:

```js
import React from 'react';
import { Route } from 'react-router';
import { startRouter } from 'carbon/lib/utils/router';

let routes = (
  <Route />
);

startRouter(routes);
```

The `startRouter` function initializes the React router with the given routes. It can also take a second parameter for the HTML target in which to render the React components (by default this uses `document.getElementById('app')`).

## Higher Order Components and Decorators

We now use decorators instead of Higher Order Components in our component library as they are easier to test and result in a tidier and more logical codebase.

Decorators can be found in the `/utils/decorators` directory. So far we have decorators for:

* Input
* Input Icon
* Input Label
* Input Validation

Note: although there is an ES7 Babel transform for decorators, we have opted not to use it for now due to the way in which it compiles and produces missing coverage reports.

## TableFieldsForMany renamed

`TableFieldsForMany` is now called `InputGrid`.

We have renamed this because its original name was based on a Rails convention and was fairly obscure and confusing.

## New Brand
A new style and colour scheme has been applied to the carbon components library. This change will affect all of the components.

## Validations
Validations have changed to a function so that different parameters can be passed to them.

You can now define Validations on a component using the following syntax:

```javascript
<Textbox validations={ [Validation()] } name='valid' />
```

## Misc

* Ran ESLint task and fixed any errors.
* Form provides a serialization method to parse its inputs into data usable for AJAX.
* Forms no longer needs a model name defined.
* Updated Form Cancel Button to use History object.
* Textarea is no longer draggable. Add a expandable={true} prop to make the area height change to fit content
* Input components can now use custom classes.
* Checkbox label now sits inline, and is reversable.
* Added props on inputs for inline labels.
* Added Rainbow chart component.
* Added Tabs component.
* Added Number component.
* Decimal now allows tabbing in and out of the field.
* Date now closes on tab out.


# 0.0.1

Initial prototype release.

Components included:

* Button
* Checkbox
* Date
* Decimal
* Dialog
* Dropdown Suggest
* Dropdown
* Form
* Pod
* Row
* Table Fields for Many
* Table Row
* Textarea
* Textbox

Utils included:

* Events Helper (to help determine keyboard events)
* Immutable Helper (to perform generic tasks with Immutable.js)
* Icons (to include icons from the web font)
* Inputs & Input Validation (generic functionality for inputs)
* Validations (reusable functionality for validations)
* Route Helper (component to provide base route functionality)
* Store Helper (base class for base store functionality)
* View Helper (component to provide base view functionality)<|MERGE_RESOLUTION|>--- conflicted
+++ resolved
@@ -131,17 +131,15 @@
 export default MyView
 ```
 
-<<<<<<< HEAD
+## Minor
+
+* Decrease width of dropdown icon to 20px
+
 # 0.1.6
 
 ## Bug Fixes
 
 * `startRouter` no longer throws an error if it cannot find an element to render the component to.
-=======
-## Minor
-
-* Decrease width of dropdown icon to 20px
->>>>>>> e67adb55
 
 # 0.1.5
 
