--- conflicted
+++ resolved
@@ -16,23 +16,18 @@
   * `border` - allows developers to disable border.
   * `padding` - allows developers to have control over padding size.
 
-<<<<<<< HEAD
+## Improved Dialog
+
+* Dialog now takes a prop of `disableBackground` which is true by default.
+
 ## Misc
 
+* Allow Tables to shrink in size using the `shrink` prop.
 * Child components of Row can now use a `columnAlign` prop.
-=======
-## Improved Dialog
-
-* Dialog now takes a prop of `disableBackground` which is true by default.
-
-## Misc
-
-* Allow Tables to shrink in size using the `shrink` prop.
 
 ## Bug Fixes
 
 * Fixes alignment issue with SplitButton when using anchors.
->>>>>>> cf2e4012
 
 # 0.7.1
 
