--- conflicted
+++ resolved
@@ -66,8 +66,6 @@
       html += `\n  prefix='${scope.value('prefix')}'`;
     }
 
-<<<<<<< HEAD
-=======
     if (scope.value('icon')) {
       html += `\n  icon='${scope.value('icon')}'`;
     }
@@ -76,7 +74,6 @@
       html += `\n  helpMessage='${scope.value('helpMessage')}'`;
     }
 
->>>>>>> e1e4b329
     // determine if we need extra space
     let splitHtml = html.split("\n  ");
     if (splitHtml.length == 1) {
