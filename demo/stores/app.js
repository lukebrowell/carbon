import Dispatcher from './../dispatcher';
import AppConstants from './../constants/app';
import Store from 'utils/flux/store';
import ImmutableHelper from 'utils/helpers/immutable';
import Immutable from 'immutable';
import FormInputHelper from './../helpers/form-input-helper';

let data = ImmutableHelper.parseJSON({
  button: {
    text: "Action"
  },
  collapsible_pod: {
    title: 'Hello World!'
  },
  flash: {
    as: "warning",
    open: true,
    text: "Sample flash notification."
  },
  link: {
    text: "Sample Link"
  },
  message: {
    as: "warning",
    text: "Sample message."
  },
  pill: {
    as: 'info',
    text: 'Pill'
  },
  rainbow: {
    data: [{
      y: "50",
      name: "First Bit",
      label: "bit 1!",
      tooltip: "more info about the first bit"
    }, {
      y: "50",
      name: "Second Bit",
      label: "bit 2!",
      tooltip: "more info about the second bit"
    }],
    title: "A Rainbow Chart"
  },
  row: {
    columnData: [{}, {}, {}, {}]
  },
  split_button: {
    text: "Main Action"
  },
<<<<<<< HEAD
  tabs: {
    tabData: [{}, {}]
=======
  spinner: {
    as: 'info',
    size: 'lmed'
>>>>>>> f2c713ee
  },
  toast: {
    as: "warning",
    open: true,
    text: "Sample toast notification."
  }
});

class AppStore extends Store {
  /**
   * @method APP_VALUE_UPDATED
   */
  [AppConstants.APP_VALUE_UPDATED](action) {
    let arr = [action.component].concat(action.key);
    this.data = this.data.setIn(arr, action.value);
  }

  /**
   * @method APP_DELETE_ROW
   */
  [AppConstants.APP_DELETE_ROW](action) {
    this.data = this.data.deleteIn(action.key);
  }
}

export default new AppStore('appStore', data, Dispatcher);<|MERGE_RESOLUTION|>--- conflicted
+++ resolved
@@ -48,14 +48,12 @@
   split_button: {
     text: "Main Action"
   },
-<<<<<<< HEAD
   tabs: {
     tabData: [{}, {}]
-=======
+  },
   spinner: {
     as: 'info',
     size: 'lmed'
->>>>>>> f2c713ee
   },
   toast: {
     as: "warning",
