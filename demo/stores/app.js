import Dispatcher from './../dispatcher';
import AppConstants from './../constants/app';
import Store from 'utils/flux/store';
import ImmutableHelper from 'utils/helpers/immutable';
import Immutable from 'immutable';
import FormInputHelper from './../helpers/form-input-helper';

let data = ImmutableHelper.parseJSON({
  alert: {
    title: 'Alert!'
  },
  button: {
    text: "Action"
  },
  checkbox: {
    label: "Checkbox",
    labelHelp: "Example label help.",
    fieldHelp: "Example field help."
  },
  confirm: {
    title: 'Are you sure?'
  },
  collapsible_pod: {
    title: 'Hello World!'
  },
  content: {
    title: 'Example Content',
    body: 'This is some example content\nfor the Content component.'
  },
  date: {
    label: "Date",
    labelHelp: "Example label help.",
    fieldHelp: "Example field help."
  },
  decimal: {
    label: "Decimal",
    labelHelp: "Example label help.",
    fieldHelp: "Example field help."
  },
  dialog: {
    open: false,
    title: 'Hello World!',
    disableBackground: true
  },
  dropdown: {
    label: "Dropdown",
    labelHelp: "Example label help.",
    fieldHelp: "Example field help."
  },
  dialog_full_screen: {
    open: false,
    title: 'Your Header Goes Here',
    disableBackground: true
  },
  flash: {
    as: "warning",
    open: true,
    text: "Sample flash notification."
  },
  help: {
    message: "This is an example of a help tooltip."
  },
  icon: {
    type: 'info'
  },
  link: {
    text: "Sample Link"
  },
  message: {
    dismissable: true,
    open: true,
    as: "error",
    title: "Lorem ipsum dolor",
    text: "Nullam id dolor id nibh ultricies vehicula ut id elit."
  },
  number: {
    value: 0
  },
  pill: {
    as: 'new',
    text: 'PILL'
  },
  portrait: {
    size: 'lmed',
    shape: 'standard',
    email: 'Email',
    initials: 'CB'
  },
  pod: {
    border: true,
    padding: "medium",
    as: "primary"
  },
  radio_button: {
    label: "Radio Button",
    labelHelp: "Example label help.",
    fieldHelp: "Example field help."
  },
  rainbow: {
    data: [{
      y: "50",
      name: "First Bit",
      label: "bit 1!",
      tooltip: "more info about the first bit"
    }, {
      y: "50",
      name: "Second Bit",
      label: "bit 2!",
      tooltip: "more info about the second bit"
    }],
    title: "A Rainbow Chart"
  },
  row: {
    columnData: [{}, {}, {}, {}]
  },
  sidebar: {
    open: false
  },
  spinner: {
    as: 'info',
    size: 'lmed'
  },
  split_button: {
    text: "Main Action"
  },
  text: {
    content: "Example of stylised text content."
  },
  table: {
    current_page: "1",
    data: [],
    filter: {},
    paginate: false,
    page_size: "10",
    show_page_size_selection: false,
    sort_order: "asc",
    sorted_column: "name",
    total_records: "0"
  },
  table_ajax: {
    data: [],
    enable_filter: true,
    filter: {
      name: "ar"
    },
    paginate: true,
    page_size: "10",
    show_page_size_selection: false,
    sortable: true
  },
  tabs: {
    tabData: [{}, {}]
  },
  textbox: {
    label: "Textbox",
    labelHelp: "Example label help.",
    fieldHelp: "Example field help."
  },
  toast: {
    dismissable: true,
    as: "warning",
    open: true,
    text: "Sample toast notification."
  },
<<<<<<< HEAD
  validations: {
    validator: 'presence',
    length: {
      setIs: false,
      min: 0,
      is: 5,
      max: 5 
    },
    numeral: {
      integer: false,
      setIs: false,
      min: 0,
      is: 5,
      max: 10
    }
=======
  tooltip: {
    message: 'Some Helpful Content'
>>>>>>> 086e143e
  }
});

class AppStore extends Store {
  /**
   * @method APP_VALUE_UPDATED
   */
  [AppConstants.APP_VALUE_UPDATED](action) {
    let arr = [action.component].concat(action.key);
    this.data = this.data.setIn(arr, action.value);
  }

  /**
   * @method APP_DELETE_ROW
   */
  [AppConstants.APP_DELETE_ROW](action) {
    this.data = this.data.deleteIn(action.key);
  }

  /**
   * @method APP_TABLE_UPDATED
   */
  [AppConstants.APP_TABLE_UPDATED](action) {
    let data = ImmutableHelper.parseJSON(action.items);
    this.data = this.data.setIn([action.component, "data"], data);
  }

  /**
   * @method APP_TABLE_MANUALLY_UPDATED
   */
  [AppConstants.APP_TABLE_MANUALLY_UPDATED](action) {
    let data = ImmutableHelper.parseJSON(action.items);
    this.data = this.data.setIn([action.component, "data"], data);
    this.data = this.data.setIn([action.component, "current_page"], action.page);
    this.data = this.data.setIn([action.component, "total_records"], action.records);
    this.data = this.data.setIn([action.component, "page_size"], action.pageSize);
    if (action.sortOrder) { this.data = this.data.setIn([action.component, "sort_order"], action.sortOrder); }
    if (action.sortedColumn) { this.data = this.data.setIn([action.component, "sorted_column"], action.sortedColumn); }
  }
}

export default new AppStore('appStore', data, Dispatcher);<|MERGE_RESOLUTION|>--- conflicted
+++ resolved
@@ -162,7 +162,9 @@
     open: true,
     text: "Sample toast notification."
   },
-<<<<<<< HEAD
+  tooltip: {
+    message: 'Some Helpful Content'
+  },
   validations: {
     validator: 'presence',
     length: {
@@ -178,10 +180,6 @@
       is: 5,
       max: 10
     }
-=======
-  tooltip: {
-    message: 'Some Helpful Content'
->>>>>>> 086e143e
   }
 });
 
