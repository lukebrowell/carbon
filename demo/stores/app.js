import Dispatcher from './../dispatcher';
import AppConstants from './../constants/app';
import Store from 'utils/flux/store';
import ImmutableHelper from 'utils/helpers/immutable';
import Immutable from 'immutable';
import FormInputHelper from './../helpers/form-input-helper';

let data = ImmutableHelper.parseJSON({
  button: {
    text: "Action"
  },
  collapsible_pod: {
    title: 'Hello World!'
  },
  flash: {
    as: "warning",
    open: true,
    text: "Sample flash notification."
  },
  icon: {
    type: 'info'
  },
  link: {
    text: "Sample Link"
  },
  message: {
    as: "warning",
    text: "Sample message."
  },
  pill: {
    as: 'info',
    text: 'Pill'
  },
<<<<<<< HEAD
  portrait: {
    size: 'lmed',
    shape: 'standard',
    email: 'Email'
=======
  pod: {
    border: true,
    padding: "medium"
>>>>>>> 7e4023e8
  },
  rainbow: {
    data: [{
      y: "50",
      name: "First Bit",
      label: "bit 1!",
      tooltip: "more info about the first bit"
    }, {
      y: "50",
      name: "Second Bit",
      label: "bit 2!",
      tooltip: "more info about the second bit"
    }],
    title: "A Rainbow Chart"
  },
  row: {
    columnData: [{}, {}, {}, {}]
  },
  spinner: {
    as: 'info',
    size: 'lmed'
  },
  split_button: {
    text: "Main Action"
  },
  table: {
    current_page: "1",
    data: [],
    filter: {},
    paginate: false,
    page_size: "10",
    show_page_size_selection: false,
    sort_order: "asc",
    sorted_column: "name",
    total_records: "0"
  },
  table_ajax: {
    data: [],
    enable_filter: true,
    filter: {
      name: "ar"
    },
    paginate: true,
    page_size: "10",
    show_page_size_selection: false,
    sortable: true
  },
  tabs: {
    tabData: [{}, {}]
  },
  tile: {
    content: "Using a borderless Pod can provide padding inside your tile."
  },
  toast: {
    as: "warning",
    open: true,
    text: "Sample toast notification."
  }
});

class AppStore extends Store {
  /**
   * @method APP_VALUE_UPDATED
   */
  [AppConstants.APP_VALUE_UPDATED](action) {
    let arr = [action.component].concat(action.key);
    this.data = this.data.setIn(arr, action.value);
  }

  /**
   * @method APP_DELETE_ROW
   */
  [AppConstants.APP_DELETE_ROW](action) {
    this.data = this.data.deleteIn(action.key);
  }

  /**
   * @method APP_TABLE_UPDATED
   */
  [AppConstants.APP_TABLE_UPDATED](action) {
    let data = ImmutableHelper.parseJSON(action.items);
    this.data = this.data.setIn([action.component, "data"], data);
  }

  /**
   * @method APP_TABLE_MANUALLY_UPDATED
   */
  [AppConstants.APP_TABLE_MANUALLY_UPDATED](action) {
    let data = ImmutableHelper.parseJSON(action.items);
    this.data = this.data.setIn([action.component, "data"], data);
    this.data = this.data.setIn([action.component, "current_page"], action.page);
    this.data = this.data.setIn([action.component, "total_records"], action.records);
    this.data = this.data.setIn([action.component, "page_size"], action.pageSize);
    if (action.sortOrder) { this.data = this.data.setIn([action.component, "sort_order"], action.sortOrder); }
    if (action.sortedColumn) { this.data = this.data.setIn([action.component, "sorted_column"], action.sortedColumn); }
  }
}

export default new AppStore('appStore', data, Dispatcher);<|MERGE_RESOLUTION|>--- conflicted
+++ resolved
@@ -31,16 +31,14 @@
     as: 'info',
     text: 'Pill'
   },
-<<<<<<< HEAD
   portrait: {
     size: 'lmed',
     shape: 'standard',
     email: 'Email'
-=======
+  },
   pod: {
     border: true,
     padding: "medium"
->>>>>>> 7e4023e8
   },
   rainbow: {
     data: [{
