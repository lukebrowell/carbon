--- conflicted
+++ resolved
@@ -69,13 +69,7 @@
       if (prop !== 'children' && !toggleFunctions.includes(prop)) {
         if (withEvents || (prop !== 'data-binding' && typeof value !== 'function')) {
           // For a Number prop with no value, don't add the code
-<<<<<<< HEAD
-          if (propTypes.get(prop) !== 'Number' || value !== '' ) {
-=======
-          if (propTypes.get(prop) !== 'Number') {
-            this.addProp(prop, value, propTypes.get(prop));
-          } else if (value !== '') {
->>>>>>> 82d35c41
+          if (propTypes.get(prop) !== 'Number' || value !== '') {
             this.addProp(prop, value, propTypes.get(prop));
           }
         }
