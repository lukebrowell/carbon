--- conflicted
+++ resolved
@@ -39,29 +39,6 @@
 }`;
 
   definition.propTypes = assign({}, definition.propTypes, {
-<<<<<<< HEAD
-    caption: "String",
-    currentPage: "String",
-    filter: "Object",
-    highlightable: "Boolean",
-    onChange: "Function",
-    onHighlight: "Function",
-    onPageSizeChange: "Function",
-    onSelect: "Function",
-    pageSize: "String",
-    pageSizeSelectionOptions: "Object",
-    paginate: "Boolean",
-    selectable: "Boolean",
-    showPageSizeSelection: "Boolean",
-    shrink: "Boolean",
-    tbody: "Node",
-    thead: "Node",
-    totalRecords: "String"
-  });
-  definition.propDescriptions = assign({}, definition.propDescriptions, {
-    caption: "Optional title for the table.",
-    currentPage: "Controls the current page number of a paginated data set.",
-=======
     actions: 'Object',
     currentPage: 'String',
     children: 'Node',
@@ -89,7 +66,6 @@
     currentPage: 'Controls the current page number of a paginated data set.',
     children: 'This component supports children.',
     className: 'Classes to apply to the component.',
->>>>>>> 348b49b0
     filter: "An object of filtered data. Each key in the object should match with the key of one of the table's columns.",
     highlightable: 'Makes each row clickable/highlightable. Works well with the onHighlight callback.',
     onChange: "Triggered whenever any of the table's display is updated - for example if sort order changes, pagination changes or the filter changes. It will trigger your callback with all of the information required to manually filter/sort your data in your external data source.",
