--- conflicted
+++ resolved
@@ -1,13 +1,5 @@
 import React from 'react';
 import Pod from 'components/pod';
-import MultiActionButton from 'components/multi-action-button';
-<<<<<<< HEAD
-import ShowEditPod from 'components/show-edit-pod';
-import Textbox from 'components/textbox';
-import FieldSet from 'components/fieldset';
-=======
-import Icon from 'components/icon';
->>>>>>> 4fb25a4c
 
 class Homepage extends React.Component {
   /**
@@ -15,19 +7,9 @@
    */
   render() {
     return (
-<<<<<<< HEAD
-      Carbon
-=======
       <Pod className="ui-homepage">
         Carbon
-        <div>
-          <Icon type='information' />
-        </div>
-        <div>
-          <Icon type='sync' />
-        </div>
       </Pod>
->>>>>>> 4fb25a4c
     );
   }
 }
