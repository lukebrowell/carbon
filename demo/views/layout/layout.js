--- conflicted
+++ resolved
@@ -1,10 +1,7 @@
 import React from 'react';
 import RowDemo from './row-demo';
-<<<<<<< HEAD
 import TabsDemo from './tabs-demo';
-=======
 import PodDemo from './pod-demo';
->>>>>>> f2c713ee
 
 class Layout extends React.Component {
   /**
@@ -15,12 +12,9 @@
       <div>
         <h1>Layout</h1>
         <RowDemo />
-<<<<<<< HEAD
         <TabsDemo />
-=======
         <PodDemo />
         <PodDemo collapsed={ true }/>
->>>>>>> f2c713ee
       </div>
     );
   }
