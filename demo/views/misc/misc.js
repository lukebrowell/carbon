import React from 'react';
import IconDemo from './icon-demo';
import SpinnerDemo from './spinner-demo';
import PillDemo from './pill-demo';
<<<<<<< HEAD
import ToolTipDemo from './tooltip-demo';
=======
import PortraitDemo from './portrait-demo';
import TooltipDemo from './tooltip-demo';
>>>>>>> c365b528

class Misc extends React.Component {
  /**
   * @method render
   */
  render() {
    return (
      <div>
        <h1>Misc</h1>
        <IconDemo />
        <SpinnerDemo />
        <PortraitDemo />
        <PillDemo />
<<<<<<< HEAD
        <ToolTipDemo />
=======
        <TooltipDemo />
>>>>>>> c365b528
      </div>
    );
  }
}

export default Misc;<|MERGE_RESOLUTION|>--- conflicted
+++ resolved
@@ -2,12 +2,8 @@
 import IconDemo from './icon-demo';
 import SpinnerDemo from './spinner-demo';
 import PillDemo from './pill-demo';
-<<<<<<< HEAD
-import ToolTipDemo from './tooltip-demo';
-=======
 import PortraitDemo from './portrait-demo';
 import TooltipDemo from './tooltip-demo';
->>>>>>> c365b528
 
 class Misc extends React.Component {
   /**
@@ -21,11 +17,7 @@
         <SpinnerDemo />
         <PortraitDemo />
         <PillDemo />
-<<<<<<< HEAD
-        <ToolTipDemo />
-=======
         <TooltipDemo />
->>>>>>> c365b528
       </div>
     );
   }
