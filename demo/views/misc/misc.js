import React from 'react';
<<<<<<< HEAD
import IconDemo from './icon-demo';
=======
import SpinnerDemo from './spinner-demo';
>>>>>>> f2c713ee
import PillDemo from './pill-demo';

class Misc extends React.Component {
  /**
   * @method render
   */
  render() {
    return (
      <div>
        <h1>Misc</h1>
<<<<<<< HEAD
        <IconDemo />
=======
        <SpinnerDemo />
>>>>>>> f2c713ee
        <PillDemo />
      </div>
    );
  }
}

export default Misc;<|MERGE_RESOLUTION|>--- conflicted
+++ resolved
@@ -1,9 +1,6 @@
 import React from 'react';
-<<<<<<< HEAD
 import IconDemo from './icon-demo';
-=======
 import SpinnerDemo from './spinner-demo';
->>>>>>> f2c713ee
 import PillDemo from './pill-demo';
 
 class Misc extends React.Component {
@@ -14,11 +11,8 @@
     return (
       <div>
         <h1>Misc</h1>
-<<<<<<< HEAD
         <IconDemo />
-=======
         <SpinnerDemo />
->>>>>>> f2c713ee
         <PillDemo />
       </div>
     );
