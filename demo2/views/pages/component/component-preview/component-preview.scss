@import 'colors';

.component-preview {
  &__interaction {
    display: flex;
  }
  &__component-wrapper {
    margin-bottom: 30px;
    min-height: 100px;
    padding: 20px;
  }
  &__controls {
    background-color: $grey-dark-blue-10;
    display: flex;
    flex-direction: column;
    flex-shrink: 0;
    padding: 20px;
    width: 350px;
  }

  .demo-code {
    display: flex;
    flex-shrink: 1;
    flex-grow: 1;
    overflow-x: auto;
  }
<<<<<<< HEAD

  .demo-stubbed-element {
    box-sizing: border-box;
    display: inline-block;
  }
}

.component-preview--carousel {
  .demo-stubbed-element .demo-stubbed-element {
    height: 100px;
    width: 25%;
  }
}

.component-preview--button-toggle {
  .carbon-button-toggle {
    // removes !first margin top applied to inputs
    margin-top: 0;
  }
}

.component-preview--fieldset{
  .demo-stubbed-element.demo-stubbed-element {
    margin-top: 20px;
    width: 100%;
  }
}

.component-preview--flash{
  .carbon-flash {
    // required to cater for the side menu with the fixed positioning
    @media (min-width: $response-point-medium) {
      left: $menu-width;
    }
  }
}

.component-preview--navigation-bar {
  .demo-stubbed-element {
    height: 30px;
    line-height: 30px;
    width: 100px;
  }
}

.component-preview--row {
  .demo-stubbed-element {
    box-sizing: border-box;
    margin-left: 2px;
    width: 100%;
  }
}

.component-preview--sidebar {
  .demo-stubbed-element {
    margin-bottom: 20px;
    width: 100%;
  }
}

.component-preview--split-button {
  .demo-stubbed-element.demo-stubbed-element {
    background-color: transparent;
    color: $white;
    height: 30px;
    line-height: 30px;
    width: 100%;
  }
}

.component-preview--tabs {
  .demo-stubbed-element {
    margin-right: 1%;
    width: 32.333%;

    &:last-of-type {
      margin-right: 0;
    }
  }
=======
>>>>>>> 9faccf7e
}<|MERGE_RESOLUTION|>--- conflicted
+++ resolved
@@ -24,86 +24,4 @@
     flex-grow: 1;
     overflow-x: auto;
   }
-<<<<<<< HEAD
-
-  .demo-stubbed-element {
-    box-sizing: border-box;
-    display: inline-block;
-  }
-}
-
-.component-preview--carousel {
-  .demo-stubbed-element .demo-stubbed-element {
-    height: 100px;
-    width: 25%;
-  }
-}
-
-.component-preview--button-toggle {
-  .carbon-button-toggle {
-    // removes !first margin top applied to inputs
-    margin-top: 0;
-  }
-}
-
-.component-preview--fieldset{
-  .demo-stubbed-element.demo-stubbed-element {
-    margin-top: 20px;
-    width: 100%;
-  }
-}
-
-.component-preview--flash{
-  .carbon-flash {
-    // required to cater for the side menu with the fixed positioning
-    @media (min-width: $response-point-medium) {
-      left: $menu-width;
-    }
-  }
-}
-
-.component-preview--navigation-bar {
-  .demo-stubbed-element {
-    height: 30px;
-    line-height: 30px;
-    width: 100px;
-  }
-}
-
-.component-preview--row {
-  .demo-stubbed-element {
-    box-sizing: border-box;
-    margin-left: 2px;
-    width: 100%;
-  }
-}
-
-.component-preview--sidebar {
-  .demo-stubbed-element {
-    margin-bottom: 20px;
-    width: 100%;
-  }
-}
-
-.component-preview--split-button {
-  .demo-stubbed-element.demo-stubbed-element {
-    background-color: transparent;
-    color: $white;
-    height: 30px;
-    line-height: 30px;
-    width: 100%;
-  }
-}
-
-.component-preview--tabs {
-  .demo-stubbed-element {
-    margin-right: 1%;
-    width: 32.333%;
-
-    &:last-of-type {
-      margin-right: 0;
-    }
-  }
-=======
->>>>>>> 9faccf7e
 }