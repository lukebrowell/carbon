import React from 'react';
import { connect } from 'utils/flux';
import Form from 'components/form';
import Button from 'components/button';
import QuickCreate from './subviews/quick-create';
import Link from 'components/link';
import Pill from 'components/pill';
import Banner from 'components/banner';
import Toast from 'components/toast';
import SplitButton from 'components/split-button';
import RadioButton from 'components/radio-button';
import Checkbox from 'components/checkbox';

import FinancesStore from './../../stores/finances';
import UserActions from './../../actions/user';
import FinancesActions from './../../actions/finances';

import FinancesHistory from './subviews/history';
import FinancesDetails from './subviews/details';
import FinancesChart from './subviews/chart';
import FinancesTable from './subviews/grid';
import FinancesReadTable from './subviews/read-grid';
import UserDialog from './subviews/user-dialog';
import Flash from 'components/flash';
import Message from 'components/message';

class Finances extends React.Component {

  componentWillUpdate(nextProps, nextState) {
    if (this.state.financesStore.get('success')) {
      console.log('saved!');
    }
  }

  handleOnClick = (ev) => {
    ev.preventDefault();
    UserActions.userDialogOpened();
  }

  save = (ev) => {
    ev.preventDefault();
    FinancesActions.beforeSave();
    FinancesActions.financesSave();
    FinancesActions.financesFlashOpened();
  }

  splitMainButton = (ev) => {
    console.log('main')
  }

  splitFirstButton = (ev) => {
    console.log('first')
  }

  splitSecondButton = (ev) => {
    console.log('second')
  }

  render() {
    let name = this.state.financesStore.get('name');
    let financesStore = this.state.financesStore;
    let frequency = financesStore.get('frequency');

    return (
      <div>
        <Banner as="warning" title="This is a title" message="This is my message." buttonAction={ function() {console.log('clicked')}}/>

        <div className="view-finances">
          <FinancesHistory />

          <Button onClick={ this.handleOnClick }>Edit My Details</Button>

          <Pill as='warning'>Warning Pill</Pill>
          <Pill as='info'>Info Pill</Pill>
          <Pill as='new'>New Pill</Pill>

          <SplitButton text="Split" onClick={ this.splitMainButton }>
            <Button onClick={ this.splitFirstButton }>Foo</Button>
            <Button onClick={ this.splitSecondButton }>Bar</Button>
          </SplitButton>

          <QuickCreate />

          <h1 className="view-finances__title">{ name }</h1>

          <Form model="foo" afterFormValidation={ this.save } >
            <FinancesDetails
              name={ name }
              countryValue={ financesStore.getIn(['country', 'id']) }
              countryVisibleValue={ financesStore.getIn(['country', 'name']) }
              accounts={ financesStore.get('accounts') }
              options={ financesStore.get('options') }
              discount={ financesStore.get('discount') }
              data={ financesStore.get('line_items') }
              dateFrom={ financesStore.get('date_from') } />

            <FinancesChart
              data={ financesStore.get('chart_data') }
              balance={ financesStore.get('balance') } />

            <Message>This is an example of a message.</Message>

            <FinancesTable
              data={ financesStore.get('line_items') }
              discount={ financesStore.get('discount') }
              balance={ financesStore.get('balance') }
              discountTotal={ financesStore.get('discount_total') }
              debitTotal={ financesStore.get('debit_total') }
              creditTotal={ financesStore.get('credit_total') } />
          </Form>

<<<<<<< HEAD
          <FinancesReadTable
            data={ financesStore.get('grid_data') }
            currentPage={ financesStore.get('current_page') }
            totalRecords={ financesStore.get('total_records') }
            pageSize={ financesStore.get('page_size') }
=======
          <RadioButton
            onChange={ FinancesActions.financesValueUpdated }
            name='frequency'
            checked={ frequency == 'weekly' }
            value='weekly'
            label='Weekly'
          />

          <RadioButton
            onChange={ FinancesActions.financesValueUpdated }
            name='frequency'
            checked={ frequency == 'monthly' }
            value='monthly'
            label='Monthly'
>>>>>>> 446de5c9
          />

          <Link className="home-link" href='#' disabled>Main Page</Link>

          <UserDialog />

          <Flash onDismiss={ FinancesActions.dismissFlash } message="Save Successful!" open={this.state.financesStore.get('displayFlash')} as="success" />
        </div>

        <Toast as="new" onDismiss={ FinancesActions.dismissToast } open={ this.state.financesStore.get('displayToast') }>
          <strong>New Features</strong><br />
          We have introduced new features, please see the <Link href="https://github.com/Sage/carbon/blob/master/CHANGELOG.md" target="_blank">changelog</Link> for more information.
        </Toast>
      </div>
    );
  }
}

export default connect(Finances, FinancesStore);<|MERGE_RESOLUTION|>--- conflicted
+++ resolved
@@ -109,13 +109,13 @@
               creditTotal={ financesStore.get('credit_total') } />
           </Form>
 
-<<<<<<< HEAD
           <FinancesReadTable
             data={ financesStore.get('grid_data') }
             currentPage={ financesStore.get('current_page') }
             totalRecords={ financesStore.get('total_records') }
             pageSize={ financesStore.get('page_size') }
-=======
+          />
+
           <RadioButton
             onChange={ FinancesActions.financesValueUpdated }
             name='frequency'
@@ -130,7 +130,6 @@
             checked={ frequency == 'monthly' }
             value='monthly'
             label='Monthly'
->>>>>>> 446de5c9
           />
 
           <Link className="home-link" href='#' disabled>Main Page</Link>
