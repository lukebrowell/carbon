--- conflicted
+++ resolved
@@ -47,47 +47,6 @@
     let financesStore = this.state.financesStore;
 
     return (
-<<<<<<< HEAD
-      <div className="view-finances">
-        <FinancesHistory />
-
-        <Button onClick={ this.handleOnClick }>Edit My Details</Button>
-
-        <QuickCreate />
-
-        <h1 className="view-finances__title">{ name }</h1>
-
-        <Form model="foo" saving={ this.state.financesStore.get('isSaving') } afterFormValidation={ this.save } ref="form">
-          <FinancesDetails
-            name={ name }
-            countryValue={ this.state.financesStore.getIn(['country', 'id']) }
-            countryVisibleValue={ this.state.financesStore.getIn(['country', 'name']) }
-            accounts={ this.state.financesStore.get('accounts') }
-            foo={ this.state.financesStore.get('foo') }
-            options={ this.state.financesStore.get('options') }
-            discount={ this.state.financesStore.get('discount') }
-            dateFrom={ this.state.financesStore.get('date_from') } />
-
-          <FinancesChart
-            data={ this.state.financesStore.get('chart_data') }
-            balance={ this.state.financesStore.get('balance') } />
-
-          <FinancesTable
-            data={ this.state.financesStore.get('line_items') }
-            discount={ this.state.financesStore.get('discount') }
-            balance={ this.state.financesStore.get('balance') }
-            discountTotal={ this.state.financesStore.get('discount_total') }
-            debitTotal={ this.state.financesStore.get('debit_total') }
-            creditTotal={ this.state.financesStore.get('credit_total') } />
-        </Form>
-
-        <Link className="home-link" href='#' disabled>Main Page</Link>
-
-        <UserDialog />
-
-        <Flash cancelHandler={ this.handleFlashEnd } title="Save Successful!" open={this.state.financesStore.get('displayFlash')} mode='warning' />
-
-=======
       <div>
         <Notification as="new" title="This is a title" message="This is my message." />
 
@@ -127,8 +86,9 @@
           <Link className="home-link" href='#' disabled>Main Page</Link>
 
           <UserDialog />
+
+          <Flash cancelHandler={ this.handleFlashEnd } title="Save Successful!" open={this.state.financesStore.get('displayFlash')} mode='warning' />
         </div>
->>>>>>> 2400d9a4
       </div>
     );
   }
