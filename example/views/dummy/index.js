import React from 'react';
import { connect } from 'utils/flux';
import Form from 'components/form';
import Button from 'components/button';
<<<<<<< HEAD
import QuickCreate from './subviews/quick-create';
import Radiobutton from 'components/radiobutton';     
import Link from 'components/link';
import Pill from 'components/pill';
import Banner from 'components/banner';
import Toast from 'components/toast';
import SplitButton from 'components/split-button';
=======
import Radiobutton from 'components/radiobutton';
import Link from   'components/link';
>>>>>>> 556293e9

import FinancesStore from './../../stores/finances';
import UserActions from './../../actions/user';
import FinancesActions from './../../actions/finances';

import FinancesHistory from './subviews/history';
import FinancesDetails from './subviews/details';
import FinancesChart from './subviews/chart';
import FinancesTable from './subviews/grid';
import UserDialog from './subviews/user-dialog';
import Flash from 'components/flash';
import Message from 'components/message';

class Finances extends React.Component {

  componentWillUpdate(nextProps, nextState) {
    if (this.state.financesStore.get('success')) {
      console.log('saved!');
    }
  }

  handleOnClick = (ev) => {
    ev.preventDefault();
    UserActions.userDialogOpened();
  }

  save = (ev) => {
    ev.preventDefault();
    FinancesActions.beforeSave();
    FinancesActions.financesSave();
    FinancesActions.financesFlashOpened();
  }

  splitMainButton = (ev) => {
    console.log('main')
  }

  splitFirstButton = (ev) => {
    console.log('first')
  }

  splitSecondButton = (ev) => {
    console.log('second')
  }

  render() {
    let name = this.state.financesStore.get('name');
    let financesStore = this.state.financesStore;

    return (
<<<<<<< HEAD
      <div>
        <Banner as="warning" title="This is a title" message="This is my message." buttonAction={ function() {console.log('clicked')}}/>

        <div className="view-finances">
          <FinancesHistory />

          <Button onClick={ this.handleOnClick }>Edit My Details</Button>

          <Pill as='warning'>Warning Pill</Pill>
          <Pill as='info'>Info Pill</Pill>
          <Pill as='new'>New Pill</Pill>

          <SplitButton text="Split" onClick={ this.splitMainButton }>
            <Button onClick={ this.splitFirstButton }>Foo</Button>
            <Button onClick={ this.splitSecondButton }>Bar</Button>
          </SplitButton>

          <QuickCreate />

          <h1 className="view-finances__title">{ name }</h1>

          <Form model="foo" afterFormValidation={ this.save } >
            <FinancesDetails
              name={ name }
              countryValue={ financesStore.getIn(['country', 'id']) }
              countryVisibleValue={ financesStore.getIn(['country', 'name']) }
              accounts={ financesStore.get('accounts') }
              options={ financesStore.get('options') }
              discount={ financesStore.get('discount') }
              data={ financesStore.get('line_items') }
              dateFrom={ financesStore.get('date_from') } />

            <FinancesChart
              data={ financesStore.get('chart_data') }
              balance={ financesStore.get('balance') } />

            <Message>This is an example of a message.</Message>

            <FinancesTable
              data={ financesStore.get('line_items') }
              discount={ financesStore.get('discount') }
              balance={ financesStore.get('balance') }
              discountTotal={ financesStore.get('discount_total') }
              debitTotal={ financesStore.get('debit_total') }
              creditTotal={ financesStore.get('credit_total') } />
          </Form>
          
          <Radiobutton name='frequency' defaultChecked label='Weekly' />
          <Radiobutton name='frequency' label='Monthly' />
          
          
          <Link className="home-link" href='#' disabled>Main Page</Link>

          <UserDialog />

          <Flash onDismiss={ FinancesActions.dismissFlash } message="Save Successful!" open={this.state.financesStore.get('displayFlash')} as="success" />
        </div>

        <Toast as="new" onDismiss={ FinancesActions.dismissToast } open={ this.state.financesStore.get('displayToast') }>
          <strong>New Features</strong><br />
          We have introduced new features, please see the <Link href="https://github.com/Sage/carbon/blob/master/CHANGELOG.md" target="_blank">changelog</Link> for more information.
        </Toast>
=======
      <div className="view-finances">
        <FinancesHistory />

        <Button onClick={ this.handleOnClick }>Edit My Details</Button>

        <h1 className="view-finances__title">{ name }</h1>

        <Form model="foo">
          <FinancesDetails
            name={ name }
            countryValue={ this.state.financesStore.getIn(['country', 'id']) }
            countryVisibleValue={ this.state.financesStore.getIn(['country', 'name']) }
            accounts={ this.state.financesStore.get('accounts') }
            foo={ this.state.financesStore.get('foo') }
            options={ this.state.financesStore.get('options') }
            discount={ this.state.financesStore.get('discount') }
            dateFrom={ this.state.financesStore.get('date_from') } />

          <FinancesChart
            data={ this.state.financesStore.get('chart_data') }
            balance={ this.state.financesStore.get('balance') } />

          <FinancesTable
            data={ this.state.financesStore.get('line_items') }
            discount={ this.state.financesStore.get('discount') }
            balance={ this.state.financesStore.get('balance') }
            discountTotal={ this.state.financesStore.get('discount_total') }
            debitTotal={ this.state.financesStore.get('debit_total') }
            creditTotal={ this.state.financesStore.get('credit_total') } />
        </Form>
        
        <Radiobutton name='frequency' value='weekly' defaultChecked label='Weekly' />
        <Radiobutton name='frequency' value='monthly' label='Monthly' />
        
        <Link className="home-link" href='#' disabled>Main Page</Link>

        <UserDialog />
>>>>>>> 556293e9
      </div>
    );
  }
}

export default connect(Finances, FinancesStore);<|MERGE_RESOLUTION|>--- conflicted
+++ resolved
@@ -2,18 +2,13 @@
 import { connect } from 'utils/flux';
 import Form from 'components/form';
 import Button from 'components/button';
-<<<<<<< HEAD
 import QuickCreate from './subviews/quick-create';
-import Radiobutton from 'components/radiobutton';     
 import Link from 'components/link';
 import Pill from 'components/pill';
 import Banner from 'components/banner';
 import Toast from 'components/toast';
 import SplitButton from 'components/split-button';
-=======
 import Radiobutton from 'components/radiobutton';
-import Link from   'components/link';
->>>>>>> 556293e9
 
 import FinancesStore from './../../stores/finances';
 import UserActions from './../../actions/user';
@@ -64,7 +59,6 @@
     let financesStore = this.state.financesStore;
 
     return (
-<<<<<<< HEAD
       <div>
         <Banner as="warning" title="This is a title" message="This is my message." buttonAction={ function() {console.log('clicked')}}/>
 
@@ -127,45 +121,6 @@
           <strong>New Features</strong><br />
           We have introduced new features, please see the <Link href="https://github.com/Sage/carbon/blob/master/CHANGELOG.md" target="_blank">changelog</Link> for more information.
         </Toast>
-=======
-      <div className="view-finances">
-        <FinancesHistory />
-
-        <Button onClick={ this.handleOnClick }>Edit My Details</Button>
-
-        <h1 className="view-finances__title">{ name }</h1>
-
-        <Form model="foo">
-          <FinancesDetails
-            name={ name }
-            countryValue={ this.state.financesStore.getIn(['country', 'id']) }
-            countryVisibleValue={ this.state.financesStore.getIn(['country', 'name']) }
-            accounts={ this.state.financesStore.get('accounts') }
-            foo={ this.state.financesStore.get('foo') }
-            options={ this.state.financesStore.get('options') }
-            discount={ this.state.financesStore.get('discount') }
-            dateFrom={ this.state.financesStore.get('date_from') } />
-
-          <FinancesChart
-            data={ this.state.financesStore.get('chart_data') }
-            balance={ this.state.financesStore.get('balance') } />
-
-          <FinancesTable
-            data={ this.state.financesStore.get('line_items') }
-            discount={ this.state.financesStore.get('discount') }
-            balance={ this.state.financesStore.get('balance') }
-            discountTotal={ this.state.financesStore.get('discount_total') }
-            debitTotal={ this.state.financesStore.get('debit_total') }
-            creditTotal={ this.state.financesStore.get('credit_total') } />
-        </Form>
-        
-        <Radiobutton name='frequency' value='weekly' defaultChecked label='Weekly' />
-        <Radiobutton name='frequency' value='monthly' label='Monthly' />
-        
-        <Link className="home-link" href='#' disabled>Main Page</Link>
-
-        <UserDialog />
->>>>>>> 556293e9
       </div>
     );
   }
