'use strict';

Object.defineProperty(exports, "__esModule", {
  value: true
});

var _createClass = function () { function defineProperties(target, props) { for (var i = 0; i < props.length; i++) { var descriptor = props[i]; descriptor.enumerable = descriptor.enumerable || false; descriptor.configurable = true; if ("value" in descriptor) descriptor.writable = true; Object.defineProperty(target, descriptor.key, descriptor); } } return function (Constructor, protoProps, staticProps) { if (protoProps) defineProperties(Constructor.prototype, protoProps); if (staticProps) defineProperties(Constructor, staticProps); return Constructor; }; }();

var _react = require('react');

var _react2 = _interopRequireDefault(_react);

var _classnames = require('classnames');

var _classnames2 = _interopRequireDefault(_classnames);

function _interopRequireDefault(obj) { return obj && obj.__esModule ? obj : { default: obj }; }

function _classCallCheck(instance, Constructor) { if (!(instance instanceof Constructor)) { throw new TypeError("Cannot call a class as a function"); } }

function _possibleConstructorReturn(self, call) { if (!self) { throw new ReferenceError("this hasn't been initialised - super() hasn't been called"); } return call && (typeof call === "object" || typeof call === "function") ? call : self; }

function _inherits(subClass, superClass) { if (typeof superClass !== "function" && superClass !== null) { throw new TypeError("Super expression must either be null or a function, not " + typeof superClass); } subClass.prototype = Object.create(superClass && superClass.prototype, { constructor: { value: subClass, enumerable: false, writable: true, configurable: true } }); if (superClass) Object.setPrototypeOf ? Object.setPrototypeOf(subClass, superClass) : subClass.__proto__ = superClass; }

/**
 * Renders content with a title and body text.
 *
 * @class Content
 * @constructor
 */
var Content = function (_React$Component) {
  _inherits(Content, _React$Component);

  function Content() {
    _classCallCheck(this, Content);

    return _possibleConstructorReturn(this, (Content.__proto__ || Object.getPrototypeOf(Content)).apply(this, arguments));
  }

  _createClass(Content, [{
    key: 'render',


    /**
     * @method render
     * @return {Object} JSX
     */
    value: function render() {
      return this.props.children ? _react2.default.createElement(
        'div',
        { className: this.classes },
        _react2.default.createElement(
          'div',
          { className: 'carbon-content__title', style: this.titleStyle },
          this.props.title
        ),
        _react2.default.createElement(
          'div',
          { className: 'carbon-content__body', style: this.bodyStyle },
          this.props.children
        )
      ) : null;
    }
  }, {
    key: 'classes',


    /**
     * Returns the HTML classes for the component.
     *
     * @method
     * @return {String}
     */
    get: function get() {
      return (0, _classnames2.default)("carbon-content", this.props.className, 'carbon-content--' + this.props.as, 'carbon-content--align-' + this.props.align, {
<<<<<<< HEAD
        "carbon-content--inline": this.props.inline
=======
        "carbon-content--inline": this.props.inline,
        "carbon-content--body-full-width": this.props.bodyFullWidth
>>>>>>> 868c9ec4
      });
    }

    /**
     * Returns styling for the title element.
     *
     * @method titleStyle
     * @return {Object}
     */

  }, {
    key: 'titleStyle',
    get: function get() {
      var style = {};

      if (this.props.titleWidth) {
        style.width = 'calc(' + this.props.titleWidth + '% - 30px)';
      }

      return style;
    }

    /**
     * Returns styling for the body element.
     *
     * @method bodyStyle
     * @return {Object}
     */

  }, {
    key: 'bodyStyle',
    get: function get() {
      var style = {};

      if (this.props.titleWidth) {
        style.width = 100 - Number(this.props.titleWidth) + '%';
      }

<<<<<<< HEAD
=======
      if (this.props.bodyFullWidth) {
        style.width = "100%";
      }

>>>>>>> 868c9ec4
      return style;
    }
  }]);

  return Content;
}(_react2.default.Component);

Content.propTypes = {
  /**
   * The body of the content component.
   *
   * @property children
   * @type {Object}
   */
  children: _react2.default.PropTypes.node,

  /**
   * The title of the content component.
   *
   * @property title
   * @type {String}
   */
  title: _react2.default.PropTypes.string,

  /**
   * Applies a theme to the Content
   * Value: primary, secondary
   *
   * @property as
   * @type {String}
   * @default primary
   */
  as: _react2.default.PropTypes.string,

  /**
   * Displays the content inline with it's title.
   *
   * @property inline
   * @type {Boolean}
   * @default false
   */
  inline: _react2.default.PropTypes.bool,

  /**
   * Aligns the content (left, center or right).
   *
   * @property align
   * @type {String}
   * @default left
   */
  align: _react2.default.PropTypes.string,

  /**
   * Sets a custom width for the title element.
   *
   * @property titleWidth
   * @type {String}
   */
<<<<<<< HEAD
  titleWidth: _react2.default.PropTypes.string
};
Content.defaultProps = {
  as: "primary",
  align: "left"
=======
  titleWidth: _react2.default.PropTypes.string,

  /**
   * Over-rides the calculation of body width based on titleWidth
   * Sometimes we need the body to be full width while keeping a title width similar to other widths
   *
   * @property bodyFullWidth
   * @type {Boolean}
   * @default false
   */
  bodyFullWidth: _react2.default.PropTypes.bool
};
Content.defaultProps = {
  align: "left",
  as: "primary",
  bodyFullWidth: false,
  inline: false
>>>>>>> 868c9ec4
};
exports.default = Content;<|MERGE_RESOLUTION|>--- conflicted
+++ resolved
@@ -73,12 +73,8 @@
      */
     get: function get() {
       return (0, _classnames2.default)("carbon-content", this.props.className, 'carbon-content--' + this.props.as, 'carbon-content--align-' + this.props.align, {
-<<<<<<< HEAD
-        "carbon-content--inline": this.props.inline
-=======
         "carbon-content--inline": this.props.inline,
         "carbon-content--body-full-width": this.props.bodyFullWidth
->>>>>>> 868c9ec4
       });
     }
 
@@ -117,13 +113,10 @@
         style.width = 100 - Number(this.props.titleWidth) + '%';
       }
 
-<<<<<<< HEAD
-=======
       if (this.props.bodyFullWidth) {
         style.width = "100%";
       }
 
->>>>>>> 868c9ec4
       return style;
     }
   }]);
@@ -182,13 +175,6 @@
    * @property titleWidth
    * @type {String}
    */
-<<<<<<< HEAD
-  titleWidth: _react2.default.PropTypes.string
-};
-Content.defaultProps = {
-  as: "primary",
-  align: "left"
-=======
   titleWidth: _react2.default.PropTypes.string,
 
   /**
@@ -206,6 +192,5 @@
   as: "primary",
   bodyFullWidth: false,
   inline: false
->>>>>>> 868c9ec4
 };
 exports.default = Content;