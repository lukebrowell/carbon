'use strict';

Object.defineProperty(exports, "__esModule", {
  value: true
});

var _createClass = function () { function defineProperties(target, props) { for (var i = 0; i < props.length; i++) { var descriptor = props[i]; descriptor.enumerable = descriptor.enumerable || false; descriptor.configurable = true; if ("value" in descriptor) descriptor.writable = true; Object.defineProperty(target, descriptor.key, descriptor); } } return function (Constructor, protoProps, staticProps) { if (protoProps) defineProperties(Constructor.prototype, protoProps); if (staticProps) defineProperties(Constructor, staticProps); return Constructor; }; }();

var _class, _temp2;
// https://github.com/zippyui/react-date-picker


var _react = require('react');

var _react2 = _interopRequireDefault(_react);

var _input = require('./../../utils/decorators/input');

var _input2 = _interopRequireDefault(_input);

var _inputLabel = require('./../../utils/decorators/input-label');

var _inputLabel2 = _interopRequireDefault(_inputLabel);

var _inputValidation = require('./../../utils/decorators/input-validation');

var _inputValidation2 = _interopRequireDefault(_inputValidation);

var _inputIcon = require('./../../utils/decorators/input-icon');

var _inputIcon2 = _interopRequireDefault(_inputIcon);

var _reactDatePicker = require('react-date-picker');

var _moment = require('moment');

var _moment2 = _interopRequireDefault(_moment);

var _i18nJs = require('i18n-js');

var _i18nJs2 = _interopRequireDefault(_i18nJs);

var _events = require('./../../utils/helpers/events');

var _events2 = _interopRequireDefault(_events);

var _chainFunctions = require('./../../utils/helpers/chain-functions');

var _chainFunctions2 = _interopRequireDefault(_chainFunctions);

var _ether = require('../../utils/ether');

function _interopRequireDefault(obj) { return obj && obj.__esModule ? obj : { default: obj }; }

function _objectWithoutProperties(obj, keys) { var target = {}; for (var i in obj) { if (keys.indexOf(i) >= 0) continue; if (!Object.prototype.hasOwnProperty.call(obj, i)) continue; target[i] = obj[i]; } return target; }

function _classCallCheck(instance, Constructor) { if (!(instance instanceof Constructor)) { throw new TypeError("Cannot call a class as a function"); } }

function _possibleConstructorReturn(self, call) { if (!self) { throw new ReferenceError("this hasn't been initialised - super() hasn't been called"); } return call && (typeof call === "object" || typeof call === "function") ? call : self; }

function _inherits(subClass, superClass) { if (typeof superClass !== "function" && superClass !== null) { throw new TypeError("Super expression must either be null or a function, not " + typeof superClass); } subClass.prototype = Object.create(superClass && superClass.prototype, { constructor: { value: subClass, enumerable: false, writable: true, configurable: true } }); if (superClass) Object.setPrototypeOf ? Object.setPrototypeOf(subClass, superClass) : subClass.__proto__ = superClass; }

/**
 * A Date widget.
 *
 * == How to use a Date in a component:
 *
 * In your file
 *
 *   import Date from 'carbon/lib/components/Date';
 *
 * To render the Date:
 *
 *   <Date name="myDate" />
 *
 * @class Date
 * @constructor
 * @decorators {Input,InputIcon,InputLabel,InputValidation}
 */
var Date = (0, _input2.default)((0, _inputIcon2.default)((0, _inputLabel2.default)((0, _inputValidation2.default)((_temp2 = _class = function (_React$Component) {
  _inherits(Date, _React$Component);

  function Date() {
    var _ref;

    var _temp, _this, _ret;

    _classCallCheck(this, Date);

    for (var _len = arguments.length, args = Array(_len), _key = 0; _key < _len; _key++) {
      args[_key] = arguments[_key];
    }

    return _ret = (_temp = (_this = _possibleConstructorReturn(this, (_ref = Date.__proto__ || Object.getPrototypeOf(Date)).call.apply(_ref, [this].concat(args))), _this), _this._document = document, _this.state = {
      /**
       * Sets open state of the datepicker
       *
       * @property open
       * @type {Boolean}
       * @default false
       */
      open: false,

      /**
       * Keeps track of hidden value
       *
       * @property viewDate
       * @type {String}
       * @default null
       */
      viewDate: null,

      /**
       * Sets the default value of the decimal field
       *
       * @property visibleValue
       * @type {String}
       * @default defaultValue
       */
      visibleValue: formatVisibleValue(_this.props.value, _this)
    }, _this.datePickerValueChanged = function (prevProps) {
      return _this.blockBlur && _this.props.value && prevProps.value !== _this.props.value;
    }, _this.emitOnChangeCallback = function (val) {
      var hiddenField = _this.refs.hidden;
      hiddenField.value = val;

      _this._handleOnChange({ target: hiddenField });
    }, _this.openDatePicker = function () {
      _this._document.addEventListener("click", _this.closeDatePicker);
      var value = _this.props.value || getDefaultValue(_this);
      _this.setState({
        open: true,
        viewDate: value
      });
    }, _this.closeDatePicker = function () {
      _this._document.removeEventListener("click", _this.closeDatePicker);
      _this.setState({
        open: false
      });
    }, _this.updateVisibleValue = function () {
      var date = formatVisibleValue(_this.props.value, _this);
      _this.setState({
        visibleValue: date
      });
    }, _this.handleVisibleInputChange = function (ev) {
<<<<<<< HEAD
      // TODO: This needs more thought i18n with multiple options
      var formats = [visibleFormat()].concat(validFormats()),
          validDate = (0, _moment2.default)(ev.target.value, formats).isValid(),
=======
      var input = _this._sanitizeDateInput(ev.target.value),
          formats = [visibleFormat()].concat(validFormats()),
          validDate = (0, _moment2.default)(input, formats, _i18nJs2.default.locale, true).isValid(),
>>>>>>> 868c9ec4
          newState = { visibleValue: ev.target.value };

      // Updates the hidden value after first formatting to default hidden format
      if (validDate) {
        var hiddenValue = formatValue(input, formats, hiddenFormat());
        newState.viewDate = hiddenValue;
        _this.emitOnChangeCallback(hiddenValue);
      }
      _this.setState(newState);
    }, _this.handleWidgetClick = function (ev) {
      ev.nativeEvent.stopImmediatePropagation();
    }, _this.handleDateSelect = function (val) {
      _this.blockBlur = true;
      _this.closeDatePicker();
      _this.emitOnChangeCallback(val);
      _this.updateVisibleValue();
    }, _this.handleBlur = function () {
      _this.updateVisibleValue();
    }, _this.handleFocus = function () {
      if (_this.blockFocus) {
        _this.blockFocus = false;
      } else {
        _this.openDatePicker();
      }
    }, _this.handleViewDateChange = function (val) {
      _this.setState({ viewDate: val });
    }, _this.handleKeyDown = function (ev) {
      if (_events2.default.isTabKey(ev)) {
        _this.closeDatePicker();
      }
    }, _temp), _possibleConstructorReturn(_this, _ret);
  }

  /**
   * Stores the document - allows us to override it different contexts, such as
   * when running tests.
   *
   * @property _document
   * @type {document}
   */


  // Required for validProps function


  _createClass(Date, [{
    key: 'componentDidMount',


    /**
     * Manually focus if autoFocus is applied - allows us to prevent the list from opening.
     *
     * @method componentDidMount
     */
    value: function componentDidMount() {
      if (this.props.autoFocus) {
        this.blockFocus = true;
        this._input.focus();
      }
    }

    /**
     * A lifecycle method to update the visible value with a formatted version,
     * only when the field is not the active element.
     *
     * @method componentWillReceiveProps
     * @param {Object} props The new props passed down to the component
     * @return {void}
     */

  }, {
    key: 'componentWillReceiveProps',
    value: function componentWillReceiveProps(props) {
      if (this._document.activeElement != this._input) {
        var value = props.value || props.defaultValue;
        var date = formatVisibleValue(value, this);

        this.setState({ visibleValue: date });
      }
    }

    /**
     * A lifecycle method to check whether the component has been updated
     *
     * @method componentDidUpdate
     * @param {Object} prevProps The previous props passed down to the component
     * @return {void}
     */

  }, {
    key: 'componentDidUpdate',
    value: function componentDidUpdate(prevProps) {
      if (this.datePickerValueChanged(prevProps)) {
        this.blockBlur = false;
        this._handleBlur();
      }
    }

    /**
     *  Checks that the datepicker selected value has changed
     *
     * @method datePickerValueChanged
     * @param {Object} prevProps The previous props passed down to the component
     * @return {Boolean}
     */


    /**
     * Callback to update the hidden field on change.
     *
     * @method emitOnChangeCallback
     * @param {String} val The unformatted decimal value
     * @return {void}
     */


    /**
     * Opens the date picker.
     *
     * @method openDatePicker
     * @return {void}
     */


    /**
     * Closes the date picker.
     *
     * @method closeDatePicker
     * @return {void}
     */


    /**
     * Updates field with the formatted date value.
     *
     * @method updateVisibleValue
     * @return {void}
     */


    /**
     * Handles user input and updates date picker appropriately.
     *
     * @method handleVisibleInputChange
     * @param {Object} ev Event
     * @return {void}
     */


    /**
     * Prevents propagation so date picker does not close on click inside the widget.
     *
     * @method handleWidgetClick
     * @param {Object} ev event
     * @return {void}
     */


    /**
     * Sets the value of the input from the date picker.
     *
     * @method handleDateSelect
     * @param {String} val User selected value
     * @return {void}
     */


    /**
     * Updates visible value on blur
     *
     * @method handleBlur
     * @return {void}
     */


    /**
     * Opens the datepicker on focus
     *
     * @method handleFocus
     * @return {void}
     */


    /**
     * Updates viewDate as hidden input changes.
     *
     * @method handleViewDateChange
     * @param {String} val hidden input value
     * @return {void}
     */


    /**
     * Handles specific key down events
     *
     * @method handleKeyDown
     * @param {Object} ev Event
     * @return {void}
     */

  }, {
    key: 'renderDatePicker',
    value: function renderDatePicker() {
      return _react2.default.createElement(
        _reactDatePicker.MonthView,
        this.datePickerProps,
        _react2.default.createElement(_reactDatePicker.NavBar, this.navBarProps)
      );
    }

    /**
     * Renders the component.
     *
     * @method render
     * @return {Object} JSX
     */

  }, {
    key: 'render',
    value: function render() {
      var datePicker = this.state.open ? this.renderDatePicker() : null;

      return _react2.default.createElement(
        'div',
        { className: this.mainClasses, onClick: this.handleWidgetClick },
        this.labelHTML,
        this.inputHTML,
        _react2.default.createElement('input', this.hiddenInputProps),
        datePicker,
        this.fieldHelpHTML
      );
    }
<<<<<<< HEAD
  }, {
    key: 'datePickerProps',


    /**
     * A getter that returns datepicker specific props
     *
     * @method inputProps
     * @return {Object} props for the datepicker
     */
    get: function get() {
      var value = this.props.value || getDefaultValue(this);
      var props = {};
      props.ref = 'datepicker';
      props.weekDayNames = ["S", "M", "T", "W", "T", "F", "S"];
      props.monthFormat = "MMM";
      props.dateFormat = hiddenFormat();
      props.onChange = this.handleDateSelect;
      props.date = value;
      props.onViewDateChange = this.handleViewDateChange;
      props.viewDate = this.state.viewDate;
      props.minDate = this.props.minDate;
      props.maxDate = this.props.maxDate;
      props.hideFooter = true;
      return props;
    }
=======
>>>>>>> 868c9ec4

    /**
     * Sanitizes all valid date separators ( . - 'whitespace' ) replacing them
     * with a slash
     *
     * This allows us to compare against one separator in the i18n string. DD/MM/YYYY
     *
     * @method _sanitizeDateInput
     * @private
     * @return {String} sanitized input
     */

  }, {
    key: '_sanitizeDateInput',
    value: function _sanitizeDateInput(input) {
      return input.replace(/[^0-9A-zÀ-ÿ\s\/\.\-]/g, "").replace(/[-.\s]/g, "/").toLowerCase();
    }
  }, {
    key: 'inputProps',


    /**
     * A getter that combines props passed down from the input decorator with
     * date specific props.
     *
     * @method inputProps
     * @return {Object} props for the visible input
     */
    get: function get() {
      var _validProps = (0, _ether.validProps)(this),
          props = _objectWithoutProperties(_validProps, []);

      delete props.autoFocus;
      props.className = this.inputClasses;
      props.onChange = this.handleVisibleInputChange;
      props.onBlur = this.handleBlur;
      props.value = this.state.visibleValue;
      props.onKeyDown = this.handleKeyDown;

      if (!this.props.readOnly && !this.props.disabled) {
        props.onFocus = (0, _chainFunctions2.default)(this.handleFocus, props.onFocus);
      }

      return props;
    }

    /**
     * A getter for hidden input props.
     *
     * @method hiddenInputProps
     * @return {Object} props for the hidden input
     */

  }, {
    key: 'hiddenInputProps',
    get: function get() {
      var props = {
        ref: "hidden",
        type: "hidden",
        readOnly: true
      };

      if (typeof this.props.value !== 'undefined') {
        props.value = this.props.value;
      } else {
        props.defaultValue = this.props.defaultValue;
      }

      return props;
    }

    /**
     * Uses the mainClasses method provided by the decorator to add additional classes
     *
     * @method mainClasses
     * @return {String} Main className
     */

  }, {
    key: 'mainClasses',
    get: function get() {
      return 'carbon-date';
    }

    /**
     * Uses the inputClasses method provided by the decorator to add additional classes.
     *
     * @method inputClasses
     * @return {String} input className
     */

  }, {
    key: 'inputClasses',
    get: function get() {
      return 'carbon-date__input';
    }

    /**
     * Extends the input content to include the input icon.
     *
     * @method additionalInputContent
     * @return {Object} JSX additional content inline with input
     */

  }, {
    key: 'additionalInputContent',
    get: function get() {
      if (!this.state.valid) {
        return this.inputIconHTML("error");
      } else if (this.state.warning) {
        return this.inputIconHTML("warning");
      } else {
        return this.inputIconHTML("calendar");
      }
    }

    /**
     * A getter that returns datepicker specific props
     *
     * @method datePickerProps
     * @return {Object}
     */

  }, {
    key: 'datePickerProps',
    get: function get() {
      var _this2 = this;

      return {
        date: this.props.value || getDefaultValue(this),
        dateFormat: hiddenFormat(),
        enableHistoryView: false,
        highlightToday: true,
        highlightWeekends: false,
        locale: _i18nJs2.default.locale,
        maxDate: this.props.maxDate,
        minDate: this.props.minDate,
        monthFormat: 'MMM',
        onChange: this.handleDateSelect,
        ref: function ref(input) {
          _this2.datepicker = input;
        },
        theme: null,
        weekDayNames: _moment2.default.localeData(_i18nJs2.default.locale)._weekdaysMin,
        weekNumbers: false
      };
    }

    /**
     * A getter that returns navbar specific props
     *
     * @method navBarProps
     * @return {Object} props for the navbar
     */

  }, {
    key: 'navBarProps',
    get: function get() {
      return {
        navDateFormat: 'MMMM YYYY',
        arrows: { prev: '‹', next: '›' },
        theme: null
      };
    }
  }]);

  return Date;
}(_react2.default.Component), _class.propTypes = {}, _class.defaultProps = {
  /**
   * Sets the default value of the date field
   *
   * @property defaultValue
   * @type {String}
   * @default Today's date
   */
  defaultValue: (0, _moment2.default)().format("YYYY-MM-DD")
}, _temp2)))));

exports.default = Date;

// Private Methods

/**
 * Formats the visible date using i18n
 *
 * @method visibleFormat
 * @private
 * @return {String} formatted date string
 */

function visibleFormat() {
  return _i18nJs2.default.t('date.formats.javascript', { defaultValue: "DD/MM/YYYY" }).toUpperCase();
}

/**
 * Formats valid for entry
 *
 * @method validFormats
 * @private
 * @return {Array} formatted date strings
 */
function validFormats() {
  return _i18nJs2.default.t('date.formats.inputs', { defaultValue: ["MMM/DD/YY", "DD/MM", "DD/MM/YYYY", "DD/MMM/YYYY", "YYYY/MM/DD"] });
}

/**
 * Formats valid for entry
 *
 * @method validFormats
 * @private
 * @return {Array} formatted date strings
 */
function validFormats() {
  return _i18nJs2.default.t('date.formats.inputs', { defaultValue: ["MMM DD YY", "DD-MM", "DD-MM-YYYY"] });
}

/**
 * Sets the hidden format
 *
 * @method hiddenFormat
 * @private
 * @return {String} formatted date string
 */
function hiddenFormat() {
  return "YYYY-MM-DD";
}

/**
 * Formats the given value to a specified format
 *
 * @method formatValue
 * @private
 * @param {String} val current value
 * @param {String} formatFrom Current format
 * @param {String} formatTo Desired format
 * @return {String} formatted date
 */
function formatValue(val, formatFrom, formatTo) {
  var date = (0, _moment2.default)(val, formatFrom, _i18nJs2.default.locale, true);
  return date.format(formatTo);
}

/**
 * Adds delimiters to the value
 *
 * @method formatVisibleValue
 * @private
 * @param {String} value Unformatted Value
 * @param {String} scope used to get default value of current scope if value doesn't exist
 * @return {String} formatted visible value
 */
function formatVisibleValue(value, scope) {
  value = value || getDefaultValue(scope);
  return formatValue(value, hiddenFormat(), visibleFormat());
}

/**
 * Returns defaultValue for specified scope,
 *
 * @method getDefaultValue
 * @private
 * @param {Object} scope used to get default value of current scope
 * @return {String} default value
 */
function getDefaultValue(scope) {
  if (typeof scope.refs.hidden !== 'undefined') {
    return scope.refs.hidden.value;
  } else {
    return scope.props.defaultValue;
  }
}<|MERGE_RESOLUTION|>--- conflicted
+++ resolved
@@ -143,15 +143,9 @@
         visibleValue: date
       });
     }, _this.handleVisibleInputChange = function (ev) {
-<<<<<<< HEAD
-      // TODO: This needs more thought i18n with multiple options
-      var formats = [visibleFormat()].concat(validFormats()),
-          validDate = (0, _moment2.default)(ev.target.value, formats).isValid(),
-=======
       var input = _this._sanitizeDateInput(ev.target.value),
           formats = [visibleFormat()].concat(validFormats()),
           validDate = (0, _moment2.default)(input, formats, _i18nJs2.default.locale, true).isValid(),
->>>>>>> 868c9ec4
           newState = { visibleValue: ev.target.value };
 
       // Updates the hidden value after first formatting to default hidden format
@@ -384,35 +378,6 @@
         this.fieldHelpHTML
       );
     }
-<<<<<<< HEAD
-  }, {
-    key: 'datePickerProps',
-
-
-    /**
-     * A getter that returns datepicker specific props
-     *
-     * @method inputProps
-     * @return {Object} props for the datepicker
-     */
-    get: function get() {
-      var value = this.props.value || getDefaultValue(this);
-      var props = {};
-      props.ref = 'datepicker';
-      props.weekDayNames = ["S", "M", "T", "W", "T", "F", "S"];
-      props.monthFormat = "MMM";
-      props.dateFormat = hiddenFormat();
-      props.onChange = this.handleDateSelect;
-      props.date = value;
-      props.onViewDateChange = this.handleViewDateChange;
-      props.viewDate = this.state.viewDate;
-      props.minDate = this.props.minDate;
-      props.maxDate = this.props.maxDate;
-      props.hideFooter = true;
-      return props;
-    }
-=======
->>>>>>> 868c9ec4
 
     /**
      * Sanitizes all valid date separators ( . - 'whitespace' ) replacing them
@@ -619,17 +584,6 @@
 }
 
 /**
- * Formats valid for entry
- *
- * @method validFormats
- * @private
- * @return {Array} formatted date strings
- */
-function validFormats() {
-  return _i18nJs2.default.t('date.formats.inputs', { defaultValue: ["MMM DD YY", "DD-MM", "DD-MM-YYYY"] });
-}
-
-/**
  * Sets the hidden format
  *
  * @method hiddenFormat
