--- conflicted
+++ resolved
@@ -147,12 +147,8 @@
      * @return {Object} JSX
      */
     value: function render() {
-<<<<<<< HEAD
-      var content = this.props.content;
-=======
       var content = this.props.content,
           editProps = {};
->>>>>>> 868c9ec4
 
       if (!this.state.collapsed) {
         content = this.podContent;
@@ -168,11 +164,7 @@
         _extends({ className: this.mainClasses }, this.podProps()),
         _react2.default.createElement(
           'div',
-<<<<<<< HEAD
-          { className: this.blockClasses },
-=======
           _extends({ className: this.blockClasses }, editProps),
->>>>>>> 868c9ec4
           _react2.default.createElement(
             'div',
             { className: this.contentClasses },
@@ -579,9 +571,6 @@
    * @property editContentFullWidth
    * @type {Boolean}
    */
-<<<<<<< HEAD
-  editContentFullWidth: _react2.default.PropTypes.bool
-=======
   editContentFullWidth: _react2.default.PropTypes.bool,
 
   /**
@@ -602,7 +591,6 @@
    * @type {Boolean}
    */
   triggerEditOnContent: _react2.default.PropTypes.bool
->>>>>>> 868c9ec4
 };
 Pod.defaultProps = {
   border: true,
