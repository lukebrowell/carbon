--- conflicted
+++ resolved
@@ -57,23 +57,14 @@
   },
 
   /**
-<<<<<<< HEAD
-  * Focuses and sets cursor of input field
-  *
-  * @method editFocus
-  */
-=======
    * Focuses and sets cursor of input field
    *
    * @method editFocus
    */
->>>>>>> 868c9ec4
   editFocus: function editFocus(ref) {
     var node = _reactDom2.default.findDOMNode(ref._input);
     node.focus();
     node.select();
-<<<<<<< HEAD
-=======
   },
 
   /**
@@ -112,7 +103,6 @@
         return cookie[1];
       }
     }
->>>>>>> 868c9ec4
   }
 };
 
