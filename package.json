{
  "name": "carbon",
  "version": "1.0.0-beta",
  "description": "A library of reusable React components and an interface for easily building user interfaces based on Flux.",
  "main": "index.js",
  "engineStrict": true,
  "engines": {
    "npm": "^3.0.0"
  },
  "scripts": {
    "test": "echo \"Error: no test specified\" && exit 1",
    "release": "rm -rf ./lib && node -e \"require('ncp').ncp('./src', './lib', { filter: new RegExp('^((?!__spec__.js|.md).)*$') }, function() { })\" && babel --stage 0 ./src --out-dir ./lib --ignore '**/*/__spec__.js' --quiet"
  },
  "repository": {
    "type": "git",
    "url": "https://github.com/Sage/carbon"
  },
  "author": "The Sage Group plc",
  "license": "Apache-2.0",
  "bugs": {
    "url": "https://github.com/Sage/carbon/issues"
  },
  "homepage": "https://github.com/Sage/carbon#readme",
  "devDependencies": {
    "babel-standalone": "^6.17.0",
    "carbon-factory": "git+ssh://git@github.com/Sage/carbon-factory.git#v0.3.0",
    "enzyme": "^2.5.1",
    "express": "~4.14.0",
    "flux": "~2.1.1",
    "gulp": "~3.9.0",
    "highcharts": "^5.0.2",
    "highlight.js": "~9.6.0",
    "i18n-js": "http://github.com/fnando/i18n-js/archive/v3.0.0.rc8.tar.gz",
    "immutable": "~3.8.1",
    "ncp": "~2.0.0",
    "react": "~15.3.1",
    "react-addons-css-transition-group": "~15.3.1",
    "react-addons-test-utils": "~15.3.2",
    "react-dom": "~15.3.1",
    "react-highlight": "~0.9.0",
    "react-router": "~2.8.0",
    "underscore.string": "^3.3.4",
    "xhr-mock": "git@github.com:resin-io-modules/xhr-mock.git#improvements"
  },
  "dependencies": {
    "bignumber.js": "~2.4.0",
    "bowser": "~1.5.0",
    "classnames": "~2.2.3",
    "crypto-js": "^3.1.6",
    "es6-promise": "^3.2.1",
    "escape-string-regexp": "^1.0.5",
    "events": "~1.1.1",
    "form-serialize": "~0.7.0",
    "lodash": "~4.15.0",
    "marked": "^0.3.6",
    "moment": "~2.15.1",
    "react-date-picker": "~5.3.28",
<<<<<<< HEAD
    "superagent": "~2.2.0"
=======
    "react-dnd": "^2.2.4",
    "react-dnd-html5-backend": "^2.2.4",
    "react-highcharts": "~5.0.4",
    "superagent": "~1.4.0"
>>>>>>> 871f629c
  }
}<|MERGE_RESOLUTION|>--- conflicted
+++ resolved
@@ -55,13 +55,9 @@
     "marked": "^0.3.6",
     "moment": "~2.15.1",
     "react-date-picker": "~5.3.28",
-<<<<<<< HEAD
-    "superagent": "~2.2.0"
-=======
     "react-dnd": "^2.2.4",
     "react-dnd-html5-backend": "^2.2.4",
     "react-highcharts": "~5.0.4",
-    "superagent": "~1.4.0"
->>>>>>> 871f629c
+    "superagent": "~2.2.0"
   }
 }