{
  "name": "carbon",
  "version": "1.0.0-beta",
  "description": "A library of reusable React components and an interface for easily building user interfaces based on Flux.",
  "main": "index.js",
  "engineStrict": true,
  "engines": {
    "npm": "^3.0.0"
  },
  "scripts": {
    "test": "echo \"Error: no test specified\" && exit 1",
    "release": "rm -rf ./lib && node -e \"require('ncp').ncp('./src', './lib', { filter: new RegExp('^((?!__spec__.js|.md).)*$') }, function() { })\" && babel --stage 0 ./src --out-dir ./lib --ignore '**/*/__spec__.js' --quiet"
  },
  "repository": {
    "type": "git",
    "url": "https://github.com/Sage/carbon"
  },
  "author": "The Sage Group plc",
  "license": "Apache-2.0",
  "bugs": {
    "url": "https://github.com/Sage/carbon/issues"
  },
  "homepage": "https://github.com/Sage/carbon#readme",
  "devDependencies": {
<<<<<<< HEAD
    "babel-standalone": "^6.17.0",
    "carbon-factory": "git+ssh://git@github.com/Sage/carbon-factory.git#v0.3.0",
    "enzyme": "^2.5.1",
    "express": "~4.14.0",
=======
    "carbon-factory": "git+ssh://git@github.com/Sage/carbon-factory.git#v0.2.0",
    "enzyme": "~2.5.1",
    "express": "~4.13.3",
>>>>>>> c0718271
    "flux": "~2.1.1",
    "gulp": "~3.9.0",
    "highcharts": "^5.0.2",
    "highlight.js": "~9.6.0",
    "i18n-js": "http://github.com/fnando/i18n-js/archive/v3.0.0.rc8.tar.gz",
    "immutable": "~3.8.1",
    "ncp": "~2.0.0",
<<<<<<< HEAD
    "react": "~15.3.1",
    "react-addons-css-transition-group": "~15.3.1",
    "react-addons-test-utils": "~15.3.2",
    "react-dom": "~15.3.1",
    "react-highlight": "~0.9.0",
    "react-router": "~2.8.0",
    "underscore.string": "^3.3.4",
    "xhr-mock": "git@github.com:resin-io-modules/xhr-mock.git#improvements"
=======
    "react": "~0.14.8",
    "react-addons-css-transition-group": "~0.14.8",
    "react-addons-test-utils": "~0.14.8",
    "react-dom": "~0.14.8",
    "react-highlight": "~0.6.1",
    "react-router": "~1.0.0"
>>>>>>> c0718271
  },
  "dependencies": {
    "bignumber.js": "~2.4.0",
    "bowser": "~1.5.0",
    "classnames": "~2.2.3",
<<<<<<< HEAD
    "crypto-js": "^3.1.6",
    "es6-promise": "^3.2.1",
    "escape-string-regexp": "^1.0.5",
    "events": "~1.1.1",
    "form-serialize": "~0.7.0",
    "lodash": "~4.15.0",
    "marked": "^0.3.6",
=======
    "crypto-js": "~3.1.6",
    "es6-promise": "~3.2.1",
    "escape-string-regexp": "~1.0.5",
    "events": "~1.0.2",
    "form-serialize": "~0.7.0",
    "lodash": "~3.10.1",
    "marked": "~0.3.6",
>>>>>>> c0718271
    "moment": "~2.15.1",
    "react-date-picker": "~5.3.28",
    "superagent": "~2.2.0"
  }
}<|MERGE_RESOLUTION|>--- conflicted
+++ resolved
@@ -22,62 +22,37 @@
   },
   "homepage": "https://github.com/Sage/carbon#readme",
   "devDependencies": {
-<<<<<<< HEAD
-    "babel-standalone": "^6.17.0",
+    "babel-standalone": "~6.17.0",
     "carbon-factory": "git+ssh://git@github.com/Sage/carbon-factory.git#v0.3.0",
-    "enzyme": "^2.5.1",
+    "enzyme": "~2.5.1",
     "express": "~4.14.0",
-=======
-    "carbon-factory": "git+ssh://git@github.com/Sage/carbon-factory.git#v0.2.0",
-    "enzyme": "~2.5.1",
-    "express": "~4.13.3",
->>>>>>> c0718271
     "flux": "~2.1.1",
     "gulp": "~3.9.0",
-    "highcharts": "^5.0.2",
+    "highcharts": "~5.0.2",
     "highlight.js": "~9.6.0",
     "i18n-js": "http://github.com/fnando/i18n-js/archive/v3.0.0.rc8.tar.gz",
     "immutable": "~3.8.1",
     "ncp": "~2.0.0",
-<<<<<<< HEAD
     "react": "~15.3.1",
     "react-addons-css-transition-group": "~15.3.1",
     "react-addons-test-utils": "~15.3.2",
     "react-dom": "~15.3.1",
     "react-highlight": "~0.9.0",
     "react-router": "~2.8.0",
-    "underscore.string": "^3.3.4",
+    "underscore.string": "~3.3.4",
     "xhr-mock": "git@github.com:resin-io-modules/xhr-mock.git#improvements"
-=======
-    "react": "~0.14.8",
-    "react-addons-css-transition-group": "~0.14.8",
-    "react-addons-test-utils": "~0.14.8",
-    "react-dom": "~0.14.8",
-    "react-highlight": "~0.6.1",
-    "react-router": "~1.0.0"
->>>>>>> c0718271
   },
   "dependencies": {
     "bignumber.js": "~2.4.0",
     "bowser": "~1.5.0",
     "classnames": "~2.2.3",
-<<<<<<< HEAD
-    "crypto-js": "^3.1.6",
-    "es6-promise": "^3.2.1",
-    "escape-string-regexp": "^1.0.5",
+    "crypto-js": "~3.1.6",
+    "es6-promise": "~3.2.1",
+    "escape-string-regexp": "~1.0.5",
     "events": "~1.1.1",
     "form-serialize": "~0.7.0",
     "lodash": "~4.15.0",
-    "marked": "^0.3.6",
-=======
-    "crypto-js": "~3.1.6",
-    "es6-promise": "~3.2.1",
-    "escape-string-regexp": "~1.0.5",
-    "events": "~1.0.2",
-    "form-serialize": "~0.7.0",
-    "lodash": "~3.10.1",
     "marked": "~0.3.6",
->>>>>>> c0718271
     "moment": "~2.15.1",
     "react-date-picker": "~5.3.28",
     "superagent": "~2.2.0"
