--- conflicted
+++ resolved
@@ -24,32 +24,15 @@
   "devDependencies": {
     "babel-standalone": "~6.17.0",
     "carbon-factory": "git+ssh://git@github.com/Sage/carbon-factory.git#v0.3.0",
-<<<<<<< HEAD
-    "enzyme": "~2.5.1",
-    "express": "~4.14.0",
-    "flux": "~2.1.1",
-    "gulp": "~3.9.0",
-    "highcharts": "^5.0.2",
-=======
     "enzyme": "~2.8.2",
     "express": "~4.14.0",
     "flux": "~2.1.1",
     "gulp": "~3.9.0",
     "highcharts": "~5.0.2",
->>>>>>> 3db32533
     "highlight.js": "~9.6.0",
     "i18n-js": "http://github.com/fnando/i18n-js/archive/v3.0.0.rc8.tar.gz",
     "immutable": "~3.8.1",
     "ncp": "~2.0.0",
-<<<<<<< HEAD
-    "react": "~15.3.2",
-    "react-addons-css-transition-group": "~15.3.2",
-    "react-addons-test-utils": "~15.3.2",
-    "react-dom": "~15.3.2",
-    "react-highlight": "~0.9.0",
-    "react-router": "~2.8.0",
-    "underscore.string": "^3.3.4",
-=======
     "react": "~15.5.0",
     "react-addons-css-transition-group": "~15.5.0",
     "react-addons-test-utils": "~15.5.1",
@@ -58,7 +41,6 @@
     "react-router": "~2.8.0",
     "react-test-renderer": "~15.5.4",
     "underscore.string": "~3.3.4",
->>>>>>> 3db32533
     "xhr-mock": "git@github.com:resin-io-modules/xhr-mock.git#improvements"
   },
   "dependencies": {
@@ -75,15 +57,9 @@
     "moment": "~2.15.1",
     "prop-types": "~15.5.8",
     "react-date-picker": "~5.3.28",
-<<<<<<< HEAD
     "react-dnd": "~2.3.0",
     "react-dnd-html5-backend": "~2.3.0",
     "react-highcharts": "~11.5.0",
-=======
-    "react-dnd": "^2.2.4",
-    "react-dnd-html5-backend": "^2.2.4",
-    "react-highcharts": "~5.0.4",
->>>>>>> 3db32533
     "superagent": "~2.2.0"
   }
 }