{
  "name": "carbon",
<<<<<<< HEAD
  "version": "0.1.8",
=======
  "version": "0.4.0-beta",
>>>>>>> 5b6b2daa
  "description": "Fundamental building blocks.",
  "main": "index.js",
  "style": [
    "./src/style-base/general.scss"
  ],
  "scripts": {
    "test": "echo \"Error: no test specified\" && exit 1",
    "release": "rm -rf ./lib && node -e \"require('ncp').ncp('./src', './lib', { filter: new RegExp('^((?!__spec__.js|.md).)*$') }, function() { })\" && babel --stage 0 ./src --out-dir ./lib --ignore '**/*/__spec__.js' --quiet"
  },
  "repository": {
    "type": "git",
    "url": "git+ssh://git@github.com/Sage/carbon.git"
  },
  "author": "",
  "license": "ISC",
  "bugs": {
    "url": "https://github.com/Sage/carbon/issues"
  },
  "homepage": "https://github.com/Sage/carbon#readme",
  "devDependencies": {
    "carbon-factory": "git+ssh://git@github.com/Sage/carbon-factory.git",
    "express": "^4.13.3",
    "flux": "^2.1.1",
    "gulp": "^3.9.0",
    "history": "^1.12.5",
    "i18n-js": "http://github.com/fnando/i18n-js/archive/v3.0.0.rc8.tar.gz",
    "immutable": "^3.7.5",
    "ncp": "^2.0.0",
    "react": "^0.14.0",
    "react-addons-css-transition-group": "^0.14.0",
    "react-dom": "^0.14.0",
    "react-router": "^1.0.0"
  },
  "dependencies": {
    "bignumber.js": "^2.1.0",
    "bowser": "^1.0.0",
    "classnames": "^2.2.3",
    "events": "^1.0.2",
    "form-serialize": "^0.7.0",
    "lodash": "^3.10.1",
    "moment": "^2.10.6",
    "react-date-picker": "^3.1.5",
    "react-highcharts": "^5.0.4",
    "superagent": "^1.4.0"
  }
}<|MERGE_RESOLUTION|>--- conflicted
+++ resolved
@@ -1,10 +1,6 @@
 {
   "name": "carbon",
-<<<<<<< HEAD
-  "version": "0.1.8",
-=======
   "version": "0.4.0-beta",
->>>>>>> 5b6b2daa
   "description": "Fundamental building blocks.",
   "main": "index.js",
   "style": [
