{
  "name": "carbon-react",
<<<<<<< HEAD
  "version": "1.5.1",
=======
  "version": "1.3.5-1",
>>>>>>> b1df7157
  "description": "A library of reusable React components and an interface for easily building user interfaces based on Flux.",
  "engineStrict": true,
  "engines": {
    "npm": "^5.0.0"
  },
  "scripts": {
    "test": "jest",
    "debug:listen": "node --debug-brk ./node_modules/.bin/jest --runInBand",
    "debug:start": "node-inspector",
    "release-version": "node check-version.js && npm install && npm publish",
    "prepublishOnly": "rm -rf ./lib && node -e \"require('ncp').ncp('./src', './lib', { filter: new RegExp('^((?!__spec__.js|.md).)*$') }, function() { })\" && NODE_ENV=production babel --stage 0 ./src --out-dir ./lib --ignore '**/*/__spec__.js' --quiet"
  },
  "repository": {
    "type": "git",
    "url": "https://github.com/Sage/carbon"
  },
  "author": "The Sage Group plc",
  "license": "Apache-2.0",
  "bugs": {
    "url": "https://github.com/Sage/carbon/issues"
  },
  "homepage": "https://github.com/Sage/carbon#readme",
  "devDependencies": {
    "babel-standalone": "~6.17.0",
    "carbon-factory": "v2.0.0-rc4",
    "enzyme": "~2.8.2",
    "express": "~4.14.0",
    "flux": "~2.1.1",
    "gulp": "~3.9.0",
    "highcharts": "~5.0.2",
    "highlight.js": "~9.6.0",
    "i18n-js": "http://github.com/fnando/i18n-js/archive/v3.0.0.rc8.tar.gz",
    "immutable": "~3.8.1",
    "jest": "^20.0.4",
    "moxios": "^0.4.0",
    "ncp": "~2.0.0",
    "node-inspector": "^1.1.1",
    "react": "~15.6.1",
    "react-transition-group": "~1.1.3",
    "react-addons-test-utils": "~15.6.0",
    "react-dnd-test-backend": "~2.4.0",
    "react-dom": "~15.6.1",
    "react-highlight": "~0.9.0",
    "react-router": "~2.8.0",
    "react-test-renderer": "~15.6.1",
    "underscore.string": "~3.3.4",
    "xhr-mock": "git://github.com/resin-io-modules/xhr-mock.git#improvements"
  },
  "dependencies": {
    "axios": "^0.14.0",
    "bignumber.js": "~4.0.2",
    "bowser": "~1.5.0",
    "classnames": "~2.2.3",
    "crypto-js": "~3.1.6",
    "es6-promise": "~3.2.1",
    "escape-string-regexp": "~1.0.5",
    "events": "~1.1.1",
    "form-serialize": "~0.7.0",
    "lodash": "~4.15.0",
    "marked": "~0.3.6",
    "moment": "~2.15.1",
    "prop-types": "~15.5.8",
    "react-date-picker": "~5.3.28",
    "react-dnd": "~2.4.0",
    "react-dnd-touch-backend": "0.2.7",
    "react-highcharts": "~11.5.0",
    "superagent": "~2.2.0"
  },
  "jest": {
    "preset": "./node_modules/carbon-factory/jest.conf.json"
  }
}<|MERGE_RESOLUTION|>--- conflicted
+++ resolved
@@ -1,10 +1,6 @@
 {
   "name": "carbon-react",
-<<<<<<< HEAD
-  "version": "1.5.1",
-=======
-  "version": "1.3.5-1",
->>>>>>> b1df7157
+  "version": "1.5.2",
   "description": "A library of reusable React components and an interface for easily building user interfaces based on Flux.",
   "engineStrict": true,
   "engines": {
