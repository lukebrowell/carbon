--- conflicted
+++ resolved
@@ -1,12 +1,7 @@
 {
   "name": "carbon",
-<<<<<<< HEAD
-  "version": "0.7.1",
+  "version": "0.8.1",
   "description": "A library of reusable React components and an interface for easily building user interfaces based on Flux.",
-=======
-  "version": "0.8.1",
-  "description": "Fundamental building blocks.",
->>>>>>> 2a6f1a0d
   "main": "index.js",
   "style": [
     "./src/style-base/general.scss"
