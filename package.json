--- conflicted
+++ resolved
@@ -25,11 +25,7 @@
   "homepage": "https://github.com/Sage/carbon#readme",
   "devDependencies": {
     "babel-standalone": "~6.17.0",
-<<<<<<< HEAD
-    "carbon-factory": "1.1.7",
-=======
     "carbon-factory": "v2.0.0-rc1",
->>>>>>> 75eb1aa3
     "enzyme": "~2.8.2",
     "express": "~4.14.0",
     "flux": "~2.1.1",
