--- conflicted
+++ resolved
@@ -43,17 +43,11 @@
   "peerDependencies": {
     "babelify": "^6.3.0",
     "flux": "^2.1.1",
-<<<<<<< HEAD
-    "react": "^0.13.3",
-    "react-router": "^0.13.3",
-    "immutable": "^3.7.5" 
-=======
     "history": "^1.12.5",
     "immutable": "^3.7.5",
     "react": "^0.14.0",
     "react-dom": "^0.14.0",
     "react-router": "^1.0.0-rc3"
->>>>>>> 2b2e8b92
   },
   "dependencies": {
     "babel-plugin-flow-comments": "^1.0.9",
