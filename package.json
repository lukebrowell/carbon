--- conflicted
+++ resolved
@@ -1,10 +1,6 @@
 {
   "name": "carbon",
-<<<<<<< HEAD
   "version": "1.0.0-beta",
-=======
-  "version": "0.35.1",
->>>>>>> 03eb63d8
   "description": "A library of reusable React components and an interface for easily building user interfaces based on Flux.",
   "main": "index.js",
   "engineStrict": true,
@@ -26,16 +22,10 @@
   },
   "homepage": "https://github.com/Sage/carbon#readme",
   "devDependencies": {
-<<<<<<< HEAD
-    "babel-standalone": "^6.17.0",
+    "babel-standalone": "~6.17.0",
     "carbon-factory": "git+ssh://git@github.com/Sage/carbon-factory.git#v0.3.0",
-    "enzyme": "^2.5.1",
+    "enzyme": "~2.5.1",
     "express": "~4.14.0",
-=======
-    "carbon-factory": "git+ssh://git@github.com/Sage/carbon-factory.git#v0.2.0",
-    "enzyme": "~2.5.1",
-    "express": "~4.13.3",
->>>>>>> 03eb63d8
     "flux": "~2.1.1",
     "gulp": "~3.9.0",
     "highcharts": "^5.0.2",
@@ -43,7 +33,6 @@
     "i18n-js": "http://github.com/fnando/i18n-js/archive/v3.0.0.rc8.tar.gz",
     "immutable": "~3.8.1",
     "ncp": "~2.0.0",
-<<<<<<< HEAD
     "react": "~15.3.2",
     "react-addons-css-transition-group": "~15.3.2",
     "react-addons-test-utils": "~15.3.2",
@@ -52,40 +41,22 @@
     "react-router": "~2.8.0",
     "underscore.string": "^3.3.4",
     "xhr-mock": "git@github.com:resin-io-modules/xhr-mock.git#improvements"
-=======
-    "react": "~0.14.8",
-    "react-addons-css-transition-group": "~0.14.8",
-    "react-addons-test-utils": "~0.14.8",
-    "react-dom": "~0.14.8",
-    "react-highlight": "~0.6.1",
-    "react-router": "~1.0.0"
->>>>>>> 03eb63d8
   },
   "dependencies": {
     "bignumber.js": "~2.4.0",
     "bowser": "~1.5.0",
     "classnames": "~2.2.3",
-<<<<<<< HEAD
-    "crypto-js": "^3.1.6",
-    "es6-promise": "^3.2.1",
-    "escape-string-regexp": "^1.0.5",
+    "crypto-js": "~3.1.6",
+    "es6-promise": "~3.2.1",
+    "escape-string-regexp": "~1.0.5",
     "events": "~1.1.1",
     "form-serialize": "~0.7.0",
     "lodash": "~4.15.0",
-    "marked": "^0.3.6",
-=======
-    "crypto-js": "~3.1.6",
-    "es6-promise": "~3.2.1",
-    "escape-string-regexp": "~1.0.5",
-    "events": "~1.0.2",
-    "form-serialize": "~0.7.0",
-    "lodash": "~3.10.1",
     "marked": "~0.3.6",
->>>>>>> 03eb63d8
     "moment": "~2.15.1",
     "react-date-picker": "~5.3.28",
-    "react-dnd": "^2.3.0",
-    "react-dnd-html5-backend": "^2.3.0",
+    "react-dnd": "~2.3.0",
+    "react-dnd-html5-backend": "~2.3.0",
     "react-highcharts": "~11.5.0",
     "superagent": "~2.2.0"
   }
