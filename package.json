{
  "name": "carbon",
<<<<<<< HEAD
  "version": "0.3.1",
=======
  "version": "0.4.0-beta",
>>>>>>> 809cf51c
  "description": "Fundamental building blocks.",
  "main": "index.js",
  "style": [
    "./src/style-base/general.scss"
  ],
  "scripts": {
    "test": "echo \"Error: no test specified\" && exit 1",
    "release": "rm -rf ./lib && node -e \"require('ncp').ncp('./src', './lib', { filter: new RegExp('^((?!__spec__.js|.md).)*$') }, function() { })\" && babel --stage 0 ./src --out-dir ./lib --ignore '**/*/__spec__.js' --quiet"
  },
  "repository": {
    "type": "git",
    "url": "git+ssh://git@github.com/Sage/carbon.git"
  },
  "author": "",
  "license": "ISC",
  "bugs": {
    "url": "https://github.com/Sage/carbon/issues"
  },
  "homepage": "https://github.com/Sage/carbon#readme",
  "devDependencies": {
    "carbon-factory": "git+ssh://git@github.com/Sage/carbon-factory.git",
    "express": "^4.13.3",
    "flux": "^2.1.1",
    "gulp": "^3.9.0",
    "history": "^1.12.5",
    "i18n-js": "http://github.com/fnando/i18n-js/archive/v3.0.0.rc8.tar.gz",
    "immutable": "^3.7.5",
    "ncp": "^2.0.0",
    "react": "^0.14.0",
    "react-addons-css-transition-group": "^0.14.0",
    "react-dom": "^0.14.0",
    "react-router": "^1.0.0"
  },
  "dependencies": {
    "bignumber.js": "^2.1.0",
    "bowser": "^1.0.0",
    "classnames": "^2.2.3",
    "events": "^1.0.2",
    "form-serialize": "^0.7.0",
    "lodash": "^3.10.1",
    "moment": "^2.10.6",
    "react-date-picker": "^3.1.5",
    "react-highcharts": "^5.0.4",
    "superagent": "^1.4.0"
  }
}<|MERGE_RESOLUTION|>--- conflicted
+++ resolved
@@ -1,10 +1,6 @@
 {
   "name": "carbon",
-<<<<<<< HEAD
-  "version": "0.3.1",
-=======
   "version": "0.4.0-beta",
->>>>>>> 809cf51c
   "description": "Fundamental building blocks.",
   "main": "index.js",
   "style": [
