--- conflicted
+++ resolved
@@ -39,13 +39,8 @@
     "react-router": "~2.8.0"
   },
   "dependencies": {
-<<<<<<< HEAD
     "bignumber.js": "~2.4.0",
-    "bowser": "~1.4.5",
-=======
-    "bignumber.js": "~2.1.0",
     "bowser": "~1.5.0",
->>>>>>> 7ee59e66
     "classnames": "~2.2.3",
     "crypto-js": "^3.1.6",
     "es6-promise": "^3.2.1",
