import React from 'react';
import TestUtils from 'react-dom/test-utils';
import Dialog from 'components/dialog'
import Alert from './alert';
import { shallow } from 'enzyme';
import { elementsTagTest, rootTagTest } from '../../utils/helpers/tags/tags-specs';

describe('Alert', () => {
  let instance;
  let onCancel = jasmine.createSpy('cancel');

  beforeEach(() => {
    instance = TestUtils.renderIntoDocument(
      <Alert
        onCancel={ onCancel }
        open={ true }
        title="Alert title" />
    );
  });

  describe('dialogTitleClasses', () => {
    it('return the dialog title class along with the alert title class', () => {
      expect(instance.dialogTitleClasses).toEqual('carbon-dialog__title carbon-alert__title');
    });
  });

  describe('dialogClasses', () => {
    it('returns the dialog class along with the alert class', () => {
      expect(instance.dialogClasses).toEqual('carbon-dialog__dialog carbon-dialog__dialog--extra-small carbon-alert__alert');
<<<<<<< HEAD
=======
    });
  });

  describe("tags", () => {
    describe("on component", () => {
      let wrapper = shallow(<Alert open={ true } data-element='bar' data-role='baz' />);

      it('include correct component, element and role data tags', () => {
        rootTagTest(wrapper, 'alert', 'bar', 'baz');
      });
    });

    describe("on internal elements", () => {
      let wrapper = shallow(<Alert open={ true } title='Test' subtitle='Test' showCloseIcon={ true } />);

      elementsTagTest(wrapper, [
        'close',
        'subtitle',
        'title'
      ]);
>>>>>>> 3db32533
    });
  });
});<|MERGE_RESOLUTION|>--- conflicted
+++ resolved
@@ -27,8 +27,6 @@
   describe('dialogClasses', () => {
     it('returns the dialog class along with the alert class', () => {
       expect(instance.dialogClasses).toEqual('carbon-dialog__dialog carbon-dialog__dialog--extra-small carbon-alert__alert');
-<<<<<<< HEAD
-=======
     });
   });
 
@@ -49,7 +47,6 @@
         'subtitle',
         'title'
       ]);
->>>>>>> 3db32533
     });
   });
 });