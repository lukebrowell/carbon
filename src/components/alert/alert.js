--- conflicted
+++ resolved
@@ -1,11 +1,6 @@
 import classNames from 'classnames';
-<<<<<<< HEAD
-import Dialog from '../dialog';
-import { assign } from 'lodash';
-=======
 import { assign } from 'lodash';
 import Dialog from '../dialog';
->>>>>>> 3db32533
 
 /**
  * A Alert widget.
