import React from 'react';
import PropTypes from 'prop-types';
import classNames from 'classnames';
<<<<<<< HEAD
import CSSTransitionGroup from 'react-transition-group/CSSTransitionGroup';
import Icon from 'components/icon';
import { tagComponent } from '../../utils/helpers/tags';
import Devices from 'utils/helpers/devices';
import { validProps } from 'utils/ether';
=======
import ReactCSSTransitionGroup from 'react-addons-css-transition-group';
import Icon from './../icon';
import tagComponent from '../../utils/helpers/tags';
import Devices from './../../utils/helpers/devices';
import { validProps } from './../../utils/ether';
>>>>>>> 273843ba

/**
 * An AnimatedMenuButton widget.
 *
 * == How to use an AnimatedMenuButton in a component:
 *
 * In your file
 *
 *   import AnimatedMenuButton from 'carbon/lib/components/animated-menu-button';
 *
 * To render a AnimatedMenuButton, pass children to be rendered in the expanded menu:
 *
 *  <AnimatedMenuButton>
 *    <Row>
 *      <div>
 *        <h2 className="title">Foo</h2>
 *          <p><Link href='#'>Bar</Link></p>
 *       </div>
 *     </Row>
 *  </AnimatedMenuButton>
 *
 * @class AnimatedMenuButton
 * @constructor
 */
class AnimatedMenuButton extends React.Component {
  static propTypes = {

    /**
     * Children elements
     *
     * @property children
     * @type {Node}
     */
    children: PropTypes.node,

    /**
     * Custom className
     *
     * @property className
     * @type {String}
     */
    className: PropTypes.string,

    /**
     * The direction in which the menu expands.
     *
     * Options: right, left
     *
     * @property direction
     * @type {String}
     * @default left
     */
    direction: PropTypes.string,

    /**
     * A label to display at the top of the expanded menu.
     *
     * @property label
     * @type {String}e
     */
    label: PropTypes.string,

    /**
     * The size of the menu.
     *
     * Options: small, smed, medium, mlarge, large
     *
     * @property size
     * @type {String}
     * @default medium
     */
    size: PropTypes.string
  }

  static defaultProps = {
    direction: 'left',
    size: 'medium'
  }

  constructor(...args) {
    super(...args);

    /**
     * Determines if the blur event should be prevented.
     *
     * @property blockBlur
     * @type {Boolean}
     * @default false
     */
    this.blockBlur = false;

    this.closeHandler = this.closeHandler.bind(this);
    this.closeIcon = this.closeIcon.bind(this);
    this.componentProps = this.componentProps.bind(this);
    this.handleBlur = this.handleBlur.bind(this);
    this.innerHTML = this.innerHTML.bind(this);
    this.labelHTML = this.labelHTML.bind(this);
    this.mainClasses = this.mainClasses.bind(this);
    this.openHandler = this.openHandler.bind(this);
  }


  state = {
    /**
     * Menu open or closed.
     *
     * @property open
     * @type {Boolean}
     */
    open: false,

    /**
     * Indicates if user currently on touch device
     *
     * @property touch
     * @type {Boolean}
     */
    touch: Devices.isTouchDevice()
  };

  /**
<<<<<<< HEAD
   * Renders the component.
   *
   * @method render
   */
  render() {
    let content;

    if (this.state.open) {
      content = this.innerHTML();
    }

    return (
      <div { ...this.componentProps() } { ...tagComponent('animated-menu-button', this.props) }>
        <Icon type='add' data-element='open'/>

        <CSSTransitionGroup
          transitionEnterTimeout={ 500 }
          transitionLeaveTimeout={ 500 }
          transitionName='carbon-animated-menu-button'
        >
          { content }
        </CSSTransitionGroup>

      </div>
    );
  }


  /**
=======
>>>>>>> 273843ba
   * Getter for label HTML
   *
   * @method labelHTML
   * @return {HTML} HTML for label.
   */
  labelHTML() {
    if (this.props.label) {
      return (
        <span
          className='carbon-animated-menu-button__label'
          data-element='label'
          key='label'
        >
          { this.props.label }
        </span>
      );
    }
    return '';
  }

  /**
   * Getter for inner HTML of menu
   *
   * @method innerHTML
   * @return {HTML} HTML for menu contents.
   */
  innerHTML() {
    const contents = [];

    // If device supports touch, add close icon.
    if (this.state.touch) { contents.push(this.closeIcon()); }

    contents.push(this.labelHTML());
    contents.push(this.props.children);

    return (
      <div className='carbon-animated-menu-button__content'>
        { contents }
      </div>
    );
  }

  /**
   * Getter for widget's main classes.
   *
   * @method mainClasses
   * @return {String} Classnames
   */
  mainClasses() {
    return classNames(
      this.props.className,
      'carbon-animated-menu-button',
      `carbon-animated-menu-button--${this.props.direction}`,
      `carbon-animated-menu-button--${this.props.size}`
    );
  }

  /**
   * A getter that returns any supplied custom props along with default props.
   *
   * @method componentProps
   * @return {Object} props including class names & event handlers.
   */
  componentProps() {
    const { ...props } = validProps(this);

    delete props['data-element'];
    delete props['data-role'];

    props.className = this.mainClasses();
    props.onBlur = this.handleBlur;
    props.onFocus = this.openHandler;
    props.onMouseEnter = this.openHandler;
    props.onMouseLeave = this.closeHandler;
    props.onTouchEnd = this.state.touch ? this.openHandler : null;
    props.ref = (comp) => { this._button = comp; };
    return props;
  }

  /**
   * Returns a close icon with touch handler.
   *
   * @method closeIcon
   * @return {HTML} html for close icon
   */
  closeIcon() {
    return (
      <div
        data-element='close'
        key='close'
        onClick={ this.closeHandler }
        ref={ (comp) => { this._closeIcon = comp; } }
      >
        <Icon type='close' />
      </div>
    );
  }


  /**
   * Opens handler on event.
   *
   * @method openHandler
   * @return {void}
   */
  openHandler() {
    this.setState({ open: true });
    this.blockBlur = true;
  }

  /**
   * Closes menu on event.
   *
   * @method closeHandler
   * @return {void}
   */
  closeHandler () {
    this.setState({ open: false });
    this.blockBlur = false;
  }

  /**
   * Handles blur of expanded menu.
   *
   * @method handleBlur
   * @return {void}
   */
  handleBlur() {
    if (!this.blockBlur) { this.setState({ open: false }); }
  }

  /**
   * Renders the component.
   *
   * @method render
   */
  render() {
    let content;

    if (this.state.open) {
      content = this.innerHTML();
    }

    return (
      <div { ...this.componentProps() } { ...tagComponent('animated-menu-button', this.props) }>
        <Icon type='add' data-element='open' />

        <ReactCSSTransitionGroup
          transitionEnterTimeout={ 500 }
          transitionLeaveTimeout={ 500 }
          transitionName='carbon-animated-menu-button'
        >
          { content }
        </ReactCSSTransitionGroup>

      </div>
    );
  }
}

export default AnimatedMenuButton;<|MERGE_RESOLUTION|>--- conflicted
+++ resolved
@@ -1,19 +1,11 @@
 import React from 'react';
 import PropTypes from 'prop-types';
 import classNames from 'classnames';
-<<<<<<< HEAD
 import CSSTransitionGroup from 'react-transition-group/CSSTransitionGroup';
-import Icon from 'components/icon';
-import { tagComponent } from '../../utils/helpers/tags';
-import Devices from 'utils/helpers/devices';
-import { validProps } from 'utils/ether';
-=======
-import ReactCSSTransitionGroup from 'react-addons-css-transition-group';
 import Icon from './../icon';
 import tagComponent from '../../utils/helpers/tags';
 import Devices from './../../utils/helpers/devices';
 import { validProps } from './../../utils/ether';
->>>>>>> 273843ba
 
 /**
  * An AnimatedMenuButton widget.
@@ -135,38 +127,6 @@
   };
 
   /**
-<<<<<<< HEAD
-   * Renders the component.
-   *
-   * @method render
-   */
-  render() {
-    let content;
-
-    if (this.state.open) {
-      content = this.innerHTML();
-    }
-
-    return (
-      <div { ...this.componentProps() } { ...tagComponent('animated-menu-button', this.props) }>
-        <Icon type='add' data-element='open'/>
-
-        <CSSTransitionGroup
-          transitionEnterTimeout={ 500 }
-          transitionLeaveTimeout={ 500 }
-          transitionName='carbon-animated-menu-button'
-        >
-          { content }
-        </CSSTransitionGroup>
-
-      </div>
-    );
-  }
-
-
-  /**
-=======
->>>>>>> 273843ba
    * Getter for label HTML
    *
    * @method labelHTML
@@ -314,14 +274,13 @@
       <div { ...this.componentProps() } { ...tagComponent('animated-menu-button', this.props) }>
         <Icon type='add' data-element='open' />
 
-        <ReactCSSTransitionGroup
+        <CSSTransitionGroup
           transitionEnterTimeout={ 500 }
           transitionLeaveTimeout={ 500 }
           transitionName='carbon-animated-menu-button'
         >
           { content }
-        </ReactCSSTransitionGroup>
-
+        </CSSTransitionGroup>
       </div>
     );
   }
