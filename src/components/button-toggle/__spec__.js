import React from 'react';
<<<<<<< HEAD
import TestUtils from 'react-dom/test-utils';
=======
import TestUtils from 'react/lib/ReactTestUtils';
import { shallow } from 'enzyme';
import { elementsTagTest, rootTagTest } from '../../utils/helpers/tags/tags-specs';
>>>>>>> de93b8c3
import ButtonToggle from './button-toggle';

describe('ButtonToggle', () => {
  let instance, wrapper;

  beforeEach(() => {
<<<<<<< HEAD
    instance = TestUtils.renderIntoDocument(<ButtonToggle>Instance</ButtonToggle>);
=======
    instance = TestUtils.renderIntoDocument(<ButtonToggle><span>Plus</span></ButtonToggle>);
    wrapper = shallow(
      <ButtonToggle data-role='contacts' data-element='button-toggle'><span>Minus</span></ButtonToggle>
    );
>>>>>>> de93b8c3
  });

  describe('mainClasses', () => {
    it('returns the classes for the component', () => {
      expect(instance.mainClasses).toEqual('carbon-button-toggle common-input');
    });
  });

  describe('input classes', () => {
    it('returns the classes for the input', () => {
      expect(instance.inputClasses).toEqual('carbon-button-toggle__input hidden common-input__input');
    });
  });

  describe('buttonIcon', () => {
    describe('with no buttonIcon', () => {
      it('returns nothing', () => {
        expect(instance.buttonIcon).toBe(null);
      });
    });

    describe('with an buttonIcon', () => {
      beforeEach(() => {
<<<<<<< HEAD
        instance = TestUtils.renderIntoDocument(<ButtonToggle buttonIcon="settings">Instance</ButtonToggle>);
=======
        instance = TestUtils.renderIntoDocument(
          <ButtonToggle buttonIcon='settings'><span>Plus</span></ButtonToggle>
        );
>>>>>>> de93b8c3
      });

      it('returns the buttonIcon', () => {
        expect(instance.buttonIcon.props.className).toEqual('carbon-button-toggle__button-icon');
      });
    });

    describe('with a large buttonIcon', () => {
      beforeEach(() => {
<<<<<<< HEAD
        instance = TestUtils.renderIntoDocument(<ButtonToggle buttonIcon="settings" buttonIconSize="large">Instance</ButtonToggle>);
=======
        instance = TestUtils.renderIntoDocument(
          <ButtonToggle buttonIcon='settings' buttonIconSize='large'><span>Plus</span></ButtonToggle>
        );
>>>>>>> de93b8c3
      });

      it('returns a large buttonIcon', () => {
        expect(instance.buttonIcon.props.className).toEqual(
          'carbon-button-toggle__button-icon carbon-button-toggle__button-icon--large'
        );
      });
    });
  });

  describe('additionalInputContent', () => {
    it('returns the label', () => {
      expect(instance.additionalInputContent.props.className).toEqual('carbon-button-toggle__label');
    });

    describe('if it is disabled', () => {
      it('returns a disabled label', () => {
<<<<<<< HEAD
        instance = TestUtils.renderIntoDocument(<ButtonToggle disabled={ true }>Instance</ButtonToggle>);
        expect(instance.additionalInputContent.props.className).toEqual('carbon-button-toggle__label carbon-button-toggle__label--disabled');
=======
        instance = TestUtils.renderIntoDocument(
          <ButtonToggle disabled={ true }><span>Plus</span></ButtonToggle>
        );

        expect(instance.additionalInputContent.props.className).toEqual(
          'carbon-button-toggle__label carbon-button-toggle__label--disabled'
        );
>>>>>>> de93b8c3
      });
    });
  });

  describe('label id', () => {
    it('assigns the guid as the label id', () => {
      expect(instance.inputProps.id).toEqual(instance._guid);
    });

    it('assigns a custom id if one is given', () => {
<<<<<<< HEAD
      instance = TestUtils.renderIntoDocument(<ButtonToggle id="foo">Instance</ButtonToggle>);
      expect(instance.inputProps.id).toEqual("foo");
=======
      instance = TestUtils.renderIntoDocument(<ButtonToggle id='foo'><span>Plus</span></ButtonToggle>);
      expect(instance.inputProps.id).toEqual('foo');
    });
  });

  describe("tags", () => {
    describe("on component", () => {
      let wrapper = shallow(<ButtonToggle data-element='bar' data-role='baz'>Test</ButtonToggle>);

      it('include correct component, element and role data tags', () => {
        rootTagTest(wrapper, 'button-toggle', 'bar', 'baz');
      });
    });

    describe("on internal elements", () => {
      let wrapper = shallow(<ButtonToggle>Test</ButtonToggle>);

      elementsTagTest(wrapper, [
        'input',
        'label'
      ]);
>>>>>>> de93b8c3
    });
  });
});<|MERGE_RESOLUTION|>--- conflicted
+++ resolved
@@ -1,25 +1,17 @@
 import React from 'react';
-<<<<<<< HEAD
 import TestUtils from 'react-dom/test-utils';
-=======
-import TestUtils from 'react/lib/ReactTestUtils';
 import { shallow } from 'enzyme';
 import { elementsTagTest, rootTagTest } from '../../utils/helpers/tags/tags-specs';
->>>>>>> de93b8c3
 import ButtonToggle from './button-toggle';
 
 describe('ButtonToggle', () => {
   let instance, wrapper;
 
   beforeEach(() => {
-<<<<<<< HEAD
-    instance = TestUtils.renderIntoDocument(<ButtonToggle>Instance</ButtonToggle>);
-=======
     instance = TestUtils.renderIntoDocument(<ButtonToggle><span>Plus</span></ButtonToggle>);
     wrapper = shallow(
       <ButtonToggle data-role='contacts' data-element='button-toggle'><span>Minus</span></ButtonToggle>
     );
->>>>>>> de93b8c3
   });
 
   describe('mainClasses', () => {
@@ -43,13 +35,9 @@
 
     describe('with an buttonIcon', () => {
       beforeEach(() => {
-<<<<<<< HEAD
-        instance = TestUtils.renderIntoDocument(<ButtonToggle buttonIcon="settings">Instance</ButtonToggle>);
-=======
         instance = TestUtils.renderIntoDocument(
           <ButtonToggle buttonIcon='settings'><span>Plus</span></ButtonToggle>
         );
->>>>>>> de93b8c3
       });
 
       it('returns the buttonIcon', () => {
@@ -59,13 +47,9 @@
 
     describe('with a large buttonIcon', () => {
       beforeEach(() => {
-<<<<<<< HEAD
-        instance = TestUtils.renderIntoDocument(<ButtonToggle buttonIcon="settings" buttonIconSize="large">Instance</ButtonToggle>);
-=======
         instance = TestUtils.renderIntoDocument(
           <ButtonToggle buttonIcon='settings' buttonIconSize='large'><span>Plus</span></ButtonToggle>
         );
->>>>>>> de93b8c3
       });
 
       it('returns a large buttonIcon', () => {
@@ -83,10 +67,6 @@
 
     describe('if it is disabled', () => {
       it('returns a disabled label', () => {
-<<<<<<< HEAD
-        instance = TestUtils.renderIntoDocument(<ButtonToggle disabled={ true }>Instance</ButtonToggle>);
-        expect(instance.additionalInputContent.props.className).toEqual('carbon-button-toggle__label carbon-button-toggle__label--disabled');
-=======
         instance = TestUtils.renderIntoDocument(
           <ButtonToggle disabled={ true }><span>Plus</span></ButtonToggle>
         );
@@ -94,7 +74,6 @@
         expect(instance.additionalInputContent.props.className).toEqual(
           'carbon-button-toggle__label carbon-button-toggle__label--disabled'
         );
->>>>>>> de93b8c3
       });
     });
   });
@@ -105,10 +84,6 @@
     });
 
     it('assigns a custom id if one is given', () => {
-<<<<<<< HEAD
-      instance = TestUtils.renderIntoDocument(<ButtonToggle id="foo">Instance</ButtonToggle>);
-      expect(instance.inputProps.id).toEqual("foo");
-=======
       instance = TestUtils.renderIntoDocument(<ButtonToggle id='foo'><span>Plus</span></ButtonToggle>);
       expect(instance.inputProps.id).toEqual('foo');
     });
@@ -130,7 +105,6 @@
         'input',
         'label'
       ]);
->>>>>>> de93b8c3
     });
   });
 });