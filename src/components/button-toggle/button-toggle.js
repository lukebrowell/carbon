import React from 'react';
import PropTypes from 'prop-types';
import classNames from 'classnames';
<<<<<<< HEAD
import Icon from './../icon';
import css from './../../utils/css';
import Input from './../../utils/decorators/input';
import { validProps } from '../../utils/ether';

=======
import Icon from 'components/icon';
import css from 'utils/css';
import Input from 'utils/decorators/input';
import { validProps } from 'utils/ether';
import { tagComponent } from '../../utils/helpers/tags';


>>>>>>> 3db32533
const ButtonToggle = Input(
class ButtonToggle extends React.Component {
  static propTypes = {
    /**
     * Which buttonIcon the button should render.
<<<<<<< HEAD
     *
     * @property buttonIcon
     * @type {String}
     */
    buttonIcon: React.PropTypes.string,

    /**
     * Sets the size of the buttonIcon (eg. large)
     *
     * @property buttonIconSize
     * @type {String}
     */
    buttonIconSize: React.PropTypes.string,

    /**
     * Defines the name for the input
     *
     * @property name
     * @type {String}
     */
    name: React.PropTypes.string,

    /**
     * The value for the given button.
     *
     * @property value
     * @type {String}
     */
    value: React.PropTypes.string,
=======
     *
     * @property buttonIcon
     * @type {String}
     */
    buttonIcon: PropTypes.string,

    /**
     * Sets the size of the buttonIcon (eg. large)
     *
     * @property buttonIconSize
     * @type {String}
     */
    buttonIconSize: PropTypes.string,

    /**
     * Defines the name for the input
     *
     * @property name
     * @type {String}
     */
    name: PropTypes.string,

    /**
     * The value for the given button.
     *
     * @property value
     * @type {String}
     */
    value: PropTypes.string,
>>>>>>> 3db32533

    /**
     * A required prop. This is what the button will display.
     *
     * @property children
     * @type {Multiple}
     */
<<<<<<< HEAD
    children: React.PropTypes.node.isRequired
=======
    children: PropTypes.node.isRequired
>>>>>>> 3db32533
  }

  static safeProps = ['name']

  /**
   * Main Class getter
   *
   * @method mainClasses
   * @return {void}
   */
  get mainClasses() {
    return 'carbon-button-toggle';
  }

  /**
   * Uses the inputClasses method provided by the decorator to add additional classes.
   *
   * @method inputClasses
   * @return {String} input className
   */
  get inputClasses() {
    return classNames('carbon-button-toggle__input', css.hidden);
  }

  /**
   * Returns the markup for the buttonIcon.
   *
   * @method buttonIcon
   * @return {Object} JSX
   */
  get buttonIcon() {
    if (!this.props.buttonIcon) { return null; }

<<<<<<< HEAD
    let classes = classNames("carbon-button-toggle__button-icon", {
      ["carbon-button-toggle__button-icon--large"]: this.props.buttonIconSize === "large"
    });

    return (
      <div className={ classes }>
=======
    let classes = classNames('carbon-button-toggle__button-icon', {
      ['carbon-button-toggle__button-icon--large']: this.props.buttonIconSize === 'large'
    });

    return (
      <div className={ classes } data-element='icon'>
>>>>>>> 3db32533
        <Icon type={ this.props.buttonIcon } />
      </div>
    );
  }

  /**
   * A getter that combines props passed down from the input decorator with
   * textbox specific props.
   *
   * @method inputProps
   * @return {Object} props for the input
   */
  get inputProps() {
    let { ...props } = validProps(this);
    delete props.children;
    props.className = this.inputClasses;
<<<<<<< HEAD
    props.type = "radio";
=======
    props.type = 'radio';
>>>>>>> 3db32533
    if (!props.id) {
      props.id = this._guid;
    }
    return props;
  }

  /**
   * Returns additional content to sit inline with the input.
   *
   * @method additionalInputContent
   * @return {Object} JSX
   */
  get additionalInputContent() {
    let classes = classNames('carbon-button-toggle__label', {
      ['carbon-button-toggle__label--disabled']: this.props.disabled
    });

    return (
<<<<<<< HEAD
      <label htmlFor={ this.inputProps.id } className={ classes }>
=======
      <label htmlFor={ this.inputProps.id } className={ classes } data-element='label'>
>>>>>>> 3db32533
        { this.buttonIcon }
        { this.props.children }
      </label>
    );
  }

  /**
   * @method render
   * @return {Object} JSX
   */
  render() {
    return (
      <div className={ this.mainClasses } { ...tagComponent('button-toggle', this.props) }>
        { this.inputHTML }
      </div>
    );
  }
}
);

export default ButtonToggle;<|MERGE_RESOLUTION|>--- conflicted
+++ resolved
@@ -1,13 +1,6 @@
 import React from 'react';
 import PropTypes from 'prop-types';
 import classNames from 'classnames';
-<<<<<<< HEAD
-import Icon from './../icon';
-import css from './../../utils/css';
-import Input from './../../utils/decorators/input';
-import { validProps } from '../../utils/ether';
-
-=======
 import Icon from 'components/icon';
 import css from 'utils/css';
 import Input from 'utils/decorators/input';
@@ -15,43 +8,11 @@
 import { tagComponent } from '../../utils/helpers/tags';
 
 
->>>>>>> 3db32533
 const ButtonToggle = Input(
 class ButtonToggle extends React.Component {
   static propTypes = {
     /**
      * Which buttonIcon the button should render.
-<<<<<<< HEAD
-     *
-     * @property buttonIcon
-     * @type {String}
-     */
-    buttonIcon: React.PropTypes.string,
-
-    /**
-     * Sets the size of the buttonIcon (eg. large)
-     *
-     * @property buttonIconSize
-     * @type {String}
-     */
-    buttonIconSize: React.PropTypes.string,
-
-    /**
-     * Defines the name for the input
-     *
-     * @property name
-     * @type {String}
-     */
-    name: React.PropTypes.string,
-
-    /**
-     * The value for the given button.
-     *
-     * @property value
-     * @type {String}
-     */
-    value: React.PropTypes.string,
-=======
      *
      * @property buttonIcon
      * @type {String}
@@ -81,7 +42,6 @@
      * @type {String}
      */
     value: PropTypes.string,
->>>>>>> 3db32533
 
     /**
      * A required prop. This is what the button will display.
@@ -89,11 +49,7 @@
      * @property children
      * @type {Multiple}
      */
-<<<<<<< HEAD
-    children: React.PropTypes.node.isRequired
-=======
     children: PropTypes.node.isRequired
->>>>>>> 3db32533
   }
 
   static safeProps = ['name']
@@ -127,21 +83,12 @@
   get buttonIcon() {
     if (!this.props.buttonIcon) { return null; }
 
-<<<<<<< HEAD
-    let classes = classNames("carbon-button-toggle__button-icon", {
-      ["carbon-button-toggle__button-icon--large"]: this.props.buttonIconSize === "large"
-    });
-
-    return (
-      <div className={ classes }>
-=======
     let classes = classNames('carbon-button-toggle__button-icon', {
       ['carbon-button-toggle__button-icon--large']: this.props.buttonIconSize === 'large'
     });
 
     return (
       <div className={ classes } data-element='icon'>
->>>>>>> 3db32533
         <Icon type={ this.props.buttonIcon } />
       </div>
     );
@@ -158,11 +105,7 @@
     let { ...props } = validProps(this);
     delete props.children;
     props.className = this.inputClasses;
-<<<<<<< HEAD
-    props.type = "radio";
-=======
     props.type = 'radio';
->>>>>>> 3db32533
     if (!props.id) {
       props.id = this._guid;
     }
@@ -181,11 +124,7 @@
     });
 
     return (
-<<<<<<< HEAD
-      <label htmlFor={ this.inputProps.id } className={ classes }>
-=======
       <label htmlFor={ this.inputProps.id } className={ classes } data-element='label'>
->>>>>>> 3db32533
         { this.buttonIcon }
         { this.props.children }
       </label>
