import React, { PropTypes } from 'react';
import ReactCSSTransitionGroup from 'react-addons-css-transition-group';

import { compact, assign } from 'lodash';
import classNames from 'classnames';

import Icon from './../icon';

import Slide from './slide';

const NEXT = 'next';
const PREVIOUS = 'previous';
const TRANSITION_TIME = 750;

class Carousel extends React.Component {
  static propTypes = {

    /**
     * Custom className
     *
     * @property className
     * @type {String}
     */
    className: PropTypes.string,

    /**
     * The selected tab on page load
     *
     * @property initialSelectedTabId
     * @type {String}
     * @default firstTab
     */
<<<<<<< HEAD
    initialSlideIndex: React.PropTypes.oneOfType([
      React.PropTypes.number,
      React.PropTypes.string
    ]),
=======
    initialSlideIndex: PropTypes.number,
>>>>>>> 830ebf9f

    /**
     * Individual tabs
     *
     * @property children
     * @type {Object | Array}
     */
    children: PropTypes.oneOfType([
      React.PropTypes.array,
      React.PropTypes.object
    ])
  }

  static defaultProps = {
    initialSlideIndex: 0
  }

  constructor(...args) {
    super(...args);

    /**
     * Direction of animation
     *
     * @property transitionDirection
     */
    this.transitionDirection = NEXT;

    this.mainClasses = this.mainClasses.bind(this);
    this.onPreviousClick = this.onPreviousClick.bind(this);
    this.onNextClick = this.onNextClick.bind(this);
    this.onSlideSelection = this.onSlideSelection.bind(this);
    this.enableButtonsAfterTimeout = this.enableButtonsAfterTimeout.bind(this);
    this.previousButtonProps = this.previousButtonProps.bind(this);
    this.nextButtonProps = this.nextButtonProps.bind(this);
    this.numOfSlides = this.numOfSlides.bind(this);
    this.visibleSlide = this.visibleSlide.bind(this);
    this.slideSelector = this.slideSelector.bind(this);
    this.nextClasses = this.nextClasses.bind(this);
    this.previousClasses = this.previousClasses.bind(this);
    this.previousButtonClasses = this.previousButtonClasses.bind(this);
    this.nextButtonClasses = this.nextButtonClasses.bind(this);
    this.slideSelectorClasses = this.slideSelectorClasses.bind(this);
  }

  state = {
    selectedSlideIndex: null, // Currently selected slide
    disabled:           false // Next/Previous buttons disabled state
  };

  /**
   * A lifecycle method that is called after before initial render.
   * Can set up state of component without causing a re-render
   *
   * @method componentWillMount
   */
  componentWillMount() {
<<<<<<< HEAD
    let selectedIndex = Number(this.props.initialSlideIndex);

=======
    const selectedIndex = this.props.initialSlideIndex;
>>>>>>> 830ebf9f
    this.setState({ selectedSlideIndex: selectedIndex });
  }

  /**
   * Renders the Slide Component
   *
   * @method render
   */
  render() {
    return (
      <div className={ this.mainClasses() }>

        <div className='carbon-carousel__content'>

          <div className={ this.previousClasses() }>
            <button { ...this.previousButtonProps() }>
              <Icon className='carbon-carousel__previous-arrow' type='dropdown' />
            </button>
          </div>

          <ReactCSSTransitionGroup
            transitionName={ `slide-${this.transitionDirection}` }
            transitionEnterTimeout={ TRANSITION_TIME }
            transitionLeaveTimeout={ TRANSITION_TIME }
          >
            { this.visibleSlide() }
          </ReactCSSTransitionGroup>

          <div className={ this.nextClasses() }>
            <button { ...this.nextButtonProps() }>
              <Icon className='carbon-carousel__next-arrow' type='dropdown' />
            </button>
          </div>
        </div>

        <div className={ this.slideSelectorClasses() }>
          { this.slideSelector() }
        </div>

      </div>
    );
  }

  /**
   * Gets the next div classes
   *
   * @method nextClasses
   */
  nextClasses() {
    return classNames(
      'carbon-carousel__navigation',
      'carbon-carousel__next'
    );
  }

  /**
   * Gets the previous div classes
   *
   * @method previousClasses
   */
  previousClasses() {
    return classNames(
      'carbon-carousel__navigation',
      'carbon-carousel__previous'
    );
  }

  /**
   * Gets the previous button classes
   *
   * @method previousButtonClasses
   */
  previousButtonClasses() {
    return classNames(
      'carbon-carousel__buttons',
      'carbon-carousel__previous-button'
    );
  }

  /**
   * Gets the next button classes
   *
   * @method nextButtonClasses
   */
  nextButtonClasses() {
    return classNames(
      'carbon-carousel__buttons',
      'carbon-carousel__next-button'
    );
  }

  /**
   * Gets the slide selector footer classes
   *
   * @method nextButtonClasses
   */
  slideSelectorClasses() {
    return classNames(
      'carbon-carousel__selector'
    );
  }

  /**
   * Handles clicking on the previous button
   *
   * @method onPreviousClick
   */
  onPreviousClick() {
    let newIndex = this.state.selectedSlideIndex - 1;
    if (newIndex < 0) {
      newIndex = this.numOfSlides() - 1;
    }
    this.transitionDirection = PREVIOUS;
    this.setState({ disabled: true, selectedSlideIndex: newIndex });
    this.enableButtonsAfterTimeout();
  }

  /**
   * Handles clicking on the next button
   *
   * @method onNextClick
   */
  onNextClick() {
    const newIndex = (this.state.selectedSlideIndex + 1) % this.numOfSlides();
    this.transitionDirection = NEXT;
    this.setState({ disabled: true, selectedSlideIndex: newIndex });
    this.enableButtonsAfterTimeout();
  }

  /**
   * Handles clicking slide selector
   *
   * @method onSlideSelection
   */
  onSlideSelection(ev) {
    const newSlideSelection = Number(ev.target.value);
    this.transitionDirection = newSlideSelection > this.state.selectedSlideIndex ? NEXT : PREVIOUS;
    this.setState({ disabled: true, selectedSlideIndex: newSlideSelection });
    this.enableButtonsAfterTimeout();
  }

  /**
   * Re-enables the next and previous buttons after timeout
   *
   * @method enableButtonsAfterTimeout
   * @return {Void}
   */
  enableButtonsAfterTimeout() {
    setTimeout(() => {
      this.setState({ disabled: false });
    }, TRANSITION_TIME);
  }

  /**
   * Gets the main classes
   *
   * @method mainClasses
   */
  mainClasses() {
    return classNames(
      'carbon-carousel',
      this.props.className
    );
  }

  /**
   * Gets the props for the previous button
   *
   * @method previousButtonProps
   */
  previousButtonProps() {
    const props = {
      className: this.previousButtonClasses()
    };

    if (!this.state.disabled) {
      props.onClick = this.onPreviousClick;
    }

    return props;
  }

  /**
   * Gets the props for the next button
   *
   * @method nextButtonProps
   */
  nextButtonProps() {
    const props = {
      className: this.nextButtonClasses()
    };

    if (!this.state.disabled) {
      props.onClick = this.onNextClick;
    }

    return props;
  }

  /**
   * Gets the number of slides
   *
   * @method numOfSlides
   */
  numOfSlides() {
    return Array.isArray(this.props.children) ? compact(this.props.children).length : 1;
  }

  /**
   * Gets the currently visible slide
   *
   * @method visibleSlide
   */
  visibleSlide() {
    const index = this.state.selectedSlideIndex;
    const visibleSlide = compact(React.Children.toArray(this.props.children))[index];

    const additionalProps = {
      className: classNames('carbon-slide carbon-slide--active', visibleSlide.props.className),
      key:       `carbon-slide-${index}`
    };

    return React.cloneElement(visibleSlide, assign({}, visibleSlide.props, additionalProps));
  }

  /**
   * Renders the slideSelector footer
   *
   * @method slideSelector
   */
  slideSelector() {
    const buttons = [];

    for (let i = 0; i < this.numOfSlides(); i++) {
      buttons.push(
        <span className='carbon-carousel__selector-inputs' key={ i }>
          <input
            disabled={ this.state.disabled }
            className='carbon-carousel__selector-input'
            name='carousel-slide'
            id={ `carousel-slide-${i}` }
            type='radio' value={ i }
            onChange={ this.onSlideSelection }
            checked={ this.state.selectedSlideIndex === i }
          />
          <label
            className='carbon-carousel__selector-label'
            htmlFor={ `carousel-slide-${i}` }
          />
        </span>
      );
    }

    return buttons;
  }
}

export { Carousel, Slide };<|MERGE_RESOLUTION|>--- conflicted
+++ resolved
@@ -30,14 +30,10 @@
      * @type {String}
      * @default firstTab
      */
-<<<<<<< HEAD
     initialSlideIndex: React.PropTypes.oneOfType([
       React.PropTypes.number,
       React.PropTypes.string
     ]),
-=======
-    initialSlideIndex: PropTypes.number,
->>>>>>> 830ebf9f
 
     /**
      * Individual tabs
@@ -94,12 +90,7 @@
    * @method componentWillMount
    */
   componentWillMount() {
-<<<<<<< HEAD
     let selectedIndex = Number(this.props.initialSlideIndex);
-
-=======
-    const selectedIndex = this.props.initialSlideIndex;
->>>>>>> 830ebf9f
     this.setState({ selectedSlideIndex: selectedIndex });
   }
 
