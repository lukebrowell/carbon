<<<<<<< HEAD
import React, { PropTypes } from 'react';
=======
import React from 'react';
import PropTypes from 'prop-types';
>>>>>>> 3db32533
import ReactCSSTransitionGroup from 'react-addons-css-transition-group';

import { compact, assign } from 'lodash';
import classNames from 'classnames';
import { tagComponent } from '../../utils/helpers/tags';

import Icon from './../icon';

import Slide from './slide';

const NEXT = 'next';
const PREVIOUS = 'previous';
const TRANSITION_TIME = 750;

class Carousel extends React.Component {
  static propTypes = {

    /**
     * Custom className
     *
     * @property className
     * @type {String}
     */
    className: PropTypes.string,

    /**
     * The selected tab on page load
     *
     * @property initialSelectedTabId
     * @type {String}
     * @default firstTab
     */
<<<<<<< HEAD
    initialSlideIndex: React.PropTypes.oneOfType([
      React.PropTypes.number,
      React.PropTypes.string
=======
    initialSlideIndex: PropTypes.oneOfType([
      PropTypes.number,
      PropTypes.string
>>>>>>> 3db32533
    ]),

    /**
     * Individual tabs
     *
     * @property children
     * @type {Object | Array}
     */
    children: PropTypes.oneOfType([
<<<<<<< HEAD
      React.PropTypes.array,
      React.PropTypes.object
=======
      PropTypes.array,
      PropTypes.object
>>>>>>> 3db32533
    ])
  }

  static defaultProps = {
    initialSlideIndex: 0
  }

  constructor(...args) {
    super(...args);

    /**
     * Direction of animation
     *
     * @property transitionDirection
     */
    this.transitionDirection = NEXT;

<<<<<<< HEAD
    this.mainClasses = this.mainClasses.bind(this);
    this.onPreviousClick = this.onPreviousClick.bind(this);
    this.onNextClick = this.onNextClick.bind(this);
    this.onSlideSelection = this.onSlideSelection.bind(this);
    this.enableButtonsAfterTimeout = this.enableButtonsAfterTimeout.bind(this);
    this.previousButtonProps = this.previousButtonProps.bind(this);
    this.nextButtonProps = this.nextButtonProps.bind(this);
    this.numOfSlides = this.numOfSlides.bind(this);
    this.visibleSlide = this.visibleSlide.bind(this);
    this.slideSelector = this.slideSelector.bind(this);
    this.nextClasses = this.nextClasses.bind(this);
    this.previousClasses = this.previousClasses.bind(this);
    this.previousButtonClasses = this.previousButtonClasses.bind(this);
    this.nextButtonClasses = this.nextButtonClasses.bind(this);
    this.slideSelectorClasses = this.slideSelectorClasses.bind(this);
=======
    this.mainClasses               = this.mainClasses.bind(this);
    this.onPreviousClick           = this.onPreviousClick.bind(this);
    this.onNextClick               = this.onNextClick.bind(this);
    this.onSlideSelection          = this.onSlideSelection.bind(this);
    this.enableButtonsAfterTimeout = this.enableButtonsAfterTimeout.bind(this);
    this.previousButtonProps       = this.previousButtonProps.bind(this);
    this.nextButtonProps           = this.nextButtonProps.bind(this);
    this.numOfSlides               = this.numOfSlides.bind(this);
    this.visibleSlide              = this.visibleSlide.bind(this);
    this.slideSelector             = this.slideSelector.bind(this);
    this.nextClasses               = this.nextClasses.bind(this);
    this.previousClasses           = this.previousClasses.bind(this);
    this.previousButtonClasses     = this.previousButtonClasses.bind(this);
    this.nextButtonClasses         = this.nextButtonClasses.bind(this);
    this.slideSelectorClasses      = this.slideSelectorClasses.bind(this);
>>>>>>> 3db32533
  }

  state = {
    selectedSlideIndex: null, // Currently selected slide
    disabled:           false // Next/Previous buttons disabled state
  };

  /**
   * A lifecycle method that is called after before initial render.
   * Can set up state of component without causing a re-render
   *
   * @method componentWillMount
   */
  componentWillMount() {
    let selectedIndex = Number(this.props.initialSlideIndex);
    this.setState({ selectedSlideIndex: selectedIndex });
  }

  /**
   * Renders the Slide Component
   *
   * @method render
   */
  render() {
    return (
<<<<<<< HEAD
      <div className={ this.mainClasses() }>
=======
      <div className={ this.mainClasses() } { ...tagComponent('carousel', this.props) }>
>>>>>>> 3db32533

        <div className='carbon-carousel__content'>

          <div className={ this.previousClasses() }>
<<<<<<< HEAD
            <button { ...this.previousButtonProps() }>
=======
            <button { ...this.previousButtonProps() } data-element='previous'>
>>>>>>> 3db32533
              <Icon className='carbon-carousel__previous-arrow' type='dropdown' />
            </button>
          </div>

          <ReactCSSTransitionGroup
            transitionName={ `slide-${this.transitionDirection}` }
            transitionEnterTimeout={ TRANSITION_TIME }
            transitionLeaveTimeout={ TRANSITION_TIME }
          >
            { this.visibleSlide() }
          </ReactCSSTransitionGroup>

          <div className={ this.nextClasses() }>
<<<<<<< HEAD
            <button { ...this.nextButtonProps() }>
=======
            <button { ...this.nextButtonProps() } data-element='next'>
>>>>>>> 3db32533
              <Icon className='carbon-carousel__next-arrow' type='dropdown' />
            </button>
          </div>
        </div>

        <div className={ this.slideSelectorClasses() }>
          { this.slideSelector() }
        </div>

      </div>
    );
  }

  /**
   * Gets the next div classes
   *
   * @method nextClasses
   */
  nextClasses() {
    return classNames(
      'carbon-carousel__navigation',
      'carbon-carousel__next'
    );
  }

  /**
   * Gets the previous div classes
   *
   * @method previousClasses
   */
  previousClasses() {
    return classNames(
      'carbon-carousel__navigation',
      'carbon-carousel__previous'
    );
  }

  /**
   * Gets the previous button classes
   *
   * @method previousButtonClasses
   */
  previousButtonClasses() {
    return classNames(
      'carbon-carousel__buttons',
      'carbon-carousel__previous-button'
    );
  }

  /**
   * Gets the next button classes
   *
   * @method nextButtonClasses
   */
  nextButtonClasses() {
    return classNames(
      'carbon-carousel__buttons',
      'carbon-carousel__next-button'
    );
  }

  /**
   * Gets the slide selector footer classes
   *
   * @method nextButtonClasses
   */
  slideSelectorClasses() {
    return classNames(
      'carbon-carousel__selector'
    );
  }

  /**
   * Handles clicking on the previous button
   *
   * @method onPreviousClick
   */
  onPreviousClick() {
    let newIndex = this.state.selectedSlideIndex - 1;
    if (newIndex < 0) {
      newIndex = this.numOfSlides() - 1;
    }
    this.transitionDirection = PREVIOUS;
    this.setState({ disabled: true, selectedSlideIndex: newIndex });
    this.enableButtonsAfterTimeout();
  }

  /**
   * Handles clicking on the next button
   *
   * @method onNextClick
   */
  onNextClick() {
    const newIndex = (this.state.selectedSlideIndex + 1) % this.numOfSlides();
    this.transitionDirection = NEXT;
    this.setState({ disabled: true, selectedSlideIndex: newIndex });
    this.enableButtonsAfterTimeout();
  }

  /**
   * Handles clicking slide selector
   *
   * @method onSlideSelection
   */
  onSlideSelection(ev) {
    const newSlideSelection = Number(ev.target.value);
    this.transitionDirection = newSlideSelection > this.state.selectedSlideIndex ? NEXT : PREVIOUS;
    this.setState({ disabled: true, selectedSlideIndex: newSlideSelection });
    this.enableButtonsAfterTimeout();
  }

  /**
   * Re-enables the next and previous buttons after timeout
   *
   * @method enableButtonsAfterTimeout
   * @return {Void}
   */
  enableButtonsAfterTimeout() {
    setTimeout(() => {
      this.setState({ disabled: false });
    }, TRANSITION_TIME);
  }

  /**
   * Gets the main classes
   *
   * @method mainClasses
   */
  mainClasses() {
    return classNames(
      'carbon-carousel',
      this.props.className
    );
  }

  /**
   * Gets the props for the previous button
   *
   * @method previousButtonProps
   */
  previousButtonProps() {
    const props = {
      className: this.previousButtonClasses()
    };

    if (!this.state.disabled) {
      props.onClick = this.onPreviousClick;
    }

    return props;
  }

  /**
   * Gets the props for the next button
   *
   * @method nextButtonProps
   */
  nextButtonProps() {
    const props = {
      className: this.nextButtonClasses()
    };

    if (!this.state.disabled) {
      props.onClick = this.onNextClick;
    }

    return props;
  }

  /**
   * Gets the number of slides
   *
   * @method numOfSlides
   */
  numOfSlides() {
    return Array.isArray(this.props.children) ? compact(this.props.children).length : 1;
  }

  /**
   * Gets the currently visible slide
   *
   * @method visibleSlide
   */
  visibleSlide() {
    const index = this.state.selectedSlideIndex;
    const visibleSlide = compact(React.Children.toArray(this.props.children))[index];

    const additionalProps = {
<<<<<<< HEAD
      className: classNames('carbon-slide carbon-slide--active', visibleSlide.props.className),
      key:       `carbon-slide-${index}`
=======
      className:        classNames('carbon-slide carbon-slide--active', visibleSlide.props.className),
      ['data-element']: 'visible-slide',
      key:              `carbon-slide-${index}`
>>>>>>> 3db32533
    };

    return React.cloneElement(visibleSlide, assign({}, visibleSlide.props, additionalProps));
  }

  /**
   * Renders the slideSelector footer
   *
   * @method slideSelector
   */
  slideSelector() {
    const buttons = [];

    for (let i = 0; i < this.numOfSlides(); i++) {
      buttons.push(
        <span className='carbon-carousel__selector-inputs' key={ i } data-element='selector-inputs'>
          <input
            disabled={ this.state.disabled }
            className='carbon-carousel__selector-input'
            data-element='selector-input'
            name='carousel-slide'
            id={ `carousel-slide-${i}` }
            type='radio' value={ i }
            onChange={ this.onSlideSelection }
            checked={ this.state.selectedSlideIndex === i }
          />
          <label
            className='carbon-carousel__selector-label'
            data-element='selector-label'
            htmlFor={ `carousel-slide-${i}` }
          />
        </span>
      );
    }

    return buttons;
  }
}

export { Carousel, Slide };<|MERGE_RESOLUTION|>--- conflicted
+++ resolved
@@ -1,9 +1,5 @@
-<<<<<<< HEAD
-import React, { PropTypes } from 'react';
-=======
 import React from 'react';
 import PropTypes from 'prop-types';
->>>>>>> 3db32533
 import ReactCSSTransitionGroup from 'react-addons-css-transition-group';
 
 import { compact, assign } from 'lodash';
@@ -36,15 +32,9 @@
      * @type {String}
      * @default firstTab
      */
-<<<<<<< HEAD
-    initialSlideIndex: React.PropTypes.oneOfType([
-      React.PropTypes.number,
-      React.PropTypes.string
-=======
     initialSlideIndex: PropTypes.oneOfType([
       PropTypes.number,
       PropTypes.string
->>>>>>> 3db32533
     ]),
 
     /**
@@ -54,13 +44,8 @@
      * @type {Object | Array}
      */
     children: PropTypes.oneOfType([
-<<<<<<< HEAD
-      React.PropTypes.array,
-      React.PropTypes.object
-=======
       PropTypes.array,
       PropTypes.object
->>>>>>> 3db32533
     ])
   }
 
@@ -78,23 +63,6 @@
      */
     this.transitionDirection = NEXT;
 
-<<<<<<< HEAD
-    this.mainClasses = this.mainClasses.bind(this);
-    this.onPreviousClick = this.onPreviousClick.bind(this);
-    this.onNextClick = this.onNextClick.bind(this);
-    this.onSlideSelection = this.onSlideSelection.bind(this);
-    this.enableButtonsAfterTimeout = this.enableButtonsAfterTimeout.bind(this);
-    this.previousButtonProps = this.previousButtonProps.bind(this);
-    this.nextButtonProps = this.nextButtonProps.bind(this);
-    this.numOfSlides = this.numOfSlides.bind(this);
-    this.visibleSlide = this.visibleSlide.bind(this);
-    this.slideSelector = this.slideSelector.bind(this);
-    this.nextClasses = this.nextClasses.bind(this);
-    this.previousClasses = this.previousClasses.bind(this);
-    this.previousButtonClasses = this.previousButtonClasses.bind(this);
-    this.nextButtonClasses = this.nextButtonClasses.bind(this);
-    this.slideSelectorClasses = this.slideSelectorClasses.bind(this);
-=======
     this.mainClasses               = this.mainClasses.bind(this);
     this.onPreviousClick           = this.onPreviousClick.bind(this);
     this.onNextClick               = this.onNextClick.bind(this);
@@ -110,7 +78,6 @@
     this.previousButtonClasses     = this.previousButtonClasses.bind(this);
     this.nextButtonClasses         = this.nextButtonClasses.bind(this);
     this.slideSelectorClasses      = this.slideSelectorClasses.bind(this);
->>>>>>> 3db32533
   }
 
   state = {
@@ -136,20 +103,12 @@
    */
   render() {
     return (
-<<<<<<< HEAD
-      <div className={ this.mainClasses() }>
-=======
       <div className={ this.mainClasses() } { ...tagComponent('carousel', this.props) }>
->>>>>>> 3db32533
 
         <div className='carbon-carousel__content'>
 
           <div className={ this.previousClasses() }>
-<<<<<<< HEAD
-            <button { ...this.previousButtonProps() }>
-=======
             <button { ...this.previousButtonProps() } data-element='previous'>
->>>>>>> 3db32533
               <Icon className='carbon-carousel__previous-arrow' type='dropdown' />
             </button>
           </div>
@@ -163,11 +122,7 @@
           </ReactCSSTransitionGroup>
 
           <div className={ this.nextClasses() }>
-<<<<<<< HEAD
-            <button { ...this.nextButtonProps() }>
-=======
             <button { ...this.nextButtonProps() } data-element='next'>
->>>>>>> 3db32533
               <Icon className='carbon-carousel__next-arrow' type='dropdown' />
             </button>
           </div>
@@ -356,14 +311,9 @@
     const visibleSlide = compact(React.Children.toArray(this.props.children))[index];
 
     const additionalProps = {
-<<<<<<< HEAD
-      className: classNames('carbon-slide carbon-slide--active', visibleSlide.props.className),
-      key:       `carbon-slide-${index}`
-=======
       className:        classNames('carbon-slide carbon-slide--active', visibleSlide.props.className),
       ['data-element']: 'visible-slide',
       key:              `carbon-slide-${index}`
->>>>>>> 3db32533
     };
 
     return React.cloneElement(visibleSlide, assign({}, visibleSlide.props, additionalProps));
