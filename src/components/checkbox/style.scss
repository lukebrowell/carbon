--- conflicted
+++ resolved
@@ -12,10 +12,6 @@
 .ui-checkbox__input {
   cursor: pointer;
   height: 15px;
-<<<<<<< HEAD
-  left: 47.7%;
-=======
->>>>>>> 56ff092b
   opacity: 0;
   position: absolute;
   vertical-align: middle;
