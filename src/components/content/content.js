<<<<<<< HEAD
import React, { PropTypes } from 'react';
=======
import React from 'react';
import PropTypes from 'prop-types';
>>>>>>> 3db32533
import classNames from 'classnames';
import { tagComponent } from '../../utils/helpers/tags';

/**
 * Renders content with a title and body text.
 *
 * @class Content
 * @constructor
 */
class Content extends React.Component {
  static propTypes = {
    /**
     * The body of the content component.
     *
     * @property children
     * @type {Object}
     */
    children: PropTypes.node,

    /**
     * Custom className
     *
     * @property className
     * @type {String}
     */
    className: PropTypes.string,

    /**
     * The title of the content component.
     *
     * @property title
     * @type {String}
     */
    title: PropTypes.string,

    /**
     * Applies a theme to the Content
     * Value: primary, secondary
     *
     * @property as
     * @type {String}
     * @default primary
     */
    as: PropTypes.string,

    /**
     * Displays the content inline with it's title.
     *
     * @property inline
     * @type {Boolean}
     * @default false
     */
    inline: PropTypes.bool,

    /**
     * Aligns the content (left, center or right).
     *
     * @property align
     * @type {String}
     * @default left
     */
    align: PropTypes.string,

    /**
     * Sets a custom width for the title element.
     *
     * @property titleWidth
     * @type {String}
     */
    titleWidth: PropTypes.string,

    /**
     * Over-rides the calculation of body width based on titleWidth
     * Sometimes we need the body to be full width while keeping a title width similar to other widths
     *
     * @property bodyFullWidth
     * @type {Boolean}
     * @default false
     */
    bodyFullWidth: PropTypes.bool
  }

  static defaultProps = {
    align:         'left',
    as:            'primary',
    bodyFullWidth: false,
    inline:        false
  }

<<<<<<< HEAD
  constructor(...args) {
    super(...args);
=======
  constructor(args) {
    super(args);
>>>>>>> 3db32533

    this.titleStyle = this.titleStyle.bind(this);
    this.bodyStyle = this.bodyStyle.bind(this);
    this.classes = this.classes.bind(this);
  }

  /**
   * @method render
   * @return {Object} JSX
   */
  render() {
    if (this.props.children) {
      return (
<<<<<<< HEAD
        <div className={ this.classes() }>
          <div className='carbon-content__title' style={ this.titleStyle() }>
            { this.props.title }
          </div>

          <div className='carbon-content__body' style={ this.bodyStyle() }>
=======
        <div className={ this.classes() } { ...tagComponent('content', this.props) }>
          <div
            className='carbon-content__title'
            data-element='title'
            style={ this.titleStyle() }
          >
            { this.props.title }
          </div>

          <div
            className='carbon-content__body'
            style={ this.bodyStyle() }
          >
>>>>>>> 3db32533
            { this.props.children }
          </div>
        </div>
      );
    }
    return null;
  }

  /**
   * Returns the HTML classes for the component.
   *
   * @method
   * @return {String}
   */
  classes() {
    return classNames(
      'carbon-content',
      this.props.className,
      `carbon-content--${this.props.as}`,
      `carbon-content--align-${this.props.align}`, {
        'carbon-content--inline':          this.props.inline,
        'carbon-content--body-full-width': this.props.bodyFullWidth
      }
    );
  }

  /**
   * Returns styling for the title element.
   *
   * @method titleStyle
   * @return {Object}
   */
  titleStyle() {
    const style = {};

    if (this.props.titleWidth) {
      style.width = `calc(${this.props.titleWidth}% - 30px)`;
    }

    return style;
  }

  /**
   * Returns styling for the body element.
   *
   * @method bodyStyle
   * @return {Object}
   */
  bodyStyle() {
    const style = {};

    if (this.props.titleWidth) {
      style.width = `${100 - Number(this.props.titleWidth)}%`;
    }

    if (this.props.bodyFullWidth) {
      style.width = '100%';
    }

    return style;
  }
}

export default Content;<|MERGE_RESOLUTION|>--- conflicted
+++ resolved
@@ -1,9 +1,5 @@
-<<<<<<< HEAD
-import React, { PropTypes } from 'react';
-=======
 import React from 'react';
 import PropTypes from 'prop-types';
->>>>>>> 3db32533
 import classNames from 'classnames';
 import { tagComponent } from '../../utils/helpers/tags';
 
@@ -93,13 +89,8 @@
     inline:        false
   }
 
-<<<<<<< HEAD
-  constructor(...args) {
-    super(...args);
-=======
   constructor(args) {
     super(args);
->>>>>>> 3db32533
 
     this.titleStyle = this.titleStyle.bind(this);
     this.bodyStyle = this.bodyStyle.bind(this);
@@ -113,14 +104,6 @@
   render() {
     if (this.props.children) {
       return (
-<<<<<<< HEAD
-        <div className={ this.classes() }>
-          <div className='carbon-content__title' style={ this.titleStyle() }>
-            { this.props.title }
-          </div>
-
-          <div className='carbon-content__body' style={ this.bodyStyle() }>
-=======
         <div className={ this.classes() } { ...tagComponent('content', this.props) }>
           <div
             className='carbon-content__title'
@@ -134,7 +117,6 @@
             className='carbon-content__body'
             style={ this.bodyStyle() }
           >
->>>>>>> 3db32533
             { this.props.children }
           </div>
         </div>
