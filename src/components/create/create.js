--- conflicted
+++ resolved
@@ -1,9 +1,5 @@
-<<<<<<< HEAD
-import React, { PropTypes } from 'react';
-=======
 import React from 'react';
 import PropTypes from 'prop-types';
->>>>>>> 3db32533
 import classNames from 'classnames';
 import { tagComponent } from '../../utils/helpers/tags';
 import Link from './../link';
@@ -35,13 +31,8 @@
     linkProps: PropTypes.object
   };
 
-<<<<<<< HEAD
-  constructor(...args) {
-    super(...args);
-=======
   constructor(args) {
     super(args);
->>>>>>> 3db32533
     this.linkProps = this.linkProps.bind(this);
   }
 
@@ -51,11 +42,7 @@
    */
   render() {
     return (
-<<<<<<< HEAD
-      <Link { ...this.linkProps() }>
-=======
       <Link { ...this.linkProps() } { ...tagComponent('create', this.props) }>
->>>>>>> 3db32533
         { this.props.children }
       </Link>
     );
