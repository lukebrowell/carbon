import React from 'react';
import Input from './../../utils/decorators/input';
import InputLabel from './../../utils/decorators/input-label';
import InputValidation from './../../utils/decorators/input-validation';
import InputIcon from './../../utils/decorators/input-icon';
// https://github.com/zippyui/react-date-picker
import { MonthView, NavBar } from 'react-date-picker';
import I18n from "i18n-js";
import Events from './../../utils/helpers/events';
import DateHelper from './../../utils/helpers/date';
import DateValidator from './../../utils/validations/date';
import chainFunctions from './../../utils/helpers/chain-functions';
import { validProps } from './../../utils/ether';

/**
 * A Date widget.
 *
 * == How to use a Date in a component:
 *
 * In your file
 *
 *   import Date from 'carbon/lib/components/Date';
 *
 * To render the Date:
 *
 *   <Date name="myDate" />
 *
 * @class Date
 * @constructor
 * @decorators {Input,InputIcon,InputLabel,InputValidation}
 */
const Date = Input(InputIcon(InputLabel(InputValidation(
class Date extends React.Component {

  /**
   * Stores the document - allows us to override it different contexts, such as
   * when running tests.
   *
   * @property _document
   * @type {document}
   */
  _document = document;

  // Required for validProps function
  static propTypes = {
    /**
     * Minimum possible date
     *
     * @property minDate
     * @type {String}
     */
    minDate: React.PropTypes.string,

    /**
     * Maximum possible date
     *
     * @property maxDate
     * @type {String}
     */
    maxDate: React.PropTypes.string
  };

  static defaultProps = {
    /**
     * Sets the default value of the date field
     *
     * @property defaultValue
     * @type {String}
     * @default Today's date
     */
    defaultValue: DateHelper.todayFormatted("YYYY-MM-DD"),

    /**
    * Sets validations that should always be found on the component
    *
    * @property internalValidations
    * @type {Array}
    * @default DateValidator
    */
    internalValidations: [ new DateValidator ]
  }

  state = {
    /**
     * Sets open state of the datepicker
     *
     * @property open
     * @type {Boolean}
     * @default false
     */
    open: false,

    /**
     * Keeps track of hidden value
     *
     * @property datePickerValue
     * @type {String}
     * @default null
     */
    datePickerValue: null,

    /**
     * Sets the default value of the decimal field
     *
     * @property visibleValue
     * @type {String}
     * @default defaultValue
     */
    visibleValue: this.formatVisibleValue(this.props.value, this)
  }

  /**
   * Manually focus if autoFocus is applied - allows us to prevent the list from opening.
   *
   * @method componentDidMount
   */
  componentDidMount() {
    if (this.props.autoFocus) {
      this.blockFocus = true;
      this._input.focus();
    }
  }

  /**
   * A lifecycle method to update the visible value with a formatted version,
   * only when the field is not the active element.
   *
   * @method componentWillReceiveProps
   * @param {Object} props The new props passed down to the component
   * @return {void}
   */
  componentWillReceiveProps(props) {
    if (this._document.activeElement != this._input) {
      let value = props.value || props.defaultValue;
      let date = this.formatVisibleValue(value, this);

      this.setState({ visibleValue: date });
    }
  }

  /**
   * A lifecycle method to check whether the component has been updated
   *
   * @method componentDidUpdate
   * @param {Object} prevProps The previous props passed down to the component
   * @return {void}
   */
  componentDidUpdate(prevProps) {
    if (this.datePickerValueChanged(prevProps)) {
      this.blockBlur = false;
      this._handleBlur();
    }
  }

  /**
   *  Checks that the datepicker selected value has changed
   *
   * @method datePickerValueChanged
   * @param {Object} prevProps The previous props passed down to the component
   * @return {Boolean}
   */
  datePickerValueChanged = (prevProps) => {
    return this.blockBlur && this.props.value && prevProps.value !== this.props.value;
  }

  /**
   * Callback to update the hidden field on change.
   *
   * @method emitOnChangeCallback
   * @param {String} val The unformatted decimal value
   * @return {void}
   */
  emitOnChangeCallback = (val) => {
    let hiddenField = this.refs.hidden;
    hiddenField.value = val;

    this._handleOnChange({ target: hiddenField });
  }

  /**
   * Opens the date picker.
   *
   * @method openDatePicker
   * @return {void}
   */
  openDatePicker = () => {
    this._document.addEventListener("click", this.closeDatePicker);
    this.setState({ open: true });

    if (DateHelper.isValidDate(this.props.value)) {
      this.setState({ datePickerValue: this.props.value });
    }
  }

  /**
   * Closes the date picker.
   *
   * @method closeDatePicker
   * @return {void}
   */
  closeDatePicker = () => {
    this._document.removeEventListener("click", this.closeDatePicker);
    this.setState({
      open: false
    });
  }

  /**
   * Updates field with the formatted date value.
   *
   * @method updateVisibleValue
   * @return {void}
   */
  updateVisibleValue = () => {
    let date = this.formatVisibleValue(this.props.value, this);
    this.setState({
      visibleValue: date
    });
  }

  /**
   * Handles user input and updates date picker appropriately.
   *
   * @method handleVisibleInputChange
   * @param {Object} ev Event
   * @return {void}
   */
  handleVisibleInputChange = (ev) => {
    let input = DateHelper.sanitizeDateInput(ev.target.value),
        validDate = DateHelper.isValidDate(input),
        newState = { visibleValue: ev.target.value };

    // Updates the hidden value after first formatting to default hidden format
    if (validDate) {
      let hiddenValue = DateHelper.formatValue(input, this.hiddenFormat());
      newState.datePickerValue = hiddenValue;
      this.emitOnChangeCallback(hiddenValue);
    } else {
      this.emitOnChangeCallback(ev.target.value);
    }
    this.setState(newState);
  }

  /**
   * Prevents propagation so date picker does not close on click inside the widget.
   *
   * @method handleWidgetClick
   * @param {Object} ev event
   * @return {void}
   */
  handleWidgetClick = (ev) => {
    ev.nativeEvent.stopImmediatePropagation();
  }

  /**
   * Sets the value of the input from the date picker.
   *
   * @method handleDateSelect
   * @param {String} val User selected value
   * @return {void}
   */
  handleDateSelect = (val) => {
    this.blockBlur = true;
    this.closeDatePicker();
    this._handleContentChange();
    this.emitOnChangeCallback(val);
    this.updateVisibleValue();
  }

  /**
   * Updates visible value on blur
   *
   * @method handleBlur
   * @return {void}
   */
  handleBlur = () => {
    this.updateVisibleValue();
    if (this.props.onBlur) {
      this.props.onBlur();
    }
  }

  /**
   * Opens the datepicker on focus
   *
   * @method handleFocus
   * @return {void}
   */
  handleFocus = () => {
    if (this.blockFocus) {
      this.blockFocus = false;
    } else {
      this.openDatePicker();
    }
  }



  /**
   * Updates datePickerValue as hidden input changes.
   *
   * @method handleViewDateChange
   * @param {String} val hidden input value
   * @return {void}
   */
  handleViewDateChange = (val) => {
    this.setState({ datePickerValue: val });
  }

  /**
   * Handles specific key down events
   *
   * @method handleKeyDown
   * @param {Object} ev Event
   * @return {void}
   */
  handleKeyDown = (ev) => {
    if (Events.isTabKey(ev)) {
      this.closeDatePicker();
    }
  };

  /**
   * A getter that combines props passed down from the input decorator with
   * date specific props.
   *
   * @method inputProps
   * @return {Object} props for the visible input
   */
  get inputProps() {
    let { ...props } = validProps(this);
    props.className = this.inputClasses;
    props.onChange = this.handleVisibleInputChange;
    props.onBlur = this.handleBlur;
    props.value = this.state.visibleValue;
    props.onKeyDown = this.handleKeyDown;

    delete props.autoFocus;
    delete props.defaultValue;
<<<<<<< HEAD
=======
    delete props.internalValidations;
>>>>>>> b2744de5

    if (!this.props.readOnly && !this.props.disabled) {
      props.onFocus = chainFunctions(this.handleFocus, props.onFocus);
    }

    return props;
  }

  /**
   * A getter for hidden input props.
   *
   * @method hiddenInputProps
   * @return {Object} props for the hidden input
   */
  get hiddenInputProps() {
    let props = {
      ref: 'hidden',
      type: 'hidden',
      readOnly: true
    };

    if (typeof this.props.value !== 'undefined') {
      props.value = this.props.value;
    } else {
      props.defaultValue = this.props.defaultValue;
    }


    return props;
  }

  /**
   * Uses the mainClasses method provided by the decorator to add additional classes
   *
   * @method mainClasses
   * @return {String} Main className
   */
  get mainClasses() {
    return 'carbon-date';
  }

  /**
   * Uses the inputClasses method provided by the decorator to add additional classes.
   *
   * @method inputClasses
   * @return {String} input className
   */
  get inputClasses() {
    return 'carbon-date__input';
  }

  /**
   * Extends the input content to include the input icon.
   *
   * @method additionalInputContent
   * @return {Object} JSX additional content inline with input
   */
  get additionalInputContent() {
    if (!this.state.valid) {
      return this.inputIconHTML("error");
    } else if (this.state.warning) {
      return this.inputIconHTML("warning");
    } else {
      return this.inputIconHTML("calendar");
    }
  }

 /**
  * A getter that returns datepicker specific props
  *
  * @method datePickerProps
  * @return {Object}
  */
  get datePickerProps() {
    return {
      date: this.state.datePickerValue,
      dateFormat: this.hiddenFormat(),
      enableHistoryView: false,
      highlightToday: true,
      highlightWeekends: false,
      locale: I18n.locale,
      maxDate: this.props.maxDate,
      minDate: this.props.minDate,
      onChange: this.handleDateSelect,
      ref: (input) => { this.datepicker = input; },
      theme: null,
      weekDayNames: DateHelper.weekdaysMinified(),
      weekNumbers: false
    };
  }

  /**
   * A getter that returns navbar specific props
   *
   * @method navBarProps
   * @return {Object} props for the navbar
   */
  get navBarProps() {
    return {
      navDateFormat: 'MMMM YYYY',
      arrows: { prev: '‹', next: '›' },
      maxDate: this.props.maxDate,
      minDate: this.props.minDate,
      theme: null
    };
  }


  renderDatePicker() {
    return (
      <MonthView { ...this.datePickerProps }>
        <NavBar { ...this.navBarProps } />
      </MonthView>
    );
  }

  /**
   * Renders the component.
   *
   * @method render
   * @return {Object} JSX
   */
  render() {
    // TODO: Pull datepicker into own component to wrap third party
    let datePicker = this.state.open ? this.renderDatePicker() : null;

    return (
      <div className={ this.mainClasses } onClick={ this.handleWidgetClick }>

        { this.labelHTML }
        { this.inputHTML }
        <input { ...this.hiddenInputProps } />
        { datePicker }

        { this.fieldHelpHTML }

      </div>
    );
  }

  /**
  * Formats the visible date using i18n
  *
  * @method visibleFormat
  * @return {String} formatted date string
  */
  visibleFormat() {
    return I18n.t('date.formats.javascript', { defaultValue: "DD/MM/YYYY" }).toUpperCase();
  }

  /**
   * Sets the hidden format
   *
   * @method hiddenFormat
   * @return {String} formatted date string
   */
  hiddenFormat() {
    return "YYYY-MM-DD";
  }

  /**
   * Adds delimiters to the value
   *
   * @method formatVisibleValue
   * @param {String} value Unformatted Value
   * @param {String} scope used to get default value of current scope if value doesn't exist
   * @return {String} formatted visible value
   */
  formatVisibleValue(value, scope) {
    value = value || this.getDefaultValue(scope);
    // Don't sanitize so it accepts the hidden format (with dash separators)
    return DateHelper.formatValue(value, this.visibleFormat(), { formats: this.hiddenFormat(), sanitize: false });
  }

  /**
   * Returns defaultValue for specified scope,
   *
   * @method getDefaultValue
   * @param {Object} scope used to get default value of current scope
   * @return {String} default value
   */
  getDefaultValue(scope) {
    if (typeof scope.refs.hidden !== 'undefined') {
      return scope.refs.hidden.value;
    } else {
      return scope.props.defaultValue;
    }
  }
}
))));

export default Date;<|MERGE_RESOLUTION|>--- conflicted
+++ resolved
@@ -337,10 +337,7 @@
 
     delete props.autoFocus;
     delete props.defaultValue;
-<<<<<<< HEAD
-=======
     delete props.internalValidations;
->>>>>>> b2744de5
 
     if (!this.props.readOnly && !this.props.disabled) {
       props.onFocus = chainFunctions(this.handleFocus, props.onFocus);
