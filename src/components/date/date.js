--- conflicted
+++ resolved
@@ -51,11 +51,7 @@
      * @property minDate
      * @type {String}
      */
-<<<<<<< HEAD
-    minDate: React.PropTypes.string,
-=======
     minDate: PropTypes.string,
->>>>>>> 3db32533
 
     /**
      * Maximum possible date
@@ -63,11 +59,7 @@
      * @property maxDate
      * @type {String}
      */
-<<<<<<< HEAD
-    maxDate: React.PropTypes.string
-=======
     maxDate: PropTypes.string
->>>>>>> 3db32533
   };
 
   static defaultProps = {
