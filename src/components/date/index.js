import React from 'react';
import Input from './../../utils/decorators/input';
import InputLabel from './../../utils/decorators/input-label';
import InputValidation from './../../utils/decorators/input-validation';
import InputIcon from './../../utils/decorators/input-icon';
// https://github.com/zippyui/react-date-picker
import DatePicker from 'react-date-picker';
import moment from 'moment';
import I18n from "i18n-js";

/**
 * Decorators
 *
 * The component's decorators may define additional props.
 * Refer to the decorators for more information on required and optional props.
 */
@Input
@InputIcon
@InputLabel
@InputValidation
/**
 * A Date widget.
 *
 * == How to use a Date in a component:
 *
 * In your file
 *
 *  import Date from 'carbon/lib/components/Date';
 *
 * In the render method:
 *
 *  <Date />
 *
 * @class Date
 * @constructor
 */
class Date extends React.Component {

  doc = document;

  static defaultProps = {
    defaultValue: moment().format("YYYY-MM-DD")
  }

  state = {
    /**
     * Sets open state of the datepicker
     *
     * @property open
     * @type {Boolean}
     * @default false
     */
    open: false,

    /**
     * Keeps track of hidden value
     *
     * @property viewDate
     * @type {String}
     * @default null
     */
    viewDate: null,

    /**
     * Sets the default value of the decimal field
     *
     * @property visibleValue
     * @type {String}
     * @default defaultValue
     */
    visibleValue: formatVisibleValue(this.props.value, this)
  }

  /**
   * A lifecycle method to update the visible value with a formatted version,
   * only when the field is not the active element.
   *
   * @method componentWillReceiveProps
   * @param {Object} props The new props passed down to the component
   */
  componentWillReceiveProps = (props) => {
<<<<<<< HEAD
    if (document.activeElement != this.refs.visible) {
      let value = props.value || props.defaultValue;
      let date = formatVisibleValue(value, this);

      this.setState({ visibleValue: date });
=======
    if (this.doc.activeElement != this.refs.visible) {
      var value = props.value || props.defaultValue;
      var date = formatVisibleValue(value, this);
      this.setState({
        visibleValue: date
      });
>>>>>>> e1cf40fb
    }
  }

  /**
   * Callback to update the hidden field on change.
   *
   *@method emitOnChangeCallback
   *@param {String} val The unformatted decimal value
   */
  emitOnChangeCallback = (val) => {
    let hiddenField = this.refs.hidden;
    hiddenField.value = val;

    this._handleOnChange({ target: hiddenField });
  }

  /**
   * Opens the date picker.
   *
   * @method openDatePicker
   */
  openDatePicker = () => {
<<<<<<< HEAD
    document.addEventListener("click", this.closeDatePicker);
    let value = this.props.value || getDefaultValue(this);

=======
    this.doc.addEventListener("click", this.closeDatePicker);
    var value = this.props.value || getDefaultValue(this);
>>>>>>> e1cf40fb
    this.setState({
      open: true,
      viewDate: value
    });
  }

  /**
   * Closes the date picker.
   *
   * @method closeDatePicker
   */
  closeDatePicker = () => {
    this.doc.removeEventListener("click", this.closeDatePicker);
    this.setState({
      open: false
    });
  }

  /**
   * Updates field with the formatted date value.
   *
   * @method updateVisibleValue
   */
  updateVisibleValue = () => {
    let date = formatVisibleValue(this.props.value, this);
    this.setState({
      visibleValue: date
    });
  }

  /**
   * Handles user input and updates date picker appropriately.
   *
   * @method handleVisibleInputChange
   */
  handleVisibleInputChange = (ev) => {
<<<<<<< HEAD
    let formats = [visibleFormat(), "MMM DD YY", "MM-DD-YYYY", "DD-MM", "DD-MM-YYYY"],
=======
    // TODO: This needs more thought i18n with multiple options
    var formats = [visibleFormat(), "MMM DD YY", "DD-MM", "DD-MM-YYYY"],
>>>>>>> e1cf40fb
        validDate = moment(ev.target.value, formats).isValid(),
        newState = { visibleValue: ev.target.value };

    // Updates the hidden value after first formatting to default hidden format
    if (validDate) {
      let hiddenValue = formatValue(ev.target.value, formats, hiddenFormat());
      newState.viewDate = hiddenValue;
      this.emitOnChangeCallback(hiddenValue);
    }
    this.setState(newState);
  }

  /**
   * Prevents propagation so date picker does not close on click inside the widget.
   *
   * @method handleWidgetClick
   * @param {Object} ev event
   */
  handleWidgetClick = (ev) => {
    ev.nativeEvent.stopImmediatePropagation();
  }

  /**
   * Sets the value of the input from the date picker.
   *
   * @method handleDateSelect
   * @param {String} val User selected value
   */
  handleDateSelect = (val) => {
    this.closeDatePicker();
    this.emitOnChangeCallback(val);
    this.updateVisibleValue();
  }

  /**
   * Updates visible value on blur
   *
   * @method handleBlur
   */
  handleBlur = () => {
    this.updateVisibleValue();
  }

  /**
   * Opens the datepicker on focus
   *
   * @method handleFocus
   */
  handleFocus = () => {
    this.openDatePicker();
  }

<<<<<<< HEAD
  /**
   * A getter that returns datepicker specific props
   *
   * @method inputProps
   */
  get datePickerProps() {
    let value = this.props.value || getDefaultValue(this);
    let props = {};
=======
  handleViewDateChange = (val) => {
    this.setState({ viewDate: val });
  }

  get datePickerProps() {
    var value = this.props.value || getDefaultValue(this);
    var props = {};
    props.ref = 'datepicker';
>>>>>>> e1cf40fb
    props.weekDayNames = ["S", "M", "T", "W", "T", "F", "S"];
    props.monthFormat = "MMM";
    props.dateFormat = hiddenFormat();
    props.onChange = this.handleDateSelect;
    props.date = value;
    props.onViewDateChange = this.handleViewDateChange;
    props.viewDate = this.state.viewDate;
    return props;
  }

  /**
   * A getter that combines props passed down from the input decorator with
   * textbox specific props.
   *
   * @method inputProps
   */
  get inputProps() {
    let { ...props } = this.props;
    props.className = this.inputClasses;
    props.ref = "visible";
    props.onChange = this.handleVisibleInputChange;
    props.onFocus = this.handleFocus;
    props.onBlur = this.handleBlur;
    props.value = this.state.visibleValue;
    return props;
  }

  /**
   * A getter for hidden input props.
   *
   * @method hiddenInputProps
   */
  get hiddenInputProps() {
    let props = {
      ref: "hidden",
      type: "hidden",
      readOnly: true
    };

    if (typeof this.props.value !== 'undefined') {
      props.value = this.props.value; }
    if (typeof this.props.defaultValue !== 'undefined') {
      props.defaultValue = this.props.defaultValue; }

    return props;
  }

  /**
   * Main Class getter
   *
   * @method mainClasses Main Class getter
   */
  get mainClasses() {
    return 'ui-date';
  }

  /**
   * Input class getter
   *
   * @method inputClasses
   */
  get inputClasses() {
    return 'ui-date__input';
  }

  /**
   * Renders the component.
   *
   * @method render
   */
  render() {
<<<<<<< HEAD
    let datePicker = (this.state.open) ? <DatePicker { ...this.datePickerProps } /> : null;
=======
    var datePicker = (this.state.open) ? <DatePicker { ...this.datePickerProps } /> : null;
>>>>>>> e1cf40fb

    return (
      <div className={ this.mainClasses } onClick={ this.handleWidgetClick }>

        { this.labelHTML }
        <input { ...this.inputProps } />
        <input { ...this.hiddenInputProps } />
        { this.inputIconHTML("calendar") }
        { datePicker }
        { this.validationHTML }

      </div>
    );
  }
}

export default Date;

// Private Methods

/**
 * Formats the visible date using i18n
 *
 * @method visibleFormat
 * @private
 */
function visibleFormat() {
  return I18n.t('date.formats.javascript', { defaultValue: "DD MMM YYYY" }).toUpperCase();
}

/**
 * Sets the hidden format
 *
 * @method hiddenFormat
 * @private
 */
function hiddenFormat() {
  return "YYYY-MM-DD";
}

/**
 * Formats the given value to a specified format
 *
 * @method formatValue
 * @private
 * @param {String} val current value
 * @param {String} formatFrom Current format
 * @param {String} formatTo Desired format
 */
function formatValue(val, formatFrom, formatTo) {
  let date = moment(val, formatFrom);
  return date.format(formatTo);
}

/**
 * Adds delimiters to the value
 *
 * @method {String} formatVisibleValue
 * @private
 * @param {String} value Unformatted Value
 * @param {String} scope used to get default value of current scope if value doesn't exist
 */
function formatVisibleValue(value, scope) {
  value = value || getDefaultValue(scope);
  return formatValue(value, hiddenFormat(), visibleFormat());
}

/**
 * Returns defaultValue for specified scope,
 *
 * @method getDefaultValue
 * @private
 * @param {Object} scope used to get default value of current scope
 */
function getDefaultValue(scope) {
  if (typeof scope.refs.hidden !== 'undefined') {
    return scope.refs.hidden.value;
  } else {
    return scope.props.defaultValue;
  }
}<|MERGE_RESOLUTION|>--- conflicted
+++ resolved
@@ -79,20 +79,11 @@
    * @param {Object} props The new props passed down to the component
    */
   componentWillReceiveProps = (props) => {
-<<<<<<< HEAD
     if (document.activeElement != this.refs.visible) {
       let value = props.value || props.defaultValue;
       let date = formatVisibleValue(value, this);
 
       this.setState({ visibleValue: date });
-=======
-    if (this.doc.activeElement != this.refs.visible) {
-      var value = props.value || props.defaultValue;
-      var date = formatVisibleValue(value, this);
-      this.setState({
-        visibleValue: date
-      });
->>>>>>> e1cf40fb
     }
   }
 
@@ -115,14 +106,8 @@
    * @method openDatePicker
    */
   openDatePicker = () => {
-<<<<<<< HEAD
-    document.addEventListener("click", this.closeDatePicker);
-    let value = this.props.value || getDefaultValue(this);
-
-=======
     this.doc.addEventListener("click", this.closeDatePicker);
     var value = this.props.value || getDefaultValue(this);
->>>>>>> e1cf40fb
     this.setState({
       open: true,
       viewDate: value
@@ -159,12 +144,8 @@
    * @method handleVisibleInputChange
    */
   handleVisibleInputChange = (ev) => {
-<<<<<<< HEAD
-    let formats = [visibleFormat(), "MMM DD YY", "MM-DD-YYYY", "DD-MM", "DD-MM-YYYY"],
-=======
     // TODO: This needs more thought i18n with multiple options
-    var formats = [visibleFormat(), "MMM DD YY", "DD-MM", "DD-MM-YYYY"],
->>>>>>> e1cf40fb
+    let formats = [visibleFormat(), "MMM DD YY", "DD-MM", "DD-MM-YYYY"],
         validDate = moment(ev.target.value, formats).isValid(),
         newState = { visibleValue: ev.target.value };
 
@@ -217,7 +198,6 @@
     this.openDatePicker();
   }
 
-<<<<<<< HEAD
   /**
    * A getter that returns datepicker specific props
    *
@@ -226,16 +206,7 @@
   get datePickerProps() {
     let value = this.props.value || getDefaultValue(this);
     let props = {};
-=======
-  handleViewDateChange = (val) => {
-    this.setState({ viewDate: val });
-  }
-
-  get datePickerProps() {
-    var value = this.props.value || getDefaultValue(this);
-    var props = {};
     props.ref = 'datepicker';
->>>>>>> e1cf40fb
     props.weekDayNames = ["S", "M", "T", "W", "T", "F", "S"];
     props.monthFormat = "MMM";
     props.dateFormat = hiddenFormat();
@@ -244,6 +215,16 @@
     props.onViewDateChange = this.handleViewDateChange;
     props.viewDate = this.state.viewDate;
     return props;
+  }
+
+  /**
+   * Updates viewDate as hidden input changes.
+   *
+   * @method handleViewDateChange
+   * @param val
+   */
+  handleViewDateChange = (val) => {
+    this.setState({ viewDate: val });
   }
 
   /**
@@ -307,11 +288,7 @@
    * @method render
    */
   render() {
-<<<<<<< HEAD
     let datePicker = (this.state.open) ? <DatePicker { ...this.datePickerProps } /> : null;
-=======
-    var datePicker = (this.state.open) ? <DatePicker { ...this.datePickerProps } /> : null;
->>>>>>> e1cf40fb
 
     return (
       <div className={ this.mainClasses } onClick={ this.handleWidgetClick }>
