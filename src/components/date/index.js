import React from 'react';
import Input from './../../utils/decorators/input';
import InputLabel from './../../utils/decorators/input-label';
import InputValidation from './../../utils/decorators/input-validation';
import InputIcon from './../../utils/decorators/input-icon';
// https://github.com/zippyui/react-date-picker
import DatePicker from 'react-date-picker';
import moment from 'moment';
import I18n from "i18n-js";

@Input
@InputIcon
@InputLabel
@InputValidation
class DateComponent extends React.Component {

  static defaultProps = {
<<<<<<< HEAD
    defaultValue: moment().format("YYYY-MM-DD")
  }

  visibleFormat = () => {
    return I18n.t('date.formats.javascript', { defaultValue: "DD MMM YYYY" }).toUpperCase();
  }

  hiddenFormat = () => {
    return "YYYY-MM-DD";
  }

  formatValue = (val, formatFrom, formatTo) => {
    let date = moment(val, formatFrom);
    return date.format(formatTo);
  }

  formatHiddenValue = (value) => {
  }

  formatVisibleValue = (value) => {
    let formattedValue = value || this.props.value || this.getDefaultValue();
    return this.formatValue(formattedValue, this.hiddenFormat(), this.visibleFormat());
  }

  getDefaultValue = () => {
    if (this.refs.hidden) {
      return this.refs.hidden.value;
    } else {
      return this.props.defaultValue;
    }
=======
    defaultValue: moment().format("YYYY-MM-DD"),
    _deferOnChange: true
>>>>>>> 44b27474
  }

  state = {
    open: false,
    viewDate: null,
    visibleValue: formatVisibleValue(this.props.value, this)
  }

  componentWillReceiveProps = (props) => {
    if (document.activeElement != this.refs.visible) {
<<<<<<< HEAD
      let value = props.value || props.defaultValue;
      let date = this.formatVisibleValue(value);
=======
      var value = props.value || props.defaultValue;
      var date = formatVisibleValue(value, this);
>>>>>>> 44b27474
      this.setState({
        visibleValue: date
      });
    }
  }

<<<<<<< HEAD
  /**
   * Handles user input and updates date picker appropriately.
   *
   * @method handleVisibleInputChange
   */
  handleVisibleInputChange = (ev) => {
    let formats = [this.visibleFormat(), "MMM DD YY", "MM-DD-YYYY", "DD-MM", "DD-MM-YYYY"],
        validDate = moment(ev.target.value, formats).isValid(),
        newState = { visibleValue: ev.target.value };

    if (validDate) {
      let hiddenValue = this.formatValue(ev.target.value, formats, this.hiddenFormat());
      newState.viewDate = hiddenValue;
      this.emitOnChangeCallback(hiddenValue);
    }

    this.setState(newState);
  }

=======
>>>>>>> 44b27474
  emitOnChangeCallback = (val) => {
    let hiddenField = this.refs.hidden;
    hiddenField.value = val;

    this._handleOnChange({ target: hiddenField }, false);
  }

  /**
   * Opens the date picker.
   *
   * @method openDatePicker
   */
  openDatePicker = () => {
    document.addEventListener("click", this.closeDatePicker);
<<<<<<< HEAD
    let value = this.props.value || this.getDefaultValue();
=======
    var value = this.props.value || getDefaultValue(this);
>>>>>>> 44b27474
    this.setState({
      open: true,
      viewDate: value
    });
  }

  /**
   * Closes the date picker.
   *
   * @method closeDatePicker
   */
  closeDatePicker = () => {
    document.removeEventListener("click", this.closeDatePicker);
    this.setState({
      open: false
    });
  }

  updateVisibleValue = () => {
    var date = formatVisibleValue(this.props.value, this);
    this.setState({
      visibleValue: date
    });
  }

  /**
   * Handles user input and updates date picker appropriately.
   *
   * @method handleVisibleInputChange
   */
  handleVisibleInputChange = (ev) => {
    var formats = [visibleFormat(), "MMM DD YY", "MM-DD-YYYY", "DD-MM", "DD-MM-YYYY"],
        validDate = moment(ev.target.value, formats).isValid(),
        newState = { visibleValue: ev.target.value };

    if (validDate) {
      var hiddenValue = formatValue(ev.target.value, formats, hiddenFormat());
      newState.viewDate = hiddenValue;
      this.emitOnChangeCallback(hiddenValue);
    }

    this.setState(newState);
  }

  /**
   * Prevents propagation so date picker does not close click inside the widget.
   *
   * @method handleWidgetClick
   */
  handleWidgetClick = (ev) => {
    ev.nativeEvent.stopImmediatePropagation();
  }

<<<<<<< HEAD
  updateVisibleValue = () => {
    let date = this.formatVisibleValue();
    this.setState({
      visibleValue: date
    });
  }

=======
>>>>>>> 44b27474
  /**
   * Sets the value of the input from the date picker.
   *
   * @method handleDateSelect
   */
<<<<<<< HEAD
  datePickerProps = () => {
    let value = this.props.value || this.getDefaultValue();
    let props = {};
=======
  handleDateSelect = (val) => {
    this.closeDatePicker();
    this.emitOnChangeCallback(val);
    this.updateVisibleValue();
  }

  handleBlur = () => {
    this.updateVisibleValue();
  }

  handleFocus = () => {
    this.openDatePicker();
  }

  get datePickerProps() {
    var value = this.props.value || getDefaultValue(this);
    var props = {};
>>>>>>> 44b27474
    props.weekDayNames = ["S", "M", "T", "W", "T", "F", "S"];
    props.monthFormat = "MMM";
    props.dateFormat = hiddenFormat();
    props.onChange = this.handleDateSelect;
    props.date = value;
    props.onViewDateChange = (val) => {
      this.setState({ viewDate: val });
    };
    props.viewDate = this.state.viewDate;
    return props;
  }

  get inputProps() {
    var { onChange, ...props } = this.props;
    props.className = this.inputClasses;
    props.ref = "visible";
    props.onChange = this.handleVisibleInputChange;
    props.onFocus = this.handleFocus;
    props.onBlur = this.handleBlur;
    props.value = this.state.visibleValue;
    return props;
  }

<<<<<<< HEAD
  customInputProps = () => {
    let inputProps = this.props.input.inputProps();
    inputProps.onChange = this.handleVisibleInputChange;
    inputProps.onFocus = this.handleFocus;
    inputProps.onBlur = this.handleBlur;
    inputProps.value = this.state.visibleValue;
    return inputProps;
  }

  hiddenFieldProps = () => {
    let props = {};

    if (this.props.value) { props.value = this.props.value }

    if (this.props.defaultValue) { props.defaultValue = this.props.defaultValue}
=======
  get hiddenInputProps() {
    var props = {
      ref: "hidden",
      type: "hidden",
      readOnly: true
    };

    if (this.props.value) { props.value = this.props.value; }
    if (this.props.defaultValue) { props.defaultValue = this.props.defaultValue; }

    return props;
  }

  get mainClasses() {
    return 'ui-date';
  }
>>>>>>> 44b27474

  get inputClasses() {
    return 'ui-date__input';
  }

  /**
   * Renders the component.
   *
   * @method render
   */
  render() {
<<<<<<< HEAD
    let datePicker = "";

    if (this.state.open) {
      datePicker = <DatePicker { ...this.datePickerProps() } />;
    }

    let mainClasses = 'ui-date' +
        this.props.input.mainClasses() +
        this.props.validation.mainClasses();

    let inputClasses = "ui-date__input" +
        this.props.input.inputClasses() +
        this.props.validation.inputClasses();

    return (
      <div className={ mainClasses } onClick={ this.handleWidgetClick }>

        { this.props.input.labelHTML() }

        <input
          className={ inputClasses }
          ref="visible"
          { ...this.customInputProps() } />

        { this.props.icon.inputIconHTML("calendar", this.customInputProps().id) }

        <input
          ref="hidden"
          type="hidden"
          readOnly
          { ...this.hiddenFieldProps() } />
=======
    var datePicker = (this.state.open) ? <DatePicker { ...this.datePickerProps } /> : null;


    return (
      <div className={ this.mainClasses } onClick={ this.handleWidgetClick }>
>>>>>>> 44b27474

        { this.labelHTML }
        <input { ...this.inputProps } />
        <input { ...this.hiddenInputProps } />
        { this.inputIconHTML("calendar") }
        { datePicker }
        { this.validationHTML }

      </div>
    );
  }

}

export default DateComponent;

// @private

function visibleFormat() {
  return I18n.t('date.formats.javascript', { defaultValue: "DD MMM YYYY" }).toUpperCase();
};

function hiddenFormat() {
  return "YYYY-MM-DD";
};

function formatValue(val, formatFrom, formatTo) {
  var date = moment(val, formatFrom);
  return date.format(formatTo);
}

function formatVisibleValue(value, scope) {
  value = value || getDefaultValue(scope);
  return formatValue(value, hiddenFormat(), visibleFormat());
}

function getDefaultValue(scope) {
  if (scope.refs.hidden) {
    return scope.refs.hidden.value;
  } else {
    return scope.props.defaultValue;
  }
}<|MERGE_RESOLUTION|>--- conflicted
+++ resolved
@@ -15,41 +15,8 @@
 class DateComponent extends React.Component {
 
   static defaultProps = {
-<<<<<<< HEAD
-    defaultValue: moment().format("YYYY-MM-DD")
-  }
-
-  visibleFormat = () => {
-    return I18n.t('date.formats.javascript', { defaultValue: "DD MMM YYYY" }).toUpperCase();
-  }
-
-  hiddenFormat = () => {
-    return "YYYY-MM-DD";
-  }
-
-  formatValue = (val, formatFrom, formatTo) => {
-    let date = moment(val, formatFrom);
-    return date.format(formatTo);
-  }
-
-  formatHiddenValue = (value) => {
-  }
-
-  formatVisibleValue = (value) => {
-    let formattedValue = value || this.props.value || this.getDefaultValue();
-    return this.formatValue(formattedValue, this.hiddenFormat(), this.visibleFormat());
-  }
-
-  getDefaultValue = () => {
-    if (this.refs.hidden) {
-      return this.refs.hidden.value;
-    } else {
-      return this.props.defaultValue;
-    }
-=======
     defaultValue: moment().format("YYYY-MM-DD"),
     _deferOnChange: true
->>>>>>> 44b27474
   }
 
   state = {
@@ -60,41 +27,15 @@
 
   componentWillReceiveProps = (props) => {
     if (document.activeElement != this.refs.visible) {
-<<<<<<< HEAD
-      let value = props.value || props.defaultValue;
-      let date = this.formatVisibleValue(value);
-=======
       var value = props.value || props.defaultValue;
       var date = formatVisibleValue(value, this);
->>>>>>> 44b27474
+
       this.setState({
         visibleValue: date
       });
     }
   }
 
-<<<<<<< HEAD
-  /**
-   * Handles user input and updates date picker appropriately.
-   *
-   * @method handleVisibleInputChange
-   */
-  handleVisibleInputChange = (ev) => {
-    let formats = [this.visibleFormat(), "MMM DD YY", "MM-DD-YYYY", "DD-MM", "DD-MM-YYYY"],
-        validDate = moment(ev.target.value, formats).isValid(),
-        newState = { visibleValue: ev.target.value };
-
-    if (validDate) {
-      let hiddenValue = this.formatValue(ev.target.value, formats, this.hiddenFormat());
-      newState.viewDate = hiddenValue;
-      this.emitOnChangeCallback(hiddenValue);
-    }
-
-    this.setState(newState);
-  }
-
-=======
->>>>>>> 44b27474
   emitOnChangeCallback = (val) => {
     let hiddenField = this.refs.hidden;
     hiddenField.value = val;
@@ -109,11 +50,8 @@
    */
   openDatePicker = () => {
     document.addEventListener("click", this.closeDatePicker);
-<<<<<<< HEAD
-    let value = this.props.value || this.getDefaultValue();
-=======
     var value = this.props.value || getDefaultValue(this);
->>>>>>> 44b27474
+
     this.setState({
       open: true,
       viewDate: value
@@ -167,26 +105,11 @@
     ev.nativeEvent.stopImmediatePropagation();
   }
 
-<<<<<<< HEAD
-  updateVisibleValue = () => {
-    let date = this.formatVisibleValue();
-    this.setState({
-      visibleValue: date
-    });
-  }
-
-=======
->>>>>>> 44b27474
   /**
    * Sets the value of the input from the date picker.
    *
    * @method handleDateSelect
    */
-<<<<<<< HEAD
-  datePickerProps = () => {
-    let value = this.props.value || this.getDefaultValue();
-    let props = {};
-=======
   handleDateSelect = (val) => {
     this.closeDatePicker();
     this.emitOnChangeCallback(val);
@@ -204,7 +127,6 @@
   get datePickerProps() {
     var value = this.props.value || getDefaultValue(this);
     var props = {};
->>>>>>> 44b27474
     props.weekDayNames = ["S", "M", "T", "W", "T", "F", "S"];
     props.monthFormat = "MMM";
     props.dateFormat = hiddenFormat();
@@ -228,23 +150,6 @@
     return props;
   }
 
-<<<<<<< HEAD
-  customInputProps = () => {
-    let inputProps = this.props.input.inputProps();
-    inputProps.onChange = this.handleVisibleInputChange;
-    inputProps.onFocus = this.handleFocus;
-    inputProps.onBlur = this.handleBlur;
-    inputProps.value = this.state.visibleValue;
-    return inputProps;
-  }
-
-  hiddenFieldProps = () => {
-    let props = {};
-
-    if (this.props.value) { props.value = this.props.value }
-
-    if (this.props.defaultValue) { props.defaultValue = this.props.defaultValue}
-=======
   get hiddenInputProps() {
     var props = {
       ref: "hidden",
@@ -261,7 +166,6 @@
   get mainClasses() {
     return 'ui-date';
   }
->>>>>>> 44b27474
 
   get inputClasses() {
     return 'ui-date__input';
@@ -273,45 +177,11 @@
    * @method render
    */
   render() {
-<<<<<<< HEAD
-    let datePicker = "";
-
-    if (this.state.open) {
-      datePicker = <DatePicker { ...this.datePickerProps() } />;
-    }
-
-    let mainClasses = 'ui-date' +
-        this.props.input.mainClasses() +
-        this.props.validation.mainClasses();
-
-    let inputClasses = "ui-date__input" +
-        this.props.input.inputClasses() +
-        this.props.validation.inputClasses();
-
-    return (
-      <div className={ mainClasses } onClick={ this.handleWidgetClick }>
-
-        { this.props.input.labelHTML() }
-
-        <input
-          className={ inputClasses }
-          ref="visible"
-          { ...this.customInputProps() } />
-
-        { this.props.icon.inputIconHTML("calendar", this.customInputProps().id) }
-
-        <input
-          ref="hidden"
-          type="hidden"
-          readOnly
-          { ...this.hiddenFieldProps() } />
-=======
     var datePicker = (this.state.open) ? <DatePicker { ...this.datePickerProps } /> : null;
 
 
     return (
       <div className={ this.mainClasses } onClick={ this.handleWidgetClick }>
->>>>>>> 44b27474
 
         { this.labelHTML }
         <input { ...this.inputProps } />
