--- conflicted
+++ resolved
@@ -1,8 +1,5 @@
 @import 'colors';
-<<<<<<< HEAD
 @import 'z-index';
-=======
->>>>>>> 43a6f9b0
 @import 'mixins';
 
 .date-picker {
@@ -18,10 +15,6 @@
   font-size: 12px;
   position: absolute;
   border: 1px solid #a8a8a8;
-<<<<<<< HEAD
-
-=======
->>>>>>> 43a6f9b0
 }
 
 .date-picker,
