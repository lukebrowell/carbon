--- conflicted
+++ resolved
@@ -5,13 +5,9 @@
 import ReactDOM from 'react-dom';
 import { shallow } from 'enzyme';
 import Events from './../../utils/helpers/events';
-<<<<<<< HEAD
 import I18nHelper from './../../utils/helpers/i18n';
 import PropTypesHelper from '../../utils/helpers/prop-types';
-=======
-import { shallow } from 'enzyme';
 import { elementsTagTest, rootTagTest } from '../../utils/helpers/tags/tags-specs';
->>>>>>> edce2de4
 
 describe('Decimal', () => {
   var instance;
