import React from 'react';
import PropTypes from 'prop-types';
import I18nHelper from './../../utils/helpers/i18n';
import Input from './../../utils/decorators/input';
import InputLabel from './../../utils/decorators/input-label';
import InputValidation from './../../utils/decorators/input-validation';
import { validProps } from '../../utils/ether';
<<<<<<< HEAD
=======
import { tagComponent } from '../../utils/helpers/tags';
>>>>>>> 3db32533

/**
 * A decimal widget.
 *
 * == How to use a Decimal in a component:
 *
 * In your file
 *
 *   import Decimal from 'carbon/lib/components/decimal';
 *
 * To render the Decimal:
 *
 *   <Decimal name='myDecimal' />
 *
 * @class Decimal
 * @constructor
 * @decorators {Input,InputLabel,InputValidation}
 */
const Decimal = Input(InputLabel(InputValidation(
class Decimal extends React.Component {

  /**
   * Stores the document - allows us to override it different contexts, such as
   * when running tests.
   *
   * @property _document
   * @type {document}
   */
  _document = document;

  /**
   * Used within the onClick and onBlur method to
   * check if the current visible input value is
   * highlighted
   *
   * @property highlighted
   * @type {Boolean}
   */
  highlighted = false;

  static propTypes = {

    /**
     * Sets the default value alignment
     *
     * @property align
     * @type {String}
     * @default 'right'
     */
    align: PropTypes.string,

    /**
     * Sets the pricision of the field
     *
     * @property precision
     * @type {Integer}
     * @default 2
     */
<<<<<<< HEAD
    precision: React.PropTypes.oneOfType([
      React.PropTypes.number,
      React.PropTypes.string
=======
    precision: PropTypes.oneOfType([
      PropTypes.number,
      PropTypes.string
>>>>>>> 3db32533
    ])
  };

  static defaultProps = {
<<<<<<< HEAD
    align: "right",
=======
    align: 'right',
>>>>>>> 3db32533
    precision: 2
  };

  state = {
    /**
     * The formatted value for display
     *
     * @property visibleValue
     * @type {String}
     */
    visibleValue: I18nHelper.formatDecimal(this.value, this.props.precision)
  };

  /**
   * A lifecycle method to update the visible value with a formatted version,
   * only when the field is not the active element.
   *
   * @method componentWillReceiveProps
   * @param {Object} newProps The new props passed down to the component
   * @return {void}
   */
  componentWillReceiveProps(newProps) {
    if (this._document.activeElement != this._input) {
      let value = newProps.value || 0.00;
      if (canConvertToBigNumber(value)) {
        value = I18nHelper.formatDecimal(value, newProps.precision);
      }
      this.setState({ visibleValue: value });
    }
  }

  /**
   * Callback to update the hidden field on change.
   *
   * @method emitOnChangeCallback
   * @param {String} val The unformatted decimal value
   * @return {void}
   */
  emitOnChangeCallback = (val) => {
    let hiddenField = this.refs.hidden;
    hiddenField.value = val;

    this._handleOnChange({ target: hiddenField });
  }

  /**
   * Checks that visibleValue is valid decimal.
   * This is a post-processor applied after the value has been updated.
   *
   * @method isValidDecimal
   * @param {String} value new prop value
   * @param {Integer} precision decimal precision
   * @return {Boolean} true if a valid decimal
   */
  isValidDecimal = (value, precision) => {
    let del, regex, sep, format = I18nHelper.format();
    del = `\\${format.delimiter}`;
    sep = `\\${format.separator}`;
    regex = precision > 0 ?
        new RegExp(`^[-]?\\d*(?:${del}?\\d?)*${sep}?\\d{0,${precision}}$`) :
        new RegExp(`^[-]?\\d*(?:${del}?\\d?)*$`);
    return regex.test(value);
  }

  /**
   * Handles Change to visible field
   *
   * @method handleVisibleInputChange
   * @param {Object} ev event
   * @return {void}
   */
  handleVisibleInputChange = (ev) => {
    if (this.isValidDecimal(ev.target.value, this.props.precision)) {
      this.setState({ visibleValue: ev.target.value });
      this.emitOnChangeCallback(I18nHelper.unformatDecimal(ev.target.value));
    } else {
      // reset the value
      ev.target.value = this.state.visibleValue;
      // reset the selection range
      ev.target.setSelectionRange(this.selectionStart, this.selectionEnd);
    }
  }

  /**
   * Updates visible value on blur
   *
   * @method handleBlur
   * @return {void}
   */
  handleBlur = () => {
    let currentValue;

    if (canConvertToBigNumber(this.value)) {
      currentValue = I18nHelper.formatDecimal(this.value, this.props.precision);
    } else {
      currentValue = this.value;
    }

    this.setState({ visibleValue: currentValue });
    this.highlighted = false;

    if (this.value === '') {
      this.emitOnChangeCallback('0');
    }

    if (this.props.onBlur) {
      this.props.onBlur();
    }
  }

  /*
   * Selects visible input text depending on where the user clicks
   *
   * @method handleOnClick
   * @param {Object} ev event
   * @return {void}
   */
  handleOnClick = () => {
    // if value is already highlighted then don't re-highlight it
    if (this.highlighted) {
      this.highlighted = false;
      return;
    }

    let input = this._input;
    // only do it if the selection is not within the value
    if ((input.selectionStart === 0) && (input.selectionEnd === 0)) {
      input.setSelectionRange(0, input.value.length);
      this.highlighted = true;
    }
  }

  /*
   * Triggers on key down of the input
   *
   * @method handleKeyDown
   * @param {Object} ev event
   * @return {void}
   */
  handleKeyDown = (ev) => {
    // track the selection start and end
    this.selectionStart = ev.target.selectionStart;
    this.selectionEnd = ev.target.selectionEnd;

    if (this.props.onKeyDown) {
      // we also send the props so more information can be extracted by the action
      this.props.onKeyDown(ev, this.props);
    }
  }

  /**
   * Returns the current value or default value.
   *
   * @method value
   * @return {String}
   */
  get value() {
    return this.props.value || getDefaultValue(this);
  }

  /**
   * A getter that combines props passed down from the input decorator with
   * textbox specific props.
   *
   * @method inputProps
   * @return {Object} props to apply to input field
   */
  get inputProps() {
    let { ...props } = validProps(this);
<<<<<<< HEAD
    props.className = this.inputClasses;
    props.onChange = this.handleVisibleInputChange;
    props.onClick = this.handleOnClick;
    props.name = null;
    props.onBlur = this.handleBlur;
    props.value = this.state.visibleValue;
    props.onKeyDown = this.handleKeyDown;
=======
    props.className  = this.inputClasses;
    props.name       = null;
    props.onBlur     = this.handleBlur;
    props.onChange   = this.handleVisibleInputChange;
    props.onClick    = this.handleOnClick;
    props.onKeyDown  = this.handleKeyDown;
    props.value      = this.state.visibleValue;
>>>>>>> 3db32533
    return props;
  }

  /**
   * A getter for hidden input props.
   *
   * @method hiddenInputProps
   * @return {Object} props to apply to hidden field
   */
  get hiddenInputProps() {
    return {
<<<<<<< HEAD
      value: this.props.value,
      ref: "hidden",
      type: "hidden",
      readOnly: true,
      name: this.props.name
=======
      name:           this.props.name,
      readOnly:       true,
      ref:           'hidden',
      type:          'hidden',
      value:          this.props.value,
      'data-element': 'hidden-input'
>>>>>>> 3db32533
    };
  }

  /**
   * Uses the mainClasses method provided by the decorator to add additional classes.
   *
   * @method mainClasses
   * @return {String} Main className
   */
  get mainClasses() {
    return 'carbon-decimal';
  }

  /**
   * Uses the inputClasses method provided by the decorator to add additional classes.
   *
   * @method inputClasses
   * @return {String} Input className
   */
  get inputClasses() {
    return 'carbon-decimal__input';
  }

  /**
   * Renders the component.
   *
   * @method render
   * @return {Object} JSX
   */
  render() {
    return (
      <div className={ this.mainClasses } { ...tagComponent('decimal', this.props) }>

        { this.labelHTML }
        { this.inputHTML }
        <input { ...this.hiddenInputProps } />
        { this.validationHTML }
        { this.fieldHelpHTML }

      </div>
    );
  }
}
)));

// Private Methods

/**
 * Returns defaultValue for specified scope,
 *
 * @method getDefaultValue
 * @private
 * @param {Object} scope used to get default value of current scope
 * @return {String} default Value
 */
function getDefaultValue(scope) {
  if (typeof scope.refs.hidden !== 'undefined') {
    return scope.refs.hidden.value;
  } else {
    return scope.props.defaultValue;
  }
}

/**
 * Returns defaultValue for specified scope,
 *
 * @method canConvertToBigNumber
 * @private
 * @param {string} string need to be coverted to BigNumber
 * @return {Boolean}
 */
function canConvertToBigNumber(value) {
  // single `-` sign will raise an exception during formatDecimal()
  // as it cannot be convert to BigNumber()
  return /^-?\d+(\.\d+)?$/.test(value);
}

export default Decimal;<|MERGE_RESOLUTION|>--- conflicted
+++ resolved
@@ -5,10 +5,7 @@
 import InputLabel from './../../utils/decorators/input-label';
 import InputValidation from './../../utils/decorators/input-validation';
 import { validProps } from '../../utils/ether';
-<<<<<<< HEAD
-=======
 import { tagComponent } from '../../utils/helpers/tags';
->>>>>>> 3db32533
 
 /**
  * A decimal widget.
@@ -67,24 +64,14 @@
      * @type {Integer}
      * @default 2
      */
-<<<<<<< HEAD
-    precision: React.PropTypes.oneOfType([
-      React.PropTypes.number,
-      React.PropTypes.string
-=======
     precision: PropTypes.oneOfType([
       PropTypes.number,
       PropTypes.string
->>>>>>> 3db32533
     ])
   };
 
   static defaultProps = {
-<<<<<<< HEAD
-    align: "right",
-=======
     align: 'right',
->>>>>>> 3db32533
     precision: 2
   };
 
@@ -254,15 +241,6 @@
    */
   get inputProps() {
     let { ...props } = validProps(this);
-<<<<<<< HEAD
-    props.className = this.inputClasses;
-    props.onChange = this.handleVisibleInputChange;
-    props.onClick = this.handleOnClick;
-    props.name = null;
-    props.onBlur = this.handleBlur;
-    props.value = this.state.visibleValue;
-    props.onKeyDown = this.handleKeyDown;
-=======
     props.className  = this.inputClasses;
     props.name       = null;
     props.onBlur     = this.handleBlur;
@@ -270,7 +248,6 @@
     props.onClick    = this.handleOnClick;
     props.onKeyDown  = this.handleKeyDown;
     props.value      = this.state.visibleValue;
->>>>>>> 3db32533
     return props;
   }
 
@@ -282,20 +259,12 @@
    */
   get hiddenInputProps() {
     return {
-<<<<<<< HEAD
-      value: this.props.value,
-      ref: "hidden",
-      type: "hidden",
-      readOnly: true,
-      name: this.props.name
-=======
       name:           this.props.name,
       readOnly:       true,
       ref:           'hidden',
       type:          'hidden',
       value:          this.props.value,
       'data-element': 'hidden-input'
->>>>>>> 3db32533
     };
   }
 
