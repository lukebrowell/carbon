--- conflicted
+++ resolved
@@ -17,71 +17,14 @@
     defaultValue: '0.00'
   }
 
-<<<<<<< HEAD
-  i18n = () => {
-    return {
-      delimiter: I18n.t("number.format.delimiter", { defaultValue: "," }),
-      separator: I18n.t("number.format.separator", { defaultValue: "." })
-    }
-  }
-
-  /**
-   * Returns an unformatted decimal value.
-   *
-   * @method formatHiddenValue
-   */
-  formatHiddenValue = (valueToFormat) => {
-    let value = valueToFormat || this.props.value || this.getDefaultValue();
-    let regex = new RegExp('\\' + this.i18n().delimiter, "g");
-
-    value = value.replace(regex, "", "g");
-    value = value.replace(this.i18n().separator, ".");
-
-    return value;
-  }
-
-  /**
-   * Returns a formatted decimal value.
-   *
-   * @method formatVisibleValue
-   * @param should be interger or floating point
-   */
-  formatVisibleValue = (value) => {
-    let formattedValue = value || this.props.value || this.getDefaultValue();
-
-    formattedValue = I18n.toNumber(formattedValue, {
-      precision: 2,
-      delimiter: this.i18n().delimiter,
-      separator: this.i18n().separator
-    });
-    return formattedValue;
-  }
-
-  getDefaultValue = () => {
-    if (this.refs.hidden) {
-      return this.refs.hidden.value;
-    } else {
-      return this.props.defaultValue;
-    }
-  }
-
-=======
->>>>>>> 44b27474
   state = {
     visibleValue: formatVisibleValue(this.props.value, this)
   }
 
   componentWillReceiveProps = (props) => {
     if (this.doc.activeElement != this.refs.visible) {
-<<<<<<< HEAD
-      let value = props.value || props.defaultValue;
-      this.setState({
-        visibleValue: this.formatVisibleValue(value)
-      });
-=======
       var value = props.value || props.defaultValue;
       this.setState({ visibleValue: formatVisibleValue(value, this) });
->>>>>>> 44b27474
     }
   }
 
@@ -101,10 +44,6 @@
     this.setState({ visibleValue: formatVisibleValue(this.props.value, this) });
   }
 
-<<<<<<< HEAD
-  hiddenFieldProps = () => {
-    let props = {};
-=======
   get inputProps() {
     var { onChange, ...props } = this.props;
     props.className = this.inputClasses;
@@ -115,7 +54,6 @@
     props.onKeyDown = filterKeys;
     return props;
   }
->>>>>>> 44b27474
 
   get hiddenInputProps() {
     var props = {
@@ -130,19 +68,12 @@
     return props;
   }
 
-<<<<<<< HEAD
-  filterKeys = (ev) => {
-    if (Events.isValidDecimalKey(ev)) { return true }
-    ev.preventDefault();
-    return false;
-=======
   get mainClasses() {
     return 'ui-decimal';
   }
 
   get inputClasses() {
     return 'ui-decimal__input';
->>>>>>> 44b27474
   }
 
   /**
@@ -151,15 +82,6 @@
    * @method render
    */
   render() {
-<<<<<<< HEAD
-    let mainClasses = 'ui-decimal' +
-        this.props.input.mainClasses() +
-        this.props.validation.mainClasses();
-
-    let inputClasses = "ui-decimal__input" +
-        this.props.input.inputClasses() +
-        this.props.validation.inputClasses();
-=======
     return (
       <div className={ this.mainClasses }>
 
@@ -167,7 +89,6 @@
         <input { ...this.inputProps } />
         <input { ...this.hiddenInputProps } />
         { this.validationHTML }
->>>>>>> 44b27474
 
       </div>
     );
@@ -175,18 +96,6 @@
 
 }
 
-<<<<<<< HEAD
-        <input
-          className={ inputClasses }
-          ref="visible"
-          { ...this.customInputProps() } />
-
-        <input
-          ref="hidden"
-          type="hidden"
-          readOnly
-          { ...this.hiddenFieldProps() } />
-=======
 function i18nFormatting() {
   return {
     delimiter: I18n.t("number.format.delimiter", { defaultValue: "," }),
@@ -196,7 +105,6 @@
 
 function filterKeys(ev) {
   if (Events.isValidDecimalKey(ev)) { return true; }
->>>>>>> 44b27474
 
   ev.preventDefault();
   return false;
