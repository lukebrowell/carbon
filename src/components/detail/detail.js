--- conflicted
+++ resolved
@@ -20,11 +20,7 @@
      * @property footnote
      * @type {String}
      */
-<<<<<<< HEAD
-    footnote: React.PropTypes.string,
-=======
     footnote: PropTypes.string,
->>>>>>> 3db32533
 
     /**
      * The rendered children of the component.
@@ -32,11 +28,7 @@
      * @property children
      * @type {Node}
      */
-<<<<<<< HEAD
-    children: React.PropTypes.node
-=======
     children: PropTypes.node
->>>>>>> 3db32533
   }
 
   /**
