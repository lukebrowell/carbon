import React from 'react';
import classNames from 'classnames';
import Icon from './../icon';
import Modal from './../modal';
import Heading from './../heading';
import FullScreenHeading from './full-screen-heading';
import Browser from './../../utils/helpers/browser';

const DIALOG_OPEN_HTML_CLASS = 'carbon-dialog-full-screen--open';

/**
 * A DialogFullScreen widget.
 *
 * == How to use a DialogFullScreen in a component:
 *
 * In your file
 *
 *   import DialogFullScreen from 'carbon/lib/components/dialog-full-screen';
 *
 * To render a DialogFullScreen:
 *
 *   <DialogFullScreen onCancel={ customEventHandler } />
 *
 * The component rendering the DialogFullScreen must pass down a prop of 'open' in order to open the dialog.
 *
 * You need to provide a custom cancel event handler to handle a close event.
 *
 * @class DialogFullScreen
 * @constructor
 */
class DialogFullScreen extends Modal {
  constructor(props) {
    super(props);

    /**
     * Caches a reference to the document.
     */
    this.document = Browser.getDocument();
  }

  static defaultProps = {
    open: false,
    enableBackgroundUI: true
  }

  /**
   * Returns classes for the dialog.
   *
   * @return {String} dialog className
   */
  get dialogClasses() {
    return 'carbon-dialog-full-screen__dialog';
  }

  /**
   * Returns main classes for the component combined with
   * Dialog main classes.
   *
   * @return {String} Main className
   */
  get mainClasses() {
    return classNames(
      this.props.className,
      'carbon-dialog-full-screen'
    );
  }

  componentTags(props) {
    return {
      'data-component': 'dialog-full-screen',
      'data-element': props['data-element'],
      'data-role': props['data-role']
    };
  }

  /**
   * Returns the computed HTML for the dialog.
   * @override
   *
   * @return {Object} JSX for dialog
   */
  get modalHTML() {
    return (
      <div
        ref={ (d) => { this._dialog = d; } }
        className={ this.dialogClasses }
        { ...this.componentTags(this.props) }
      >
        <Icon
          className='carbon-dialog-full-screen__close'
          data-element='close'
          onClick={ this.props.onCancel }
          type='close'
        />

        { this.dialogTitle() }

        <div className='carbon-dialog-full-screen__content' data-element='content'>
          { this.props.children }
        </div>
      </div>
    );
  }

  /**
   * Overrides the original function to disable the document's scroll.
   */
<<<<<<< HEAD
  onOpening() {
    this.document.body.classList.add(DIALOG_OPEN_BODY_CLASS);
=======
  get onOpening() {
    this.document.documentElement.classList.add(DIALOG_OPEN_HTML_CLASS);
>>>>>>> f22006bd
  }

  /**
   * Overrides the original function to enable the document's scroll.
   */
<<<<<<< HEAD
  onClosing() {
    this.document.body.classList.remove(DIALOG_OPEN_BODY_CLASS);
=======
  get onClosing() {
    this.document.documentElement.classList.remove(DIALOG_OPEN_HTML_CLASS);
>>>>>>> f22006bd
  }

  /**
   * Returns HTML and text for the dialog title.
   *
   * @method dialogTitle
   * @return {Object} title to display
   */
  dialogTitle = () => {
    if (!this.props.title) { return null; }

    let title = this.props.title;

    if (typeof title === 'string') {
      title = (
        <Heading
          title={ title }
          titleId='carbon-dialog-title'
          subheader={ this.props.subtitle }
          subtitleId='carbon-dialog-subtitle'
        />
      );
    }

    return (
      <FullScreenHeading>{ title }</FullScreenHeading>
    );
  }
}

export default DialogFullScreen;<|MERGE_RESOLUTION|>--- conflicted
+++ resolved
@@ -105,25 +105,15 @@
   /**
    * Overrides the original function to disable the document's scroll.
    */
-<<<<<<< HEAD
   onOpening() {
-    this.document.body.classList.add(DIALOG_OPEN_BODY_CLASS);
-=======
-  get onOpening() {
     this.document.documentElement.classList.add(DIALOG_OPEN_HTML_CLASS);
->>>>>>> f22006bd
   }
 
   /**
    * Overrides the original function to enable the document's scroll.
    */
-<<<<<<< HEAD
   onClosing() {
-    this.document.body.classList.remove(DIALOG_OPEN_BODY_CLASS);
-=======
-  get onClosing() {
     this.document.documentElement.classList.remove(DIALOG_OPEN_HTML_CLASS);
->>>>>>> f22006bd
   }
 
   /**
