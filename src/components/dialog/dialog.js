--- conflicted
+++ resolved
@@ -46,11 +46,7 @@
      * @property subtitle
      * @type {String}
      */
-<<<<<<< HEAD
-    subtitle: React.PropTypes.string,
-=======
     subtitle: PropTypes.string,
->>>>>>> 3db32533
 
     /**
      * Size of dialog, default size is 750px
@@ -68,11 +64,7 @@
      * @type {Boolean}
      * @default true
      */
-<<<<<<< HEAD
-    showCloseIcon: React.PropTypes.bool
-=======
     showCloseIcon: PropTypes.bool
->>>>>>> 3db32533
   })
 
   static defaultProps = {
