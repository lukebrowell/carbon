--- conflicted
+++ resolved
@@ -197,39 +197,7 @@
   get dialogTitle() {
     if (this.props.title) {
       return (
-<<<<<<< HEAD
         <Heading title={ this.props.title } subheader={ this.props.subtitle } />
-=======
-        <h2
-          id="carbon-dialog-title"
-          className={ this.dialogTitleClasses }
-          data-element='title'
-        >
-          { this.props.title }
-        </h2>
-      );
-    }
-
-    return null;
-  }
-
-  /**
-   * Returns HTML and text for the dialog subtitle.
-   *
-   * @method dialogSubtitle
-   * @return {String} subtitle to display
-   */
-  get dialogSubtitle() {
-    if (this.props.subtitle) {
-      return (
-        <p
-          id="carbon-dialog-subtitle"
-          className={ this.dialogSubtitleClasses }
-          data-element='subtitle'
-        >
-          { this.props.subtitle }
-        </p>
->>>>>>> 8c288b41
       );
     }
 
