--- conflicted
+++ resolved
@@ -1,21 +1,7 @@
 @import "./../../style-config/colors";
 @import "./../../style-config/z-index";
 
-<<<<<<< HEAD
-.carbon-dialog__dialog {
-  background-color: $grey-light;
-  border-radius: 5px;
-  box-shadow: 0 10px 20px rgba($grey-shadow, 0.2);
-  padding: 23px 35px 30px;
-  position: absolute;
-  top: 50%;
-  z-index: $z-dialog;
-
-  &:focus {
-    outline: none;
-  }
-=======
-$dialog-padding: 20px;
+$dialog-padding: 35px;
 $dialog-sizes: (
   ('extra-small', 300px),
   ('small', 380px),
@@ -49,12 +35,16 @@
 .carbon-dialog__dialog {
   background-color: $grey-light;
   border-radius: 5px;
-  box-shadow: 0 4px 8px #555;
+  box-shadow: 0 10px 20px rgba($grey-shadow, 0.2);
+  padding: 23px 35px 30px;
   position: fixed;
   top: 50%;
   z-index: $z-dialog;
   transition: top 0.25s;
->>>>>>> 2daec417
+
+  &:focus {
+    outline: none;
+  }
 }
 
 .carbon-dialog__content {
@@ -63,16 +53,8 @@
   width: 100%;
 }
 
-<<<<<<< HEAD
-.carbon-dialog__title .carbon-heading {
-  padding-top: 0;
-
-  .carbon-heading__title {
-    font-size: 20px;
-    line-height: 30px;
-=======
 .carbon-dialog__inner-content {
-  padding: $dialog-padding;
+  padding-top: 20px;
   position: relative;
 }
 
@@ -82,8 +64,8 @@
   }
 
   .carbon-form__footer-wrapper {
+    bottom: 30px;
     position: absolute;
-    bottom: $dialog-padding;
     width: calc(100% - #{$dialog-padding * 2});
   }
 }
@@ -108,13 +90,16 @@
 
 .carbon-dialog__title {
   .carbon-heading {
-    padding-top: $dialog-padding;
-    margin: 0 $dialog-padding;
+    padding-top: 0;
+
+    .carbon-heading__title {
+      font-size: 20px;
+      line-height: 30px;
+    }
   }
 
   .carbon-heading__header {
     margin-bottom: 0;
->>>>>>> 2daec417
   }
 }
 
