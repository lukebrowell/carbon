--- conflicted
+++ resolved
@@ -119,23 +119,11 @@
    * @method render
    */
   render() {
-<<<<<<< HEAD
-    let mainClasses = "ui-dialog",
-        dialogClasses = "ui-dialog__dialog",
-=======
     let dialogClasses = this.dialogClasses,
->>>>>>> e1cf40fb
         backgroundHTML,
         dialogHTML;
 
     if (this.props.open) {
-<<<<<<< HEAD
-      let dialogTitleHTML = this.props.title ?
-        <h2 className="ui-dialog__title">{ this.props.title }</h2> :
-        null;
-=======
->>>>>>> e1cf40fb
-
       backgroundHTML = this.backgroundHTML;
 
       if (typeof this.props.size !== 'undefined') {
