--- conflicted
+++ resolved
@@ -100,11 +100,7 @@
         it('triggers the onBlur function', () => {
           let onBlur = jasmine.createSpy('onBlur');
 
-<<<<<<< HEAD
-          instance = TestUtils.renderIntoDocument(<DropdownFilterAjax onBlur={ onBlur } path="/foobar" />);
-=======
           instance = TestUtils.renderIntoDocument(<DropdownFilterAjax onBlur={ onBlur } path='/foobar' />);
->>>>>>> de93b8c3
           TestUtils.Simulate.blur(instance._input);
           expect(onBlur).toHaveBeenCalled();
         });
