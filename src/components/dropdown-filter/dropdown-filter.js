--- conflicted
+++ resolved
@@ -1,11 +1,8 @@
 import React from 'react';
 import Dropdown from './../dropdown';
 import I18n from 'i18n-js';
-<<<<<<< HEAD
 import classNames from 'classNames';
-=======
 import escapeStringRegexp from 'escape-string-regexp';
->>>>>>> c3e666cb
 
 /**
  * A dropdown filter widget.
