--- conflicted
+++ resolved
@@ -96,10 +96,6 @@
      * @property suggest
      * @type {Boolean}
      */
-<<<<<<< HEAD
-    suggest: React.PropTypes.bool
-  });
-=======
     suggest: React.PropTypes.bool,
 
     /**
@@ -109,8 +105,7 @@
      * @type {Boolean}
      */
     freetext: React.PropTypes.bool
-  }
->>>>>>> 80b1c2e7
+  });
 
   /**
    * Lifecycle hook for when the component will update.
