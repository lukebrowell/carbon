--- conflicted
+++ resolved
@@ -131,11 +131,7 @@
      * @property freetextName
      * @type {String}
      */
-<<<<<<< HEAD
-    freetextName: React.PropTypes.string
-=======
     freetextName: PropTypes.string
->>>>>>> 3db32533
   });
 
   /**
