import React from 'react';
import Dropdown from './../dropdown';
import I18n from 'i18n-js';
import classNames from 'classnames';
import escapeStringRegexp from 'escape-string-regexp';
import { assign } from 'lodash';

/**
 * A dropdown filter widget.
 *
 * == How to use a dropdown in a component:
 *
 * In your file
 *
 *   import DropdownFilter from 'carbon/lib/components/dropdown-filter';
 *
 * To render a DropdownFilter:
 *
 *   <DropdownFilter name="foo" options={ foo } onChange={ myChangeHandler } />
 *
 * The developer should pass data to the store as JSON. e.g.
 *
 *   foo: [{ id: 1, name: "Foo" }, { id: 2, name: "Bar" }]
 *
 * You can also use the component in 'suggest' mode, which only shows the dropdown
 * once a filter term has been entered.
 *
 * You can also use the component in 'freetext' mode, which behaves like 'suggest',
 * but allows write-in text values in addition to list options. Specify an initial
 * write-in value with the `visibleValue` property, instead of the `value` property
 * for an option id. Set the `freetextName` property to add a second hidden input
 * for the write-in value, as opposed to the `name` property used for the option id.
 *
 * You can also define a function using the 'create' prop, this will allow you
 * to trigger events to create new items.
 *
 * @class DropdownFilter
 * @constructor
 */
class DropdownFilter extends Dropdown {
  /**
   * Constructor
   *
   * @constructor
   * @param {Array} args - Arguments
   */
  constructor(...args) {
    super(...args);

    /**
     * The user input search text.
     *
     * @property filter
     * @type {String}
     * @default null
     */
    this.state.filter = this.hasFreetextValue() ? this.props.visibleValue : null;

    /**
     * Determines if list is being opened on current render.
     *
     * @property openingList
     * @type {Boolean}
     * @default false
     */
    this.openingList = false;

    // bind scope to functions - allowing them to be overridden and
    // recalled with the use of super
    this.handleVisibleChange = this.handleVisibleChange.bind(this);
  }

  static propTypes = assign({}, Dropdown.propTypes, {

    /**
     * The ID value for the component
     *
     * @property value
     * @type {String}
     */
    value: React.PropTypes.oneOfType([
      React.PropTypes.string,
      React.PropTypes.number
    ]),

    /**
     * The visible value for the component
     * Provides a visible value in `freetext` mode when no option is selected.
     *
     * @property visibleValue
     * @type {String}
     */
    visibleValue: React.PropTypes.string,

    /**
     * The options to be displayed in the dropdown. Should be set in the store and passed from the parent component.
     *
     * @property options
     * @type {object}
     */
    options: React.PropTypes.object.isRequired,

    /**
     * Enables create functionality for dropdown.
     *
     * @property create
     * @type {Function}
     */
    create: React.PropTypes.func,

    /**
     * Should the dropdown act and look like a suggestable input instead.
     *
     * @property suggest
     * @type {Boolean}
     */
    suggest: React.PropTypes.bool,

    /**
     * Should the dropdown accept free text as well as suggested options?
     *
     * @property freetext
     * @type {Boolean}
     */
<<<<<<< HEAD
    freetext: React.PropTypes.bool
  });
=======
    freetext: React.PropTypes.bool,

    /**
     * Name for freetext value hidden input containing visibleValue in freetext mode
     *
     * @property freetextName
     * @type {String}
     */
    freetextName: React.PropTypes.string
  }
>>>>>>> 4924eb7a

  /**
   * Lifecycle hook for when the component will update.
   *
   * @method componentWillUpdate
   * @param {Object} nextProps
   * @param {Object} nextState
   */
  componentWillUpdate(nextProps, nextState) {
    // if list is being opened, set boolean
    if (this.state.open != nextState.open) {
      this.openingList = true;
    }
  }

  /**
   * Selects the value for the component
   *
   * @method selectValue
   * @param {String} val
   */
  selectValue(val, visibleVal) {
    let filter = this.props.freetext ? visibleVal : null;
    super.selectValue(val, visibleVal);
    this.setState({ filter: filter });
  }

  /*
   * Handles changes to the visible input field. Updates filter and displayed value.
   *
   * @method handleVisibleChange
   * @param {Object} ev event
   */
  handleVisibleChange(ev) {
    let state = {
      filter: ev.target.value,
      highlighted: null
    };

    if (this.writeable && ev.target.value.length <= 0) {
      state.open = false;
    } else {
      state.open = true;
    }

    this.setState(state);

    this.openingList = false;

    if (this.props.create) {
      // if create is enabled then empty the selected value so the filter persists
      this.emitOnChangeCallback("", ev.target.value);
    }
  }

  /*
   * Handles what happens on blur of the input.
   *
   * @method handleBlur
   */
  handleBlur = () => {
    if (!this.blockBlur) {
      let filter = null;

      if (this.props.create || this.props.freetext) { filter = this.state.filter; }
      this.setState({ open: false, filter: filter });

      if (this.props.freetext) {
        let opt;

        if (this.state.filter) {
          opt = this.props.options.find((opt) => {
            if (opt.get('name')) {
              return opt.get('name').toLowerCase() === this.state.filter.toLowerCase();
            }
          });
        }

        if (opt) {
          this.selectValue(opt.get('id'), opt.get('name'));
        } else {
          this.emitOnChangeCallback('', this.state.filter);
        }
      }

      if (this.props.onBlur) {
        this.props.onBlur();
      }
    }
  }

  /**
   * Handles what happens on focus of the input.
   *
   * @method handleFocus
   */
  handleFocus = () => {
    if (!this.writeable && !this.blockFocus) {
      this.setState({ open: true });
    } else {
      this.blockFocus = false;
    }

    this._input.setSelectionRange(0, this._input.value.length);
  }

  /**
   * Handles what happens when create button is clicked.
   *
   * @method handleCreate
   */
  handleCreate = (ev) => {
    this.setState({ open: false });
    this.props.create(ev, this);
  }

  /**
   * Prepares list options by converting to JSON and formatting filtered options.
   *
   * @method prepareList
   * @param {Object} options Immutable map of list options
   */
  prepareList = (options) => {
    if ((this.writeable || !this.openingList) && typeof this.state.filter === 'string') {
      let filter = this.state.filter;
      let regex = new RegExp(escapeStringRegexp(filter), 'i');

      // if user has entered a search filter
      options = options.filter((option) => {
        if (option.name.search(regex) > -1) {
          option.name = this.highlightMatches(option.name, filter);
          return option;
        }
      });
    }

    return options;
  }

  /**
   * Function that returns search results. Builds each list item with relevant handlers and classes.
   *
   * @method results
   */
  results(options) {
    let items = super.results(options);

    if (!items.length) {
      items = (
        <li className={ 'carbon-dropdown__list-item carbon-dropdown__list-item--no-results' }>
          {
            I18n.t("dropdownlist.no_results", {
              defaultValue: "No results match \"%{term}\"",
              term: this.state.filter
            })
          }
        </li>
      );
    }

    return items;
  }

  /**
   * Return the list item which should be highlighted by default.
   *
   * @method highlighted
   */
  highlighted = (options) => {
    let highlighted = null;

    if (this.state.highlighted) {
      highlighted = this.state.highlighted;
    } else {
      if (!this.state.filter && this.props.value) {
        highlighted = this.props.value;
      } else if (this.state.filter && options.length) {
        highlighted = options[0].id;
      }
    }

    return highlighted;
  }

  /**
   * Getter to return HTML for list to render method.
   *
   * @method listHTML
   */
  get listHTML() {
    let original = super.listHTML,
        html = [original];

    if (this.state.open && this.props.create) {
      let text = "Create ";

      if (this.state.filter) {
        text += '"' + this.state.filter + '"';
      } else {
        text += "New";
      }

      html.push(
        <a key="dropdown-action" className="carbon-dropdown__action" onClick={ this.handleCreate }>{ text }</a>
      );
    }

    return html;
  }

  /**
   * Overrides Dropdown method to conditionally show arrow
   *
   * @method showArrow
   * @return {Boolean}
   */
  showArrow() {
    return !this.writeable;
  }

  /**
   * Returns the list options in the correct format
   *
   * @method options
   */
  get options() {
    return this.prepareList(this.props.options.toJS());
  }

  /**
   * Uses the mainClasses method provided by the decorator to add additional classes.
   *
   * @method mainClasses
   */
  get mainClasses() {
    return classNames(
      super.mainClasses,
      'carbon-dropdown-filter',
      { 'carbon-dropdown-filter--writeable': this.writeable }
    );
  }

  /**
   * Uses the inputClasses method provided by the decorator to add additional classes.
   *
   * @method inputClasses
   */
  get inputClasses() {
    let filtered = !this.props.create && !this.props.freetext && typeof this.state.filter === 'string';
    return classNames(super.inputClasses, { 'carbon-dropdown__input--filtered': filtered });
  }

  /**
   * Input props for the dropdown, extended from the base dropdown component.
   *
   * @method inputProps
   */
  get inputProps() {
    let props = super.inputProps;

    let value = props.value;

    if (typeof this.state.filter === 'string') {
      // if filter has a value, use that instead
      value = this.state.filter;
    }

    props.readOnly = this.props.readOnly || false;
    props.onChange = this.handleVisibleChange;
    props.value = value;

    return props;
  }

  /**
   * Input props for freetext hidden input.
   *
   * @method alternateHiddenInputProps
   * @return {Object}
   */
  get alternateHiddenInputProps() {
    let props = {
      ref: "altHidden",
      type: "hidden",
      readOnly: true,
      name: this.props.freetextName,
      value: this.props.visibleValue
    };

    return props;
  }

  /**
   * Getter to return HTML for alternate hidden input to render method.
   *
   * @method alternateHiddenHTML
   * @return {Object} JSX
   */
  get alternateHiddenHTML() {
    if (!this.props.freetext || !this.props.freetextName) {
      return null;
    }
    return <input { ...this.alternateHiddenInputProps } />;
  }

  /**
   * Find and highlights search terms in text
   *
   * @method highlightMatches
   * @param {String} optionText - the text to search
   * @param {String} value - the search term
   */
  highlightMatches = (optionText, value) => {
    if (!value.length) { return optionText; }

    let beginning, end, middle, newValue, parsedOptionText, valIndex;

    parsedOptionText = optionText.toLowerCase();
    valIndex = parsedOptionText.indexOf(value);

    if (valIndex === -1) {
      return optionText;
    }

    beginning = optionText.substr(0, valIndex);
    middle = optionText.substr(valIndex, value.length);
    end = optionText.substr(valIndex + value.length, optionText.length);

    // find end of string recursively
    if (end.indexOf(value) !== -1) {
      end = this.highlightMatches(end, value);
    }

    // build JSX object
    newValue = [
      <span   key="beginning">{ beginning }</span>,
      <strong key="middle"><u>{ middle }</u></strong>,
      <span   key="end">{ end }</span>
    ];

    return newValue;
  }

  /**
   * Returns whether input is writeable (for suggest or freetext modes)
   *
   * @method  writeable
   * @return  {Boolean}
   */
  get writeable() {
    return this.props.suggest || this.props.freetext;
  }

  /**
   * Returns whether properties indicate a freetext write-in value
   *
   * @method hasFreetextValue
   * @return {Boolean}
   */
  hasFreetextValue() {
    return this.props.freetext && this.props.visibleValue && !this.props.value;
  }
}

export default DropdownFilter;<|MERGE_RESOLUTION|>--- conflicted
+++ resolved
@@ -122,10 +122,6 @@
      * @property freetext
      * @type {Boolean}
      */
-<<<<<<< HEAD
-    freetext: React.PropTypes.bool
-  });
-=======
     freetext: React.PropTypes.bool,
 
     /**
@@ -135,8 +131,7 @@
      * @type {String}
      */
     freetextName: React.PropTypes.string
-  }
->>>>>>> 4924eb7a
+  });
 
   /**
    * Lifecycle hook for when the component will update.
