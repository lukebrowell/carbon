--- conflicted
+++ resolved
@@ -348,25 +348,16 @@
       <div className="ui-dropdown-suggest" style={containerCSS}>
 
         <input
+          className="base-text-input"
           ref="filter"
           { ...this.inputProps() }
         />
 
         <input
-<<<<<<< HEAD
-          className="base-text-input"
-          ref="filter"
-          onFocus={this.handleFocus}
-          onBlur={this.handleBlur}
-          onChange={this.handleChange}
-          onKeyDown={this.handleKeyDown}
-          value={this.state.value.name}
-=======
           ref="input"
           readOnly="true"
           hidden="true"
           { ...this.hiddenFieldProps() }
->>>>>>> 6adca333
         />
 
         <ul
