--- conflicted
+++ resolved
@@ -823,8 +823,6 @@
   });
 
   describe('additionalInputContent', () => {
-<<<<<<< HEAD
-=======
     describe('when showArrow is true', () => {
       it('returns the icon', () => {
         spyOn(instance, 'showArrow').and.returnValue(true);
@@ -839,7 +837,6 @@
       });
     });
 
->>>>>>> 80b1c2e7
     it('returns the list', () => {
       expect(instance.additionalInputContent[1].props.className).toEqual('carbon-dropdown__list-block');
     });
