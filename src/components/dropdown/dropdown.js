import React from 'react';
import Input from './../../utils/decorators/input';
import InputLabel from './../../utils/decorators/input-label';
import InputValidation from './../../utils/decorators/input-validation';
import InputIcon from './../../utils/decorators/input-icon';

/**
 * A dropdown widget.
 *
 * == How to use a dropdown in a component:
 *
 * In your file
 *
 *   import Dropdown from 'carbon/lib/components/dropdown';
 *
 * To render a Dropdown:
 *
 *   <Dropdown name="foo" options={ foo } onChange={ myChangeHandler } />
 *
 * The developer should pass data to the store as JSON. e.g.
 *
 *   foo: [{ id: 1, name: "Foo" }, { id: 2, name: "Bar" }]
 *
 * @class Dropdown
 * @constructor
 * @decorators {List,Input,InputIcon,InputLabel,InputValidation}
 */
const Dropdown = Input(InputIcon(InputLabel(InputValidation(
class Dropdown extends React.Component {

  /**
   * @constructor
   */
  constructor(...args) {
    super(...args);

    /**
     * Determines if the blur event should be prevented.
     *
     * @property blockBlur
     * @type {Boolean}
     * @default false
     */
    this.blockBlur = false;

    /**
     * Variable to cache current value.
     * Setting it here rather than state prevents complete rerender when value changes.
     *
     * @property visibleValue
     * @type {String}
     * @default ''
     */
    this.visibleValue = '';

    // bind scope to functions - allowing them to be overridden and
    // recalled with the use of super
    this.selectValue = this.selectValue.bind(this);
    this.results = this.results.bind(this);
  }

  static propTypes = {
    /**
     * The ID value for the component
     *
     * @property value
     * @type {String}
     */
    value: React.PropTypes.oneOfType([
      React.PropTypes.string,
      React.PropTypes.number
    ]),

    /**
     * The options to be displayed in the dropdown. Should be set in the store and passed from the parent component.
     *
     * This should be an Immutable object.
     *
     * @property options
     * @type {object}
     */
    options: React.PropTypes.object.isRequired
  }

  state = {
    /**
     * Defines whether the list is open or not.
     *
     * @property open
     * @type {Boolean}
     * @default false
     */
    open: false,

    /**
     * The ID of the highlighted item in the list.
     *
     * @property highlighted
     * @type {Number}
     * @default null
     */
    highlighted: null
  }

  /**
   * Clears the visible value if a new value has been selected.
   *
   * @method componentWillReceiveProps
   * @param {Object} nextProps the updated props
   */
  componentWillReceiveProps(nextProps) {
    if (nextProps.value != this.props.value) {
      // clear the cache
      this.visibleValue = null;
    }
  }

  /**
   * Selects the value for the component
   *
   * @method selectValue
   * @param {String} val
   */
  selectValue(val, visibleVal) {
    this.blockBlur = false;
<<<<<<< HEAD
    this.setState({ open: false });
=======
    this.handleBlur();
    this._handleContentChange();
>>>>>>> f4e70221
    this.emitOnChangeCallback(val, visibleVal);
  }

  /**
   * Runs the callback onChange action
   *
   * @method emitOnChangeCallback
   * @param {Object} value Value of the selected list item
   */
  emitOnChangeCallback = (value, visibleValue) => {
    // mock a standard input event return, with target and value
    this._handleOnChange({
      target: {
        value: value,
        visibleValue: visibleValue
      }
    });
  }

  /**
   * Handles a select action on a list item
   *
   * @method handleSelect
   * @param {Object} ev event
   */
  handleSelect = (ev) => {
    this.selectValue(ev.currentTarget.getAttribute('value'), ev.currentTarget.textContent);
  }

  /**
   * Handles a mouse over event for list items.
   *
   * @method handleMouseOverListItem
   * @param {Object} ev event
   */
  handleMouseOverListItem = (ev) => {
    this.setState({ highlighted: ev.currentTarget.getAttribute('value') });
  }

  /*
   * Handles when the mouse hovers over the list.
   *
   * @method handleMouseEnterList
   */
  handleMouseEnterList = () => {
    this.blockBlur = true;
  }

  /**
   * Handles when the mouse hovers out of the list.
   *
   * @method handleMouseLeaveList
   */
  handleMouseLeaveList = () => {
    this.blockBlur = false;
  }

  /**
   * Handles when the mouse clicks on the list.
   *
   * @method handleMouseDownOnList
   */
  handleMouseDownOnList = (ev) => {
    // if mouse down was on list (not list item), ensure the input retains focus
    // NOTE: this is an IE11 fix
    if (ev.target === this.refs.list) {
      setTimeout(() => {
        this.refs.input.focus();
      }, 0);
    }
  }

  /*
   * Handles what happens on blur of the input.
   *
   * @method handleBlur
   */
  handleBlur = () => {
    if (!this.blockBlur) {
      let highlighted = this.highlighted(this.options);

      if (highlighted != this.props.value) {
        let item = this.props.options.find((item) => {
          return item.get('id') === highlighted;
        });

        this.emitOnChangeCallback(highlighted, item.get('name'));
      }

      this.setState({ open: false });
    }
  }

  /**
   * Handles what happens on focus of the input.
   *
   * @method handleFocus
   */
  handleFocus = () => {
    this.setState({
      open: true
    });
  }

  /**
   * Sets the selected value based on selected id.
   *
   * @method nameByID
   * @param {String} value
   */
  nameByID = () => {
    if (this.props.options) {
      this.visibleValue = '';

      // if no value selected, no match possible
      if (!this.props.value) { return this.visibleValue; }

      // Match selected id to corresponding list option
      let option = this.props.options.find((item) => {
        return item.get('id') == this.props.value;
      });

      // If match is found, set visibleValue to option's name;
      if (option) { this.visibleValue = option.get('name'); }
    }

    // If match is found, set value to option's name;
    return this.visibleValue;
  }

  /**
   * Handles when a user keys up on input.
   *
   * @method handleKeyUp
   * @param {Object} ev event
   */
  handleKeyDown = (ev) => {
    if (!this.refs.list) { return; }

    let list = this.refs.list,
        element = list.getElementsByClassName('ui-dropdown__list__item--highlighted')[0],
        nextVal;

    switch(ev.which) {
      case 13: // return
        if (element) {
          ev.preventDefault();
          this.selectValue(element.value, element.textContent);
        }
        break;
      case 38: // up arrow
        ev.preventDefault();
        nextVal = list.lastChild.value;

        if (element && element.previousElementSibling) {
          nextVal = element.previousElementSibling.value;
        }

        this.setState({ highlighted: nextVal });
        break;
      case 40: // down arrow
        ev.preventDefault();
        nextVal = list.firstChild.value;

        if (element && element.nextElementSibling) {
          nextVal = element.nextElementSibling.value;
        }

        this.setState({ highlighted: nextVal });
        break;
    }
  }

  /**
   * Return the list item which should be highlighted by default.
   *
   * @method highlighted
   */
  highlighted = () => {
    let highlighted = null;

    if (this.state.highlighted) {
      return this.state.highlighted;
    } else {
      if (this.props.value) {
        return this.props.value;
      }
    }

    return highlighted;
  }

  /**
   * Returns the list options in the correct format
   *
   * @method options
   */
  get options() {
    return this.props.options.toJS();
  }

  /**
   * A getter that combines props passed down from the input decorator with
   * dropdown specific props.
   *
   * @method inputProps
   */
  get inputProps() {
    let { ...props } = this.props;
    props.className = this.inputClasses;
    props.value = this.visibleValue || this.nameByID();
    props.name = null;
    props.onBlur = this.handleBlur;
    props.onKeyDown = this.handleKeyDown;
    props.ref = "input";
    props.readOnly = true;

    if (!this.props.readOnly && !this.props.disabled) {
      props.onFocus = this.handleFocus;
    }

    return props;
  }

  /**
   * A getter for hidden input props.
   *
   * @method hiddenInputProps
   */
  get hiddenInputProps() {
    let props = {
      ref: "hidden",
      type: "hidden",
      readOnly: true,
      name: this.props.name,
      value: this.props.value
    };

    return props;
  }

  /**
   * Properties to be assigned to the list.
   *
   * @method listProps
   */
  get listBlockProps() {
    let listClasses = 'ui-dropdown__list-block';

    return {
      key: "listBlock",
      ref: "listBlock",
      onMouseDown: this.handleMouseDownOnList,
      onMouseLeave: this.handleMouseLeaveList,
      onMouseEnter: this.handleMouseEnterList,
      className: listClasses
    };
  }

  /**
   * Properties to be assigned to the list.
   *
   * @method listProps
   */
  get listProps() {
    let listClasses = 'ui-dropdown__list';

    return {
      key: "list",
      ref: "list",
      className: listClasses
    };
  }

  /**
   * Uses the mainClasses method provided by the decorator to add additional classes.
   *
   * @method mainClasses
   */
  get mainClasses() {
    let classes = 'ui-dropdown';

    if (this.state.open) {
      classes += ' ui-dropdown--open';
    }

    return classes;
  }

  /**
   * Uses the inputClasses method provided by the decorator to add additional classes.
   *
   * @method inputClasses
   */
  get inputClasses() {
    let inputClasses = 'ui-dropdown__input';

    return inputClasses;
  }

  /**
   * Getter to return HTML for list to render method.
   *
   * @method listHTML
   */
  get listHTML() {
    if (!this.state.open) { return null; }

    return (
      <ul { ...this.listProps }>
        { this.results(this.options) }
      </ul>
    );
  }

  /**
   * Function that returns search results. Builds each list item with relevant handlers and classes.
   *
   * @method results
   */
  results(options) {
    let className = 'ui-dropdown__list__item',
        highlighted = this.highlighted(options);

    let results = options.map((option) => {
      let klass = className;

      // add highlighted class
      if (highlighted == option.id) {
        klass += ` ${className}--highlighted`;
      }

      // add selected class
      if (this.props.value == option.id) {
        klass += ` ${className}--selected`;
      }

      return (
        <li
          key={ option.name + option.id }
          value={ option.id }
          onClick={ this.handleSelect }
          onMouseOver={ this.handleMouseOverListItem }
          className={ klass }>
            { option.name }
        </li>
      );
    });

    return results;
  }

  /**
   * Extends the input content to include the input icon.
   *
   * @method additionalInputContent
   */
  get additionalInputContent() {
    let content = [];

    if (!this.props.suggest) {
      content.push(this.inputIconHTML("dropdown"));
    }

    content.push(
      <div { ...this.listBlockProps }>
        { this.listHTML }
      </div>
    );

    return content;
  }

  /**
   * Renders the component.
   *
   * @method render
   */
  render() {
    return (
      <div className={ this.mainClasses } >

        { this.labelHTML }
        { this.inputHTML }
        <input { ...this.hiddenInputProps } />
        { this.validationHTML }

      </div>
    );
  }
}
))));

export default Dropdown;<|MERGE_RESOLUTION|>--- conflicted
+++ resolved
@@ -123,12 +123,8 @@
    */
   selectValue(val, visibleVal) {
     this.blockBlur = false;
-<<<<<<< HEAD
     this.setState({ open: false });
-=======
-    this.handleBlur();
     this._handleContentChange();
->>>>>>> f4e70221
     this.emitOnChangeCallback(val, visibleVal);
   }
 
