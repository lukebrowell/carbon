import React from 'react';
import Input from './../../utils/decorators/input';
import InputLabel from './../../utils/decorators/input-label';
import InputValidation from './../../utils/decorators/input-validation';
import InputIcon from './../../utils/decorators/input-icon';

/**
 * A dropdown widget.
 *
 * == How to use a dropdown in a component:
 *
 * In your file
 *
 *   import Dropdown from 'carbon/lib/components/dropdown';
 *
 * To render a Dropdown:
 *
 *   <Dropdown name="foo" options={ foo } onChange={ myChangeHandler } />
 *
 * The developer should pass data to the store as JSON. e.g.
 *
 *   foo: [{ id: 1, name: "Foo" }, { id: 2, name: "Bar" }]
 *
 * @class Dropdown
 * @constructor
 * @decorators {List,Input,InputIcon,InputLabel,InputValidation}
 */
const Dropdown = Input(InputIcon(InputLabel(InputValidation(
class Dropdown extends React.Component {

  /**
   * @constructor
   */
  constructor(...args) {
    super(...args);

    /**
     * Determines if the blur event should be prevented.
     *
     * @property blockBlur
     * @type {Boolean}
     * @default false
     */
    this.blockBlur = false;

    /**
     * Variable to cache current value.
     * Setting it here rather than state prevents complete rerender when value changes.
     *
     * @property visibleValue
     * @type {String}
     * @default ''
     */
    this.visibleValue = '';

    // bind scope to functions - allowing them to be overridden and
    // recalled with the use of super
    this.selectValue = this.selectValue.bind(this);
    this.results = this.results.bind(this);
  }

  static propTypes = {
    /**
     * The ID value for the component
     *
     * @property value
     * @type {String}
     */
    value: React.PropTypes.oneOfType([
      React.PropTypes.string,
      React.PropTypes.number
    ]),

    /**
     * The options to be displayed in the dropdown. Should be set in the store and passed from the parent component.
     *
     * This should be an Immutable object.
     *
     * @property options
     * @type {object}
     */
    options: React.PropTypes.object.isRequired
  }

  state = {
    /**
     * Defines whether the list is open or not.
     *
     * @property open
     * @type {Boolean}
     * @default false
     */
    open: false,

    /**
     * The ID of the highlighted item in the list.
     *
     * @property highlighted
     * @type {Number}
     * @default null
     */
    highlighted: null
  }

  /**
   * Clears the visible value if a new value has been selected.
   *
   * @method componentWillReceiveProps
   * @param {Object} nextProps the updated props
   * @return {void}
   */
  componentWillReceiveProps(nextProps) {
    if (nextProps.value != this.props.value) {
      // clear the cache
      this.visibleValue = null;
    }
  }

  /**
   * Selects the value for the component
   *
   * @method selectValue
   * @param {String} val
   */
  selectValue(val, visibleVal) {
    this.blockBlur = false;
    this.handleBlur();
    this.emitOnChangeCallback(val, visibleVal);
  }

  /**
   * Runs the callback onChange action
   *
   * @method emitOnChangeCallback
   * @param {Object} value Value of the selected list item
   * @return {void}
   */
  emitOnChangeCallback = (value, visibleValue) => {
    // mock a standard input event return, with target and value
    this._handleOnChange({
      target: {
        value: value,
        visibleValue: visibleValue
      }
    });
  }

  /**
   * Handles a select action on a list item
   *
<<<<<<< HEAD
   * @method handleFocus
   * @return {void}
=======
   * @method handleSelect
   * @param {Object} ev event
>>>>>>> fce690b5
   */
  handleSelect = (ev) => {
    this.selectValue(ev.currentTarget.getAttribute('value'), ev.currentTarget.textContent);
  }

  /**
   * Handles a mouse over event for list items.
   *
   * @method handleMouseOverListItem
   * @param {Object} ev event
   */
  handleMouseOverListItem = (ev) => {
    this.setState({ highlighted: ev.currentTarget.getAttribute('value') });
  }

  /*
   * Handles when the mouse hovers over the list.
   *
   * @method handleMouseEnterList
   * @return {void}
   */
  handleMouseEnterList = () => {
    this.blockBlur = true;
  }

  /**
   * Handles when the mouse hovers out of the list.
   *
   * @method handleMouseLeaveList
   * @return {void}
   */
  handleMouseLeaveList = () => {
    this.blockBlur = false;
  }

  /**
   * Handles when the mouse clicks on the list.
   *
   * @method handleMouseDownOnList
   * @param {Object} ev Event
   * @return {void}
   */
  handleMouseDownOnList = (ev) => {
    // if mouse down was on list (not list item), ensure the input retains focus
    // NOTE: this is an IE11 fix
    if (ev.target === this.refs.list) {
      setTimeout(() => {
        this.refs.input.focus();
      }, 0);
    }
  }

  /*
   * Handles what happens on blur of the input.
   *
   * @method handleBlur
   * @return {void}
   */
  handleBlur = () => {
    if (!this.blockBlur) { this.setState({ open: false }); }
  }

  /**
<<<<<<< HEAD
   * Handles a select action on a list item. Resets filter on select.
   *
   * @method handleSelect
   * @param {Object} ev event
   * @return {void}
   */
  handleSelect = (ev) => {
    this.blockBlur = false;
    this.emitOnChangeCallback(ev.currentTarget.getAttribute('value'));

    if (this.props.filter) {
      this.setState({ filter: null });
    }
  }

  /*
   * Handles changes to the visible input field. Updates filter and displayed value.
   *
   * @method handleSelect
   * @param {Object} ev event
   * @return {void}
=======
   * Handles what happens on focus of the input.
   *
   * @method handleFocus
>>>>>>> fce690b5
   */
  handleFocus = () => {
    this.setState({
      open: true,
      highlighted: this.defaultHighlighted
    });
  }

  /**
   * Sets the selected value based on selected id.
   *
   * @method nameByID
   * @return {String} value to display
   */
  nameByID = () => {
    if (this.props.options) {
      this.visibleValue = '';

      // if no value selected, no match possible
      if (!this.props.value) { return this.visibleValue; }

      // Match selected id to corresponding list option
      let option = this.props.options.find((item) => {
        return item.get('id') == this.props.value;
      });

      // If match is found, set visibleValue to option's name;
      if (option) { this.visibleValue = option.get('name'); }
    }

    // If match is found, set value to option's name;
    return this.visibleValue;
  }

  /**
   * Handles when a user keys up on input.
   *
<<<<<<< HEAD
   * @method highlightMatches
   * @param {String} optionText - the text to search
   * @param {String} value - the search term
   * @return {Object} JSX of list item
=======
   * @method handleKeyUp
   * @param {Object} ev event
>>>>>>> fce690b5
   */
  handleKeyDown = (ev) => {
    if (!this.refs.list) { return; }

    let list = this.refs.list,
        element = list.getElementsByClassName('ui-dropdown__list__item--highlighted')[0],
        nextVal;

    switch(ev.which) {
      case 13: // return
        if (element) {
          ev.preventDefault();
          this.selectValue(element.value, element.textContent);
        }
        break;
      case 38: // up arrow
        ev.preventDefault();
        nextVal = list.lastChild.value;

        if (element && element.previousElementSibling) {
          nextVal = element.previousElementSibling.value;
        }

        this.setState({ highlighted: nextVal });
        break;
      case 40: // down arrow
        ev.preventDefault();
        nextVal = list.firstChild.value;

        if (element && element.nextElementSibling) {
          nextVal = element.nextElementSibling.value;
        }

        this.setState({ highlighted: nextVal });
        break;
    }
  }

  /**
   * Return the list item which should be highlighted by default.
   *
   * @method defaultHighlighted
   */
  get defaultHighlighted() {
    let highlighted = null;

    if (this.props.value) {
      highlighted = this.props.value;
    } else if (this.props.options.size) {
      highlighted = this.props.options.first().get('id');
    }

    return highlighted;
  }

  /**
   * Returns the list options in the correct format
   *
<<<<<<< HEAD
   * @method prepareList
   * @param {Object} options Immutable map of list options
   * @return {Object} filtered and highlighted list items
=======
   * @method options
>>>>>>> fce690b5
   */
  get options() {
    return this.props.options.toJS();
  }

  /**
   * A getter that combines props passed down from the input decorator with
   * dropdown specific props.
   *
   * @method inputProps
   * @return {Object} props for visible input
   */
  get inputProps() {
    let { ...props } = this.props;
    props.className = this.inputClasses;
    props.value = this.visibleValue || this.nameByID();
    props.name = null;
    props.onBlur = this.handleBlur;
    props.onKeyDown = this.handleKeyDown;
    props.ref = "input";
    props.readOnly = true;

    if (!this.props.readOnly && !this.props.disabled) {
      props.onFocus = this.handleFocus;
    }

    return props;
  }

  /**
   * A getter for hidden input props.
   *
   * @method hiddenInputProps
   * @return {Object} props for hidden input
   */
  get hiddenInputProps() {
    let props = {
      ref: "hidden",
      type: "hidden",
      readOnly: true,
      name: this.props.name,
      value: this.props.value
    };

    return props;
  }

  /**
   * Properties to be assigned to the list.
   *
   * @method listProps
   */
  get listBlockProps() {
    let listClasses = 'ui-dropdown__list-block';

    return {
      key: "listBlock",
      ref: "listBlock",
      onMouseDown: this.handleMouseDownOnList,
      onMouseLeave: this.handleMouseLeaveList,
      onMouseEnter: this.handleMouseEnterList,
      className: listClasses
    };
  }

  /**
   * Properties to be assigned to the list.
   *
<<<<<<< HEAD
   * @method rootClass
   * @return {String} root className
=======
   * @method listProps
>>>>>>> fce690b5
   */
  get listProps() {
    let listClasses = 'ui-dropdown__list';

    return {
      key: "list",
      ref: "list",
      className: listClasses
    };
  }

  /**
   * Uses the mainClasses method provided by the decorator to add additional classes.
   *
   * @method mainClasses
   * @return {String} Main className
   */
  get mainClasses() {
    let classes = 'ui-dropdown';

    if (this.state.open) {
      classes += ' ui-dropdown--open';
    }

    return classes;
  }

  /**
   * Uses the inputClasses method provided by the decorator to add additional classes.
   *
   * @method inputClasses
   * @return {String} input className
   */
  get inputClasses() {
    let inputClasses = 'ui-dropdown__input';

    return inputClasses;
  }

  /**
   * Getter to return HTML for list to render method.
   *
<<<<<<< HEAD
   * @method additionalInputContent
   * @return {Object} JSX additional content inline with input
=======
   * @method listHTML
>>>>>>> fce690b5
   */
  get listHTML() {
    if (!this.state.open) { return null; }

    return (
      <ul { ...this.listProps }>
        { this.results(this.options) }
      </ul>
    );
  }

  /**
   * Function that returns search results. Builds each list item with relevant handlers and classes.
   *
<<<<<<< HEAD
   * @method listHTML
   * @return {Object} JSX list to render
=======
   * @method results
>>>>>>> fce690b5
   */
  results(options) {
    let className = 'ui-dropdown__list__item';

    let results = options.map((option) => {
      let klass = className;

      // add highlighted class
      if (this.state.highlighted == option.id) {
        klass += ` ${className}--highlighted`;
      }

      // add selected class
      if (this.props.value == option.id) {
        klass += ` ${className}--selected`;
      }

      return (
        <li
          key={ option.name + option.id }
          value={ option.id }
          onClick={ this.handleSelect }
          onMouseOver={ this.handleMouseOverListItem }
          className={ klass }>
            { option.name }
        </li>
      );
    });

    return results;
  }

  /**
   * Extends the input content to include the input icon.
   *
   * @method additionalInputContent
   */
  get additionalInputContent() {
    let content = [];

    if (!this.props.suggest) {
      content.push(this.inputIconHTML("dropdown"));
    }

    content.push(
      <div { ...this.listBlockProps }>
        { this.listHTML }
      </div>
    );

    return content;
  }

  /**
   * Renders the component.
   *
   * @method render
   * @return {Object} JSX
   */
  render() {
    return (
      <div className={ this.mainClasses } >

        { this.labelHTML }
        { this.inputHTML }
        <input { ...this.hiddenInputProps } />
        { this.validationHTML }

      </div>
    );
  }
}
))));

export default Dropdown;<|MERGE_RESOLUTION|>--- conflicted
+++ resolved
@@ -107,7 +107,6 @@
    *
    * @method componentWillReceiveProps
    * @param {Object} nextProps the updated props
-   * @return {void}
    */
   componentWillReceiveProps(nextProps) {
     if (nextProps.value != this.props.value) {
@@ -133,7 +132,6 @@
    *
    * @method emitOnChangeCallback
    * @param {Object} value Value of the selected list item
-   * @return {void}
    */
   emitOnChangeCallback = (value, visibleValue) => {
     // mock a standard input event return, with target and value
@@ -148,13 +146,8 @@
   /**
    * Handles a select action on a list item
    *
-<<<<<<< HEAD
-   * @method handleFocus
-   * @return {void}
-=======
    * @method handleSelect
    * @param {Object} ev event
->>>>>>> fce690b5
    */
   handleSelect = (ev) => {
     this.selectValue(ev.currentTarget.getAttribute('value'), ev.currentTarget.textContent);
@@ -174,7 +167,6 @@
    * Handles when the mouse hovers over the list.
    *
    * @method handleMouseEnterList
-   * @return {void}
    */
   handleMouseEnterList = () => {
     this.blockBlur = true;
@@ -184,7 +176,6 @@
    * Handles when the mouse hovers out of the list.
    *
    * @method handleMouseLeaveList
-   * @return {void}
    */
   handleMouseLeaveList = () => {
     this.blockBlur = false;
@@ -194,8 +185,6 @@
    * Handles when the mouse clicks on the list.
    *
    * @method handleMouseDownOnList
-   * @param {Object} ev Event
-   * @return {void}
    */
   handleMouseDownOnList = (ev) => {
     // if mouse down was on list (not list item), ensure the input retains focus
@@ -211,40 +200,15 @@
    * Handles what happens on blur of the input.
    *
    * @method handleBlur
-   * @return {void}
    */
   handleBlur = () => {
     if (!this.blockBlur) { this.setState({ open: false }); }
   }
 
   /**
-<<<<<<< HEAD
-   * Handles a select action on a list item. Resets filter on select.
-   *
-   * @method handleSelect
-   * @param {Object} ev event
-   * @return {void}
-   */
-  handleSelect = (ev) => {
-    this.blockBlur = false;
-    this.emitOnChangeCallback(ev.currentTarget.getAttribute('value'));
-
-    if (this.props.filter) {
-      this.setState({ filter: null });
-    }
-  }
-
-  /*
-   * Handles changes to the visible input field. Updates filter and displayed value.
-   *
-   * @method handleSelect
-   * @param {Object} ev event
-   * @return {void}
-=======
    * Handles what happens on focus of the input.
    *
    * @method handleFocus
->>>>>>> fce690b5
    */
   handleFocus = () => {
     this.setState({
@@ -257,7 +221,7 @@
    * Sets the selected value based on selected id.
    *
    * @method nameByID
-   * @return {String} value to display
+   * @param {String} value
    */
   nameByID = () => {
     if (this.props.options) {
@@ -282,15 +246,8 @@
   /**
    * Handles when a user keys up on input.
    *
-<<<<<<< HEAD
-   * @method highlightMatches
-   * @param {String} optionText - the text to search
-   * @param {String} value - the search term
-   * @return {Object} JSX of list item
-=======
    * @method handleKeyUp
    * @param {Object} ev event
->>>>>>> fce690b5
    */
   handleKeyDown = (ev) => {
     if (!this.refs.list) { return; }
@@ -349,13 +306,7 @@
   /**
    * Returns the list options in the correct format
    *
-<<<<<<< HEAD
-   * @method prepareList
-   * @param {Object} options Immutable map of list options
-   * @return {Object} filtered and highlighted list items
-=======
    * @method options
->>>>>>> fce690b5
    */
   get options() {
     return this.props.options.toJS();
@@ -366,7 +317,6 @@
    * dropdown specific props.
    *
    * @method inputProps
-   * @return {Object} props for visible input
    */
   get inputProps() {
     let { ...props } = this.props;
@@ -389,7 +339,6 @@
    * A getter for hidden input props.
    *
    * @method hiddenInputProps
-   * @return {Object} props for hidden input
    */
   get hiddenInputProps() {
     let props = {
@@ -424,12 +373,7 @@
   /**
    * Properties to be assigned to the list.
    *
-<<<<<<< HEAD
-   * @method rootClass
-   * @return {String} root className
-=======
    * @method listProps
->>>>>>> fce690b5
    */
   get listProps() {
     let listClasses = 'ui-dropdown__list';
@@ -445,7 +389,6 @@
    * Uses the mainClasses method provided by the decorator to add additional classes.
    *
    * @method mainClasses
-   * @return {String} Main className
    */
   get mainClasses() {
     let classes = 'ui-dropdown';
@@ -461,7 +404,6 @@
    * Uses the inputClasses method provided by the decorator to add additional classes.
    *
    * @method inputClasses
-   * @return {String} input className
    */
   get inputClasses() {
     let inputClasses = 'ui-dropdown__input';
@@ -472,12 +414,7 @@
   /**
    * Getter to return HTML for list to render method.
    *
-<<<<<<< HEAD
-   * @method additionalInputContent
-   * @return {Object} JSX additional content inline with input
-=======
    * @method listHTML
->>>>>>> fce690b5
    */
   get listHTML() {
     if (!this.state.open) { return null; }
@@ -492,12 +429,7 @@
   /**
    * Function that returns search results. Builds each list item with relevant handlers and classes.
    *
-<<<<<<< HEAD
-   * @method listHTML
-   * @return {Object} JSX list to render
-=======
    * @method results
->>>>>>> fce690b5
    */
   results(options) {
     let className = 'ui-dropdown__list__item';
@@ -555,7 +487,6 @@
    * Renders the component.
    *
    * @method render
-   * @return {Object} JSX
    */
   render() {
     return (
