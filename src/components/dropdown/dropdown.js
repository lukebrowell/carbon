--- conflicted
+++ resolved
@@ -82,10 +82,6 @@
      * @property options
      * @type {object}
      */
-<<<<<<< HEAD
-    options: React.PropTypes.object.isRequired
-  };
-=======
     options: React.PropTypes.object.isRequired,
 
     /**
@@ -100,7 +96,6 @@
   static defaultProps = {
     cacheVisibleValue: false
   }
->>>>>>> 7ee59e66
 
   state = {
     /**
