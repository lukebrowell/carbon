import React from 'react';
import PropTypes from 'prop-types';
import classNames from 'classnames';
import Input from './../../utils/decorators/input';
import InputLabel from './../../utils/decorators/input-label';
import InputValidation from './../../utils/decorators/input-validation';
import InputIcon from './../../utils/decorators/input-icon';
import Events from './../../utils/helpers/events';
import { validProps } from '../../utils/ether';

/**
 * A dropdown widget.
 *
 * == How to use a dropdown in a component:
 *
 * In your file
 *
 *   import Dropdown from 'carbon/lib/components/dropdown';
 *
 * To render a Dropdown:
 *
 *   <Dropdown name="foo" options={ foo } onChange={ myChangeHandler } />
 *
 * The developer should pass data to the store as JSON. e.g.
 *
 *   foo: [{ id: 1, name: "Foo" }, { id: 2, name: "Bar" }]
 *
 * @class Dropdown
 * @constructor
 * @decorators {List,Input,InputIcon,InputLabel,InputValidation}
 */
const Dropdown = Input(InputIcon(InputLabel(InputValidation(
class Dropdown extends React.Component {
  /**
   * @constructor
   */
  constructor(...args) {
    super(...args);

    /**
     * Determines if the blur event should be prevented.
     *
     * @property blockBlur
     * @type {Boolean}
     * @default false
     */
    this.blockBlur = false;

    /**
     * Variable to cache current value.
     * Setting it here rather than state prevents complete rerender when value changes.
     *
     * @property visibleValue
     * @type {String}
     * @default ''
     */
    this.visibleValue = '';

    // bind scope to functions - allowing them to be overridden and
    // recalled with the use of super
    this.selectValue = this.selectValue.bind(this);
    this.results = this.results.bind(this);
  }

  static propTypes = {
    /**
     * Automatically focus the input.
     *
     * @property autoFocus
     * @type {boolean}
     */
    autoFocus: PropTypes.bool,

    /**
     * Determines if the visibleValue will be cached or not.
     *
     * @property cacheVisibleValue
     * @type {boolean}
     */
    cacheVisibleValue: PropTypes.bool,

    /**
     * Disable all user interaction.
     *
     * @property disabled
     * @type {boolean}
     */
    disabled: PropTypes.bool,

   /**
    * A custom onBlur handler.
    *
    * @property onBlur
    * @type {function}
    */
    onBlur: PropTypes.func,

    /**
     * The options to be displayed in the dropdown. Should be set in the store and passed from the parent component.
     *
     * This should be an Immutable object.
     *
     * @property options
     * @type {object}
     */
    options: PropTypes.object.isRequired,

    /**
     * Set the name of the corresponding hidden input.
     *
     * @property name
     * @type {string}
     */
    name: PropTypes.string,

    /**
     * Display the currently selected value without displaying the dropdown.
     *
     * @property readOnly
     * @type {boolean}
     */
<<<<<<< HEAD
    readOnly: PropTypes.bool,

    /**
     * The ID value for the component
     *
     * @property value
     * @type {String}
     */
    value: PropTypes.oneOfType([
      PropTypes.string,
      PropTypes.number
    ])
=======
    cacheVisibleValue: PropTypes.bool,

    /**
     * An optional function to be passed that will render each of the dropdown's items.
     *
     * @property renderItem
     * @type {Function}
     */
    renderItem: PropTypes.func
>>>>>>> 8f4fd8db
  }

  static defaultProps = {
    cacheVisibleValue: false
  }

  state = {
    /**
     * Defines whether the list is open or not.
     *
     * @property open
     * @type {Boolean}
     * @default false
     */
    open: false,

    /**
     * The ID of the highlighted item in the list.
     *
     * @property highlighted
     * @type {Number}
     * @default null
     */
    highlighted: null
  };

  /**
   * Manually focus if autoFocus is applied - allows us to prevent the list from opening.
   *
   * @method componentDidMount
   * @return {Void}
   */
  componentDidMount() {
    if (this.props.autoFocus) {
      this.blockFocus = true;
      this._input.focus();
    }
  }

  /**
   * Clears the visible value if a new value has been selected.
   *
   * @method componentWillReceiveProps
   * @param {Object} nextProps the updated props
   * @return {Void}
   */
  componentWillReceiveProps(nextProps) {
    if (!this.props.cacheVisibleValue || (nextProps.value !== this.props.value)) {
      // clear the cache
      this.visibleValue = null;
    }
  }

  /**
   * Selects the value for the component
   *
   * @method selectValue
   * @param {String} val
   * @return {Void}
   */
  selectValue(val, visibleVal) {
    this.blockBlur = false;
    this.setState({ open: false });
    this._handleContentChange();
    this.emitOnChangeCallback(val, visibleVal);
    if (this.props.onBlur) {
      this.props.onBlur();
    }
  }

  /**
   * Runs the callback onChange action
   *
   * @method emitOnChangeCallback
   * @param {Object} value Value of the selected list item
   * @return {Void}
   */
  emitOnChangeCallback = (value, visibleValue) => {
    // To be consistent, always return string
    const valueAsString = String(value);
    // mock a standard input event return, with target and value
    this._handleOnChange({
      target: {
        value: valueAsString,
        visibleValue
      }
    });
  }

  /**
   * Handles a select action on a list item
   *
   * @method handleSelect
   * @param {Object} ev event
   * @return {Void}
   */
  handleSelect = (ev) => {
    this.selectValue(ev.currentTarget.getAttribute('value'), ev.currentTarget.textContent);
  }

  /**
   * Handles a mouse over event for list items.
   *
   * @method handleMouseOverListItem
   * @param {Object} ev event
   * @return {Void}
   */
  handleMouseOverListItem = (ev) => {
    this.setState({ highlighted: ev.currentTarget.getAttribute('value') });
  }

  /*
   * Handles when the mouse hovers over the list.
   *
   * @method handleMouseEnterList
   * @return {Void}
   */
  handleMouseEnterList = () => {
    this.blockBlur = true;
  }

  /**
   * Handles when the mouse hovers out of the list.
   *
   * @method handleMouseLeaveList
   * @return {Void}
   */
  handleMouseLeaveList = () => {
    this.blockBlur = false;
  }

  /**
   * Handles when the mouse clicks on the list.
   *
   * @method handleMouseDownOnList
   * @return {Void}
   */
  handleMouseDownOnList = (ev) => {
    // if mouse down was on list (not list item), ensure the input retains focus
    // NOTE: this is an IE11 fix
    if (ev.target === this.list) {
      setTimeout(() => {
        this._input.focus();
      }, 0);
    }
  }

  /**
   * Handles touch events.
   *
   * @method handleTouchEvent
   **/
  handleTouchEvent = () => {
    // blocking blurring like this stops a bug on mobile when touch doesn't trigger until after blur, we want to
    // update the input before blurring
    this.blockBlur = true;
  }

  /*
   * Handles what happens on blur of the input.
   *
   * @method handleBlur
   * @return {Void}
   */
  handleBlur = () => {
    if (!this.blockBlur) {
      this.setState({ open: false });

      if (this.props.onBlur) {
        this.props.onBlur();
      }
    }
  }

  /**
   * Handles what happens on focus of the input.
   *
   * @method handleFocus
   * @return {Void}
   */
  handleFocus = () => {
    if (this.blockFocus) {
      this.blockFocus = false;
    } else {
      this.setState({ open: true });
    }
  }

  /**
   * Sets the selected value based on selected id.
   *
   * @method nameByID
   * @param {String} value
   * @return {String}
   */
  nameByID = () => {
    if (this.props.options) {
      this.visibleValue = '';
      // if no value selected, no match possible
      if (!this.props.value) { return this.visibleValue; }

      // Match selected id to corresponding list option
      const option = this.props.options.find((item) => {
        return item.get('id') == this.props.value;
      });
      // If match is found, set visibleValue to option's name;
      if (option) { this.visibleValue = option.get('name'); }
    }

    // If match is found, set value to option's name;
    return this.visibleValue;
  }

  /**
   * Handles when a user keys up on input.
   *
   * @method handleKeyUp
   * @param {Object} ev event
   * @return {Void}
   */
  handleKeyDown = (ev) => {
    ev.stopPropagation();

    if (!this.state.open) {
      // if up/down/space then open list
      if (Events.isUpKey(ev) || Events.isDownKey(ev) || Events.isSpaceKey(ev)) {
        ev.preventDefault();
        this.setState({ open: true });
      }

      return;
    }

    const list = this.list,
        element = list.getElementsByClassName('carbon-dropdown__list-item--highlighted')[0];
    let nextVal;

    switch (ev.which) {
      case 13: // return
        if (element) {
          ev.preventDefault();
          this.selectValue(element.getAttribute('value'), element.textContent);
        }
        break;
      case 38: // up arrow
        ev.preventDefault();
        nextVal = this.onUpArrow(list, element);
        break;
      case 40: // down arrow
        ev.preventDefault();
        nextVal = this.onDownArrow(list, element);
        break;
      default:
        nextVal = null;
    }
    this.setState({ highlighted: nextVal });
  }

  /**
   * Gets the previous item on up arrow
   *
   * @method onDownArrow
   * @param {HTML} list ul element
   * @param {HTML} element current li element
   * @return {HTML} nextVal next li element to be selected
   */
  onUpArrow = (list, element) => {
    let nextVal = list.lastChild.getAttribute('value');

    if (element === list.firstChild) {
      this.updateScroll(list, list.lastChild);
      nextVal = list.lastChild.getAttribute('value');
    } else if (element && element.previousElementSibling) {
      this.updateScroll(list, element.previousElementSibling);
      nextVal = element.previousElementSibling.getAttribute('value');
    }
    return nextVal;
  }

  /**
   * Gets the next item on down arrow
   *
   * @method onDownArrow
   * @param {HTML} list ul element
   * @param {HTML} element current li element
   * @return {HTML} nextVal next li element to be selected
   */
  onDownArrow = (list, element) => {
    let nextVal = list.firstChild.getAttribute('value');

    if (element === list.lastChild) {
      this.updateScroll(list, list.firstChild);
      nextVal = list.firstChild.getAttribute('value');
    } else if (element && element.nextElementSibling) {
      this.updateScroll(list, element.nextElementSibling);
      nextVal = element.nextElementSibling.getAttribute('value');
    }
    return nextVal;
  }

  /**
   * Sets the scroll position for the list
   *
   * @method updateScroll
   * @param {HTML} list ul element
   * @param {HTML} element current li element
   * @return {Void}
   */
  updateScroll(list, nextItem) {
    const firstTop = list.firstChild.offsetTop,
        itemHeight = nextItem.offsetHeight,
        listHeight = list.offsetHeight;

    if (nextItem.offsetTop + itemHeight > listHeight) {
      list.scrollTop = nextItem.offsetTop - firstTop - (listHeight - itemHeight);
    } else if (nextItem.offsetTop === 1) {
      list.scrollTop = nextItem.offsetTop - firstTop;
    }
  }

  /**
   * Return the list item which should be highlighted by default.
   *
   * @method highlighted
   * @return {String}
   */
  highlighted = () => {
    const highlighted = null;

    if (this.state.highlighted) {
      return this.state.highlighted;
    }
    if (this.props.value) {
      return this.props.value;
    }


    return highlighted;
  }

  /**
   * Returns the list options in the correct format
   *
   * @method options
   * @return {Object}
   */
  get options() {
    return this.props.options.toJS();
  }

  /**
   * A getter that combines props passed down from the input decorator with
   * dropdown specific props.
   *
   * @method inputProps
   * @return {Object}
   */
  get inputProps() {
    const { ...props } = validProps(this);

    delete props.autoFocus;

    props.className = this.inputClasses;
    props.value = this.visibleValue || this.nameByID();
    props.name = null;
    props.onBlur = this.handleBlur;
    props.onKeyDown = this.handleKeyDown;
    props.readOnly = true;

    if (!this.props.readOnly && !this.props.disabled) {
      props.onFocus = this.handleFocus;
    }
    return props;
  }

  /**
   * A getter for hidden input props.
   *
   * @method hiddenInputProps
   * @return {Object}
   */
  get hiddenInputProps() {
    const props = {
      'data-element': 'hidden-input',
      ref: 'hidden',
      type: 'hidden',
      readOnly: true,
      name: this.props.name,
      // Using this to prevent `null` and `uncontrolled` warnings from React
      value: this.props.value || ''
    };

    return props;
  }

  /**
   * Properties to be assigned to the list.
   *
   * @method listProps
   * @return {Object}
   */
  get listBlockProps() {
    return {
      key: 'listBlock',
      ref: 'listBlock',
      onMouseDown: this.handleMouseDownOnList,
      onMouseLeave: this.handleMouseLeaveList,
      onMouseEnter: this.handleMouseEnterList,
      onTouchStart: this.handleTouchEvent,
      onTouchEnd: this.handleTouchEvent,
      onTouchCancel: this.handleTouchEvent,
      onTouchMove: this.handleTouchEvent,
      className: classNames('carbon-dropdown__list-block', { 'carbon-dropdown__list-hidden': !this.state.open })
    };
  }

  /**
   * Properties to be assigned to the list.
   *
   * @method listProps
   * @return {Object}
   */
  get listProps() {
    return {
      key: 'list',
      ref: 'list',
      className: 'carbon-dropdown__list'
    };
  }

  /**
   * Uses the mainClasses method provided by the decorator to add additional classes.
   *
   * @method mainClasses
   * @return {String}
   */
  get mainClasses() {
    return classNames(
      'carbon-dropdown',
      { 'carbon-dropdown--open': this.state.open }
    );
  }

  /**
   * Uses the inputClasses method provided by the decorator to add additional classes.
   *
   * @method inputClasses
   * @return {String}
   */
  get inputClasses() {
    return 'carbon-dropdown__input';
  }

  /**
   * Getter to return HTML for list to render method.
   *
   * @method listHTML
   * @return {Object} JSX
   */
  get listHTML() {
    return (
      <ul { ...this.listProps } ref={ (node) => { this.list = node; } }>
        { this.results(this.options) }
      </ul>
    );
  }

  /**
   * Function that returns search results. Builds each list item with relevant handlers and classes.
   *
   * @method results
   * @return {Array}
   */
  results(options) {
    const className = 'carbon-dropdown__list-item',
        highlighted = this.highlighted(options);

    const results = options.map((option) => {
      let klass = className;

      // add highlighted class
      if (highlighted == option.id) {
        klass += ` ${className}--highlighted`;
      }

      // add selected class
      if (this.props.value == option.id) {
        klass += ` ${className}--selected`;
      }

      return (
        <li
          data-element='option'
          key={ option.name + option.id }
          value={ option.id }
          onClick={ this.handleSelect }
          onMouseOver={ this.handleMouseOverListItem }
          className={ klass }
        >
<<<<<<< HEAD
          { option.name }
=======
          { this.props.renderItem ? this.props.renderItem(option) : option.name }
>>>>>>> 8f4fd8db
        </li>
      );
    });

    return results;
  }

  /**
   * Extends the input content to include the input icon.
   *
   * @method additionalInputContent
   * @return {Object} JSX
   */
  get additionalInputContent() {
    const content = [];

    if (this.showArrow()) {
      content.push(this.inputIconHTML('dropdown'));
    }

    content.push(
      <div { ...this.listBlockProps } ref={ (node) => { this.listBlock = node; } }>
        { this.listHTML }
      </div>
    );

    return content;
  }

  /**
   * Determines whether dropdown arrow is displayed
   *
   * @method showArrow
   * @return {Boolean}
   */
  showArrow() {
    return true;
  }

  /**
   * Getter to return HTML for alternate hidden input to render method.
   *
   * @method alternateHiddenHTML
   * @return {Object} JSX
   */
  get alternateHiddenHTML() {
    return null;
  }

  componentTags(props) {
    return {
      'data-component': 'dropdown',
      'data-element': props['data-element'],
      'data-role': props['data-role']
    };
  }

  /**
   * Stubbed function allows this to be called on the parent without causign a console error
   * This funciton is used by DropdownFilterAjax
   */
  requestingState = () => { }

  /**
   * Renders the component.
   *
   * @method render
   */
  render() {
    return (
      <div
        className={ this.mainClasses }
        { ...this.componentTags(this.props) }
        data-state={ this.requestingState() }
      >
        { this.labelHTML }
        { this.inputHTML }
        <input { ...this.hiddenInputProps } />
        { this.alternateHiddenHTML }
        { this.validationHTML }
        { this.fieldHelpHTML }
      </div>
    );
  }
}
))));

export default Dropdown;<|MERGE_RESOLUTION|>--- conflicted
+++ resolved
@@ -119,7 +119,6 @@
      * @property readOnly
      * @type {boolean}
      */
-<<<<<<< HEAD
     readOnly: PropTypes.bool,
 
     /**
@@ -131,9 +130,7 @@
     value: PropTypes.oneOfType([
       PropTypes.string,
       PropTypes.number
-    ])
-=======
-    cacheVisibleValue: PropTypes.bool,
+    ]),
 
     /**
      * An optional function to be passed that will render each of the dropdown's items.
@@ -142,7 +139,6 @@
      * @type {Function}
      */
     renderItem: PropTypes.func
->>>>>>> 8f4fd8db
   }
 
   static defaultProps = {
@@ -642,11 +638,7 @@
           onMouseOver={ this.handleMouseOverListItem }
           className={ klass }
         >
-<<<<<<< HEAD
-          { option.name }
-=======
           { this.props.renderItem ? this.props.renderItem(option) : option.name }
->>>>>>> 8f4fd8db
         </li>
       );
     });
