import React from 'react';
import Input from './../../utils/decorators/input';
import InputLabel from './../../utils/decorators/input-label';
import InputValidation from './../../utils/decorators/input-validation';
import InputIcon from './../../utils/decorators/input-icon';
import List from './../../utils/decorators/list';
import { generateInputName } from './../../utils/helpers/forms';

/**
 * A dropdown widget.
 *
 * == How to use a dropdown in a component:
 *
 * In your file
 *
 *   import Dropdown from 'carbon/lib/components/dropdown';
 *
 * To render a Dropdown:
 *
 *   <Dropdown options={ foo } onChange={ myChangeHandler } />
 *
 * The developer should pass data to the store as JSON. e.g.
 *
 *   foo: [{ id: 1, name: "Foo" }, { id: 2, name: "Bar" }]
 *
 * @class Dropdown
 * @constructor
 * @decorators {List,Input,InputIcon,InputLabel,InputValidation}
 */
const Dropdown = List(Input(InputIcon(InputLabel(InputValidation(
class Dropdown extends React.Component {
  
  /**
   * Determines if the blur event should be prevented.
   *
   * @property blockBlur
   * @type {Boolean}
   * @default false
   */
  blockBlur = false;

  /**
   * Determines if the blur event should be prevented.
   *
   * @property blockBlur
   * @type {Boolean}
   * @default false
   */
  blockBlur = false

  static propTypes = {

    /**
     * The options to be displayed in the dropdown. Should be set in the store and passed from the parent component.
     *
     * @property options
     * @type {object}
     */
    options: React.PropTypes.object.isRequired
  };

  state = {

    /**
     * The text currently displayed in the input field.
     *
     * @property inputValue
     * @type {String}
     * @default ''
     */
    inputValue: '',

    /**
     * The user input search text.
     *
     * @property filter
     * @type {String}
     * @default ''
     */
    filter: ''
  };

  /**
   * Clears the visible value if a new value has been selected.
   *
   * @method componentWillReceiveProps
   * @param {Object} nextProps the updated props
   */
  componentWillReceiveProps(nextProps) {
    if (nextProps.value != this.props.value) {
      this.setState({ inputValue: this.nameByID(nextProps.value) });
    }
  }

  /**
   * Runs the callback onChange action
   *
   * @method emitOnChangeCallback
   * @param {Object} value Value of the selected list item
   */
  emitOnChangeCallback = (value) => {
    this._handleOnChange({ target: { value: value } });
  }

  /**
   * Handles what happens on focus of the input.
   *
   * @method handleFocus
   */
  handleFocus = () => {
    let data = this.props.options;
    let highlighted = this.props.value ? this.props.value : data.first().get('id');

    this.setState({
      open: true,
      highlighted: highlighted
    });
  }

    /**
   * Handles when the mouse hovers over the list.
   *
   * @method handleMouseEnterList
   */
  handleMouseEnterList = () => {
    this.blockBlur = true;
  }

  /**
<<<<<<< HEAD
   * Handles when the mouse hovers out of the list.
=======
   * Handles when the mouse hovers over the list.
   *
   * @method handleMouseEnterList
   */
  handleMouseEnterList = () => {
    this.blockBlur = true;
  }

  /**
   * Handles when the mouse hovers out of the list.
   *
   * @method handleMouseLeaveList
   */
  handleMouseLeaveList = () => {
    this.blockBlur = false;
  }

  /**
   * Handles when the mouse clicks on the list.
   *
   * @method handleMouseDownOnList
   */
  handleMouseDownOnList = (ev) => {
    // if mouse down was on list (not list item), ensure the input retains focus
    // NOTE: this is an IE11 fix
    if (ev.target === this.refs.list) {
      setTimeout(() => {
        this.refs.input.focus();
      }, 0);
    }
  }

  /**
   * Sets visibleValue based on selected id.
>>>>>>> cd68ea56
   *
   * @method handleMouseLeaveList
   */
  handleMouseLeaveList = () => {
    this.blockBlur = false;
  }

  /**
   * Handles when the mouse clicks on the list.
   *
   * @method handleMouseDownOnList
   */
  handleMouseDownOnList = (ev) => {
    // if mouse down was on list (not list item), ensure the input retains focus
    // NOTE: this is an IE11 fix
    if (ev.target === this.refs.list) {
      setTimeout(() => {
        this.refs.input.focus();
      }, 0);
    }
  }

  /**
   * Handles what happens on blur of the input.
   *
   * @method handleBlur
   */
  handleBlur = () => {
    this.setState({ inputValue: this.nameByID(this.props.value) , filter: ''});
  }

  /**
   * Handles a select action on a list item. Resets filter on select.
   *
   * @method handleSelect
   * @param {Object} ev event
   */
  handleSelect = (ev) => {
    this.setState({ filter: ''});
    this.emitOnChangeCallback(ev.target.getAttribute('value'));
  }

  /*
   * Handles changes to the visible input field. Updates filter and displayed value.
   *
   * @method handleSelect
   * @param {Object} ev event
   */
  handleVisibleChange = (ev) => {
    let value = ev.target.value;
    this.setState({ filter: value, inputValue: value });
  }

  /**
   * Sets the selected value based on selected id.
   *
   * @method nameByID
   * @param {String} value
   */
  nameByID = (value) => {
    // if no value selected, no match possible
    if (!value) {
      return '';
    }
    // Match selected id to corresponding list option
    let option = this.props.options.find((item) => {
      return item.get('id') == value;
    });

    // If match is found, set value to option's name;
    return option ? option.get('name') : '';
  }

  /**
   * A getter that combines props passed down from the input decorator with
   * dropdown specific props.
   *
   * @method inputProps
   */
  get inputProps() {
    let { ...props } = this.props;
    props.className = this.inputClasses;
    props.value = this.state.inputValue;
    props.name = null;
<<<<<<< HEAD
    props.onChange = this.handleVisibleChange;
    props.onBlur = this.handleBlur;
    props.ref = "input";
=======
    props.readOnly = true;
    props.ref = "input";

>>>>>>> cd68ea56
    if (!this.props.readOnly && !this.props.disabled) {
      props.onFocus = this.handleFocus;
    }

    return props;
  }

  /**
   * Find and highlights search terms in text
   *
   * @method highlightMatches
   * @param {String} optionText - the text to search
   * @param {String} value - the search term
   */
  highlightMatches = (optionText, value) => {
    if (!value.length) { return optionText; }

    let beginning, end, middle, newValue, parsedOptionText, valIndex;

    parsedOptionText = optionText.toLowerCase();
    valIndex = parsedOptionText.indexOf(value);

    if (valIndex === -1) {
      return optionText;
    }

    beginning = optionText.substr(0, valIndex);
    middle = optionText.substr(valIndex, value.length);
    end = optionText.substr(valIndex + value.length, optionText.length);

    if (end.indexOf(value) !== -1) {
      end = this.highlightMatches(end, value);
    }
    // build JSX object
    newValue = [<span   key="beginning">{ beginning }</span>,
                <strong key="middle"><u>{ middle }</u></strong>,
                <span   key="end">{ end }</span>];

    return newValue;
  }

  /**
   * Prepares list options by converting to JSON and formatting filtered options.
   *
   * @method prepareList
   * @param {Object} options Immutable map of list options
   */
  prepareList = (options) => {
    let _options = options.toJS();
    let filter = this.state.filter;
    let regex = new RegExp(filter, 'i');

    // if user has entered a search filter
    if(filter.length) {
      _options = _options.filter((option) => {
        if (option.name.search(regex) > -1) {
          option.name = this.highlightMatches(option.name, this.state.filter);
          return option;
        }
      });
    }
    return _options;
  }

  /**
   * A getter for hidden input props.
   *
   * @method hiddenInputProps
   */
  get hiddenInputProps() {
    let props = {
      ref: "hidden",
      type: "hidden",
      readOnly: true,
      name: generateInputName(this.props.name, this.context.form),
      value: this.props.value
    };

    return props;
  }

  /**
   * Root Class getter, returns a single class
   *
   * @method rootClass
   */
  get rootClass() {
    return 'ui-dropdown';
  }

  /**
   * Uses the mainClasses method provided by the decorator to add additional classes.
   *
   * @method mainClasses
   */
  get mainClasses() {
    return this.rootClass;
  }

  /**
   * Uses the inputClasses method provided by the decorator to add additional classes.
   *
   * @method inputClasses
   */
  get inputClasses() {
    let inputClasses = `${this.rootClass}__input` + (this.state.filter.length ? ` ${this.rootClass}__input--filter` : '');
    return inputClasses;
  }

  /**
   * Extends the input content to include the input icon.
   *
   * @method additionalInputContent
   */
  get additionalInputContent() {
    return [
      this.inputIconHTML("dropdown"),
      this.listHTML
    ];
  }

  /**
   * Returns HTML for the input.
   *
   * @method inputHTML
   */
  get inputHTML() {
    // builds the input with a variable input type - see `inputType`
    return (
      <div { ...this.fieldProps }>
        <input { ...this.inputProps }></input>
        { this.additionalInputContent }
      </div>
    );
  }

  /**
   * Getter to return HTML for list to render method.
   *
   * @method listHTML
   */
  get listHTML() {
    let listClasses =  `${this.rootClass}__list` +
        (this.state.open ? '' : ' hidden') +
        this.commonListClasses;

    // Runs filter if active and returns JSON objects as list items
    let options = this.prepareList(this.props.options);

    return (
      <ul
        onMouseDown={ this.handleMouseDownOnList }
        onMouseLeave={ this.handleMouseLeaveList }
        onMouseEnter={ this.handleMouseEnterList }
        key="list"
        ref="list"
        onMouseDown={ this.handleMouseDownOnList }
        onMouseLeave={ this.handleMouseLeaveList }
        onMouseEnter={ this.handleMouseEnterList }
        className={ listClasses } >
        { this.results(options) }
      </ul>
    );
  }

  /**
   * Renders the component.
   *
   * @method render
   */
  render() {
    return (
      <div className={ this.mainClasses } >

        { this.labelHTML }
        { this.inputHTML }
        <input { ...this.hiddenInputProps } />
        { this.validationHTML }

      </div>
    );
  }
}
)))));

export default Dropdown;<|MERGE_RESOLUTION|>--- conflicted
+++ resolved
@@ -38,15 +38,7 @@
    * @default false
    */
   blockBlur = false;
-
-  /**
-   * Determines if the blur event should be prevented.
-   *
-   * @property blockBlur
-   * @type {Boolean}
-   * @default false
-   */
-  blockBlur = false
+  filterActive = false;
 
   static propTypes = {
 
@@ -60,15 +52,6 @@
   };
 
   state = {
-
-    /**
-     * The text currently displayed in the input field.
-     *
-     * @property inputValue
-     * @type {String}
-     * @default ''
-     */
-    inputValue: '',
 
     /**
      * The user input search text.
@@ -86,11 +69,11 @@
    * @method componentWillReceiveProps
    * @param {Object} nextProps the updated props
    */
-  componentWillReceiveProps(nextProps) {
-    if (nextProps.value != this.props.value) {
-      this.setState({ inputValue: this.nameByID(nextProps.value) });
-    }
-  }
+  // componentWillReceiveProps(nextProps) {
+  //   if (nextProps.value != this.props.value) {
+  //     this.setState({ filter: this.nameByID(nextProps.value) });
+  //   }
+  // }
 
   /**
    * Runs the callback onChange action
@@ -117,19 +100,7 @@
     });
   }
 
-    /**
-   * Handles when the mouse hovers over the list.
-   *
-   * @method handleMouseEnterList
-   */
-  handleMouseEnterList = () => {
-    this.blockBlur = true;
-  }
-
-  /**
-<<<<<<< HEAD
-   * Handles when the mouse hovers out of the list.
-=======
+  /**
    * Handles when the mouse hovers over the list.
    *
    * @method handleMouseEnterList
@@ -163,37 +134,13 @@
   }
 
   /**
-   * Sets visibleValue based on selected id.
->>>>>>> cd68ea56
-   *
-   * @method handleMouseLeaveList
-   */
-  handleMouseLeaveList = () => {
-    this.blockBlur = false;
-  }
-
-  /**
-   * Handles when the mouse clicks on the list.
-   *
-   * @method handleMouseDownOnList
-   */
-  handleMouseDownOnList = (ev) => {
-    // if mouse down was on list (not list item), ensure the input retains focus
-    // NOTE: this is an IE11 fix
-    if (ev.target === this.refs.list) {
-      setTimeout(() => {
-        this.refs.input.focus();
-      }, 0);
-    }
-  }
-
-  /**
    * Handles what happens on blur of the input.
    *
    * @method handleBlur
    */
   handleBlur = () => {
-    this.setState({ inputValue: this.nameByID(this.props.value) , filter: ''});
+    this.filterActive = false;this.nameByID(this.props.value)
+    this.setState({ filter: ''});
   }
 
   /**
@@ -203,6 +150,7 @@
    * @param {Object} ev event
    */
   handleSelect = (ev) => {
+    this.filterActive = false;
     this.setState({ filter: ''});
     this.emitOnChangeCallback(ev.target.getAttribute('value'));
   }
@@ -214,8 +162,9 @@
    * @param {Object} ev event
    */
   handleVisibleChange = (ev) => {
+    this.filterActive = true;
     let value = ev.target.value;
-    this.setState({ filter: value, inputValue: value });
+    this.setState({ filter: value });
   }
 
   /**
@@ -247,17 +196,12 @@
   get inputProps() {
     let { ...props } = this.props;
     props.className = this.inputClasses;
-    props.value = this.state.inputValue;
+    props.value = this.filterActive ? this.state.filter : this.nameByID(this.props.value);
     props.name = null;
-<<<<<<< HEAD
     props.onChange = this.handleVisibleChange;
     props.onBlur = this.handleBlur;
     props.ref = "input";
-=======
-    props.readOnly = true;
-    props.ref = "input";
-
->>>>>>> cd68ea56
+
     if (!this.props.readOnly && !this.props.disabled) {
       props.onFocus = this.handleFocus;
     }
@@ -409,9 +353,6 @@
 
     return (
       <ul
-        onMouseDown={ this.handleMouseDownOnList }
-        onMouseLeave={ this.handleMouseLeaveList }
-        onMouseEnter={ this.handleMouseEnterList }
         key="list"
         ref="list"
         onMouseDown={ this.handleMouseDownOnList }
