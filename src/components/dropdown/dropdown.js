import React from 'react';
import Input from './../../utils/decorators/input';
import InputLabel from './../../utils/decorators/input-label';
import InputValidation from './../../utils/decorators/input-validation';
import InputIcon from './../../utils/decorators/input-icon';
import List from './../../utils/decorators/list';
import { generateInputName } from './../../utils/helpers/forms';

/**
 * A dropdown widget.
 *
 * == How to use a dropdown in a component:
 *
 * In your file
 *
 *   import Dropdown from 'carbon/lib/components/dropdown';
 *
 * To render a Dropdown:
 *
 *   <Dropdown options={ foo } onChange={ myChangeHandler } />
 *
 * The developer should pass data to the store as JSON. e.g.
 *
 *   foo: [{ id: 1, name: "Foo" }, { id: 2, name: "Bar" }]
 *
 * @class Dropdown
 * @constructor
 * @decorators {List,Input,InputIcon,InputLabel,InputValidation}
 */
const Dropdown = List(Input(InputIcon(InputLabel(InputValidation(
class Dropdown extends React.Component {
  
  /**
   * Determines if the blur event should be prevented.
   *
   * @property blockBlur
   * @type {Boolean}
   * @default false
   */
  blockBlur = false;
  filterActive = false;

  static propTypes = {

    /**
     * The options to be displayed in the dropdown. Should be set in the store and passed from the parent component.
     *
     * @property options
     * @type {object}
     */
    options: React.PropTypes.object.isRequired
  };

  state = {

    /**
<<<<<<< HEAD
     * The text currently displayed in the input field.
     *
     * @property inputValue
     * @type {String}
     * @default ''
     */
    inputValue: '',

    /**
=======
>>>>>>> 3d6769e4
     * The user input search text.
     *
     * @property filter
     * @type {String}
     * @default ''
     */
    filter: ''
  };

  /**
   * Clears the visible value if a new value has been selected.
   *
   * @method componentWillReceiveProps
   * @param {Object} nextProps the updated props
   */
<<<<<<< HEAD
  componentWillReceiveProps(nextProps) {
    if (nextProps.value != this.props.value) {
      this.setState({ inputValue: this.nameByID(nextProps.value) });
    }
  }
=======
  // componentWillReceiveProps(nextProps) {
  //   if (nextProps.value != this.props.value) {
  //     this.setState({ filter: this.nameByID(nextProps.value) });
  //   }
  // }
>>>>>>> 3d6769e4

  /**
   * Runs the callback onChange action
   *
   * @method emitOnChangeCallback
   * @param {Object} value Value of the selected list item
   */
  emitOnChangeCallback = (value) => {
    this._handleOnChange({ target: { value: value } });
  }

  /**
   * Handles what happens on focus of the input.
   *
   * @method handleFocus
   */
  handleFocus = () => {
    let data = this.props.options;
    let highlighted = this.props.value ? this.props.value : data.first().get('id');

    this.setState({
      open: true,
      highlighted: highlighted
    });
  }

  /**
   * Handles what happens on blur of the input.
   *
   * @method handleBlur
   */
  handleBlur = () => {
    this.setState({ inputValue: this.nameByID(this.props.value), filter: '' });
  }

  /**
   * Handles a select action on a list item. Resets filter on select.
   *
   * @method handleSelect
   * @param {Object} ev event
   */
  handleSelect = (ev) => {
    this.setState({ filter: ''});
    this.emitOnChangeCallback(ev.target.getAttribute('value'));
  }

  /*
   * Handles changes to the visible input field. Updates filter and displayed value.
   *
   * @method handleSelect
   * @param {Object} ev event
   */
  handleVisibleChange = (ev) => {
    let value = ev.target.value;
    this.setState({ filter: value, inputValue: value });
  }

  /**
   * Handles when the mouse hovers over the list.
   *
   * @method handleMouseEnterList
   */
  handleMouseEnterList = () => {
    this.blockBlur = true;
  }

  /**
   * Handles when the mouse hovers out of the list.
   *
   * @method handleMouseLeaveList
   */
  handleMouseLeaveList = () => {
    this.blockBlur = false;
  }

  /**
   * Handles when the mouse clicks on the list.
   *
   * @method handleMouseDownOnList
   */
  handleMouseDownOnList = (ev) => {
    // if mouse down was on list (not list item), ensure the input retains focus
    // NOTE: this is an IE11 fix
    if (ev.target === this.refs.list) {
      setTimeout(() => {
        this.refs.input.focus();
      }, 0);
    }
  }

  /**
<<<<<<< HEAD
   * Sets visible value based on selected id
=======
   * Handles what happens on blur of the input.
   *
   * @method handleBlur
   */
  handleBlur = () => {
    this.filterActive = false;this.nameByID(this.props.value)
    this.setState({ filter: ''});
  }

  /**
   * Handles a select action on a list item. Resets filter on select.
   *
   * @method handleSelect
   * @param {Object} ev event
   */
  handleSelect = (ev) => {
    this.filterActive = false;
    this.setState({ filter: ''});
    this.emitOnChangeCallback(ev.target.getAttribute('value'));
  }

  /*
   * Handles changes to the visible input field. Updates filter and displayed value.
   *
   * @method handleSelect
   * @param {Object} ev event
   */
  handleVisibleChange = (ev) => {
    this.filterActive = true;
    let value = ev.target.value;
    this.setState({ filter: value });
  }

  /**
   * Sets the selected value based on selected id.
>>>>>>> 3d6769e4
   *
   * @method nameByID
   * @param {String} value
   */
  nameByID = (value) => {
    // if no value selected, no match possible
    if (!value) {
      return '';
    }
    // Match selected id to corresponding list option
    let option = this.props.options.find((item) => {
      return item.get('id') == value;
    });

    // If match is found, set value to option's name;
    return option ? option.get('name') : '';
  }

  /**
   * A getter that combines props passed down from the input decorator with
   * dropdown specific props.
   *
   * @method inputProps
   */
  get inputProps() {
    let { ...props } = this.props;
    props.className = this.inputClasses;
<<<<<<< HEAD
    props.value = this.state.filter || this.nameByID(this.props.value);
=======
    props.value = this.filterActive ? this.state.filter : this.nameByID(this.props.value);
>>>>>>> 3d6769e4
    props.name = null;
    props.onChange = this.handleVisibleChange;
    props.onBlur = this.handleBlur;
    props.ref = "input";

    if (!this.props.readOnly && !this.props.disabled) {
      props.onFocus = this.handleFocus;
    }

    return props;
  }

  /**
   * Find and highlights search terms in text
   *
   * @method highlightMatches
   * @param {String} optionText - the text to search
   * @param {String} value - the search term
   */
  highlightMatches = (optionText, value) => {
    if (!value.length) { return optionText; }

    let beginning, end, middle, newValue, parsedOptionText, valIndex;

    parsedOptionText = optionText.toLowerCase();
    valIndex = parsedOptionText.indexOf(value);

    if (valIndex === -1) {
      return optionText;
    }

    beginning = optionText.substr(0, valIndex);
    middle = optionText.substr(valIndex, value.length);
    end = optionText.substr(valIndex + value.length, optionText.length);

    if (end.indexOf(value) !== -1) {
      end = this.highlightMatches(end, value);
    }
    // build JSX object
    newValue = [<span   key="beginning">{ beginning }</span>,
                <strong key="middle"><u>{ middle }</u></strong>,
                <span   key="end">{ end }</span>];

    return newValue;
  }

  /**
   * Prepares list options by converting to JSON and formatting filtered options.
   *
   * @method prepareList
   * @param {Object} options Immutable map of list options
   */
  prepareList = (options) => {
    let _options = options.toJS();
    let filter = this.state.filter;
    let regex = new RegExp(filter, 'i');

    // if user has entered a search filter
    if(filter.length) {
      _options = _options.filter((option) => {
        if (option.name.search(regex) > -1) {
          option.name = this.highlightMatches(option.name, this.state.filter);
          return option;
        }
      });
    }
    return _options;
  }

  /**
   * A getter for hidden input props.
   *
   * @method hiddenInputProps
   */
  get hiddenInputProps() {
    let props = {
      ref: "hidden",
      type: "hidden",
      readOnly: true,
      name: generateInputName(this.props.name, this.context.form),
      value: this.props.value
    };

    return props;
  }

  /**
   * Root Class getter, returns a single class
   *
   * @method rootClass
   */
  get rootClass() {
    return 'ui-dropdown';
  }

  /**
   * Uses the mainClasses method provided by the decorator to add additional classes.
   *
   * @method mainClasses
   */
  get mainClasses() {
    return this.rootClass;
  }

  /**
   * Uses the inputClasses method provided by the decorator to add additional classes.
   *
   * @method inputClasses
   */
  get inputClasses() {
    let inputClasses = `${this.rootClass}__input` + (this.state.filter.length ? ` ${this.rootClass}__input--filter` : '');
    return inputClasses;
  }

  /**
   * Extends the input content to include the input icon.
   *
   * @method additionalInputContent
   */
  get additionalInputContent() {
    return [
      this.inputIconHTML("dropdown"),
      this.listHTML
    ];
  }

  /**
   * Returns HTML for the input.
   *
   * @method inputHTML
   */
  get inputHTML() {
    // builds the input with a variable input type - see `inputType`
    return (
      <div { ...this.fieldProps }>
        <input { ...this.inputProps }></input>
        { this.additionalInputContent }
      </div>
    );
  }

  /**
   * Getter to return HTML for list to render method.
   *
   * @method listHTML
   */
  get listHTML() {
    let listClasses =  `${this.rootClass}__list` +
        (this.state.open ? '' : ' hidden') +
        this.commonListClasses;

    // Runs filter if active and returns JSON objects as list items
    let options = this.prepareList(this.props.options);

    return (
      <ul
        key="list"
        ref="list"
        onMouseDown={ this.handleMouseDownOnList }
        onMouseLeave={ this.handleMouseLeaveList }
        onMouseEnter={ this.handleMouseEnterList }
        className={ listClasses } >
        { this.results(options) }
      </ul>
    );
  }

  /**
   * Renders the component.
   *
   * @method render
   */
  render() {
    return (
      <div className={ this.mainClasses } >

        { this.labelHTML }
        { this.inputHTML }
        <input { ...this.hiddenInputProps } />
        { this.validationHTML }

      </div>
    );
  }
}
)))));

export default Dropdown;<|MERGE_RESOLUTION|>--- conflicted
+++ resolved
@@ -54,18 +54,6 @@
   state = {
 
     /**
-<<<<<<< HEAD
-     * The text currently displayed in the input field.
-     *
-     * @property inputValue
-     * @type {String}
-     * @default ''
-     */
-    inputValue: '',
-
-    /**
-=======
->>>>>>> 3d6769e4
      * The user input search text.
      *
      * @property filter
@@ -81,19 +69,11 @@
    * @method componentWillReceiveProps
    * @param {Object} nextProps the updated props
    */
-<<<<<<< HEAD
-  componentWillReceiveProps(nextProps) {
-    if (nextProps.value != this.props.value) {
-      this.setState({ inputValue: this.nameByID(nextProps.value) });
-    }
-  }
-=======
   // componentWillReceiveProps(nextProps) {
   //   if (nextProps.value != this.props.value) {
   //     this.setState({ filter: this.nameByID(nextProps.value) });
   //   }
   // }
->>>>>>> 3d6769e4
 
   /**
    * Runs the callback onChange action
@@ -120,38 +100,7 @@
     });
   }
 
-  /**
-   * Handles what happens on blur of the input.
-   *
-   * @method handleBlur
-   */
-  handleBlur = () => {
-    this.setState({ inputValue: this.nameByID(this.props.value), filter: '' });
-  }
-
-  /**
-   * Handles a select action on a list item. Resets filter on select.
-   *
-   * @method handleSelect
-   * @param {Object} ev event
-   */
-  handleSelect = (ev) => {
-    this.setState({ filter: ''});
-    this.emitOnChangeCallback(ev.target.getAttribute('value'));
-  }
-
   /*
-   * Handles changes to the visible input field. Updates filter and displayed value.
-   *
-   * @method handleSelect
-   * @param {Object} ev event
-   */
-  handleVisibleChange = (ev) => {
-    let value = ev.target.value;
-    this.setState({ filter: value, inputValue: value });
-  }
-
-  /**
    * Handles when the mouse hovers over the list.
    *
    * @method handleMouseEnterList
@@ -184,10 +133,7 @@
     }
   }
 
-  /**
-<<<<<<< HEAD
-   * Sets visible value based on selected id
-=======
+  /*
    * Handles what happens on blur of the input.
    *
    * @method handleBlur
@@ -223,7 +169,6 @@
 
   /**
    * Sets the selected value based on selected id.
->>>>>>> 3d6769e4
    *
    * @method nameByID
    * @param {String} value
@@ -251,11 +196,7 @@
   get inputProps() {
     let { ...props } = this.props;
     props.className = this.inputClasses;
-<<<<<<< HEAD
-    props.value = this.state.filter || this.nameByID(this.props.value);
-=======
     props.value = this.filterActive ? this.state.filter : this.nameByID(this.props.value);
->>>>>>> 3d6769e4
     props.name = null;
     props.onChange = this.handleVisibleChange;
     props.onBlur = this.handleBlur;
