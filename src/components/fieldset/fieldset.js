--- conflicted
+++ resolved
@@ -2,10 +2,7 @@
 import PropTypes from 'prop-types';
 import classNames from 'classnames';
 import { validProps } from '../../utils/ether';
-<<<<<<< HEAD
-=======
 import { tagComponent } from '../../utils/helpers/tags';
->>>>>>> 3db32533
 
 /**
  * Fieldset component.
@@ -21,11 +18,7 @@
      * @property legend
      * @type {String}
      */
-<<<<<<< HEAD
-    legend: React.PropTypes.string
-=======
     legend: PropTypes.string
->>>>>>> 3db32533
   };
 
 
