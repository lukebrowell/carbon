--- conflicted
+++ resolved
@@ -2,13 +2,9 @@
 import PropTypes from 'prop-types';
 import I18n from 'i18n-js';
 import classNames from 'classnames';
-<<<<<<< HEAD
 import CSSTransitionGroup from 'react-transition-group/CSSTransitionGroup';
-=======
-import ReactCSSTransitionGroup from 'react-addons-css-transition-group';
 import { isObject, isArray, forEach } from 'lodash';
 import shouldComponentUpdate from './../../utils/helpers/should-component-update';
->>>>>>> 273843ba
 import Icon from './../icon';
 import Alert from './../alert';
 import Link from './../link';
@@ -465,24 +461,14 @@
     return (
       <div { ...tagComponent('flash', this.props) }>
         <div className={ this.classes }>
-<<<<<<< HEAD
           <CSSTransitionGroup
-            transitionName="carbon-flash__slider"
-=======
-          <ReactCSSTransitionGroup
             transitionName='carbon-flash__slider'
->>>>>>> 273843ba
             transitionEnterTimeout={ 600 }
             transitionLeaveTimeout={ 600 }
           >
             { sliderHTML }
-<<<<<<< HEAD
             <CSSTransitionGroup
-              transitionName="carbon-flash__content"
-=======
-            <ReactCSSTransitionGroup
               transitionName='carbon-flash__content'
->>>>>>> 273843ba
               transitionEnterTimeout={ 800 }
               transitionLeaveTimeout={ 500 }
             >
