import React from 'react';
<<<<<<< HEAD
import ClassNames from 'classnames';
import I18n from 'i18n-js';
=======
import classNames from 'classnames';
>>>>>>> 8b38e49d
import ReactCSSTransitionGroup from 'react-addons-css-transition-group';
import Icon from './../icon';
import Alert from './../alert';
import Link from './../link';
import { isObject, isArray, forEach } from 'lodash';

/**
 * A Flash widget.
 *
 * The flash is rendered in two sections: a ventral message 'flash', and a
 * dorsal coloured, expanding 'slider'.
 *
 * == How to use an Flash in a component:
 *
 * In your file
 *
 *   import Flash from 'carbon/lib/components/flash';
 *
 * To render a Flash, setup open and cancel handlers in your view to trigger
 * the message on and off:
 *
 *  <Flash open={ openStatus } onDismiss={ myOnDismiss } message='Alert!' />
 *
 * By default, the flash renders with a clickable close icon that hooks up with the onDismiss function.
 *
 * To instead have the flash disappear after a given time period, pass a prop of timeout in milliseconds.
 *
 *  <Flash open={ openStatus } onDismiss={ myOnDismiss } message='Alert!' timeout={ 2000 }/>
 *
 * The flash message can be formatted in the following ways:
 *
 *  * A string: "Alert"
 *  * An array: ["Message One", "Message Two"]
 *  * An object of title and description: { title: "My title", description: "My description" }
 *  * An object of key/value pairs: { first_name: "is required", last_name: "is required" }
 *  * An object of title and description with nested key/value pairs:
 *    { title: "My title", description: { first_name: "is required", last_name: "is required" } }
 *
 * If a message is too long, it can be proxied to a dialog by adding `::more::` in your description.
 *
 *  let message = "This is too long ::more:: This sentence is proxied to a dialog."
 *
 * @class Flash
 * @constructor
 */
class Flash extends React.Component {

  static propTypes = {

    /**
     * A custom close event handler
     *
     * @property onDismiss
     * @type {Function}
     */
    onDismiss: React.PropTypes.func.isRequired,

    /**
     * Sets the open state of the flash.
     *
     * @property open
     * @type {Boolean}
     * @default false
     */
    open: React.PropTypes.bool.isRequired,

    /**
     * Type of notification.
     * (see the 'iconColorSets' for possible values)
     *
     * @property as
     * @type {String}
     * @default 'success'
     */
    as: React.PropTypes.string,

    /**
     * Contents of message.
     *
     * @property message
     * @type {String|Object|Array}
     */
    message: React.PropTypes.oneOfType([
      React.PropTypes.string,
      React.PropTypes.object,
      React.PropTypes.array
    ]).isRequired,

    /**
     * Time for flash to remain on screen
     *
     * @property timeout
     * @type {Number} in milliseconds
     */
    timeout: React.PropTypes.number
  }

  static defaultProps = {
    as: 'success'
  }

  /**
   * A timeout for when a flash should auto-dismiss
   *
   * @property timeout
   * @type {Timer}
   */
  timeout = null

  /**
   * Keeps track of additional dialogs to render for "more info" links
   *
   * @property dialogs
   * @type {Array}
   */
  dialogs = []

  state = {
    /**
     * Keeps track on the open state of each dialog
     *
     * @property dialogs
     * @type {Object}
     */
    dialogs: {}
  }

  /**
   * Resets the dialog open states if flash is opened/closed.
   *
   * @method componentWillReceiveProps
   * @return(Void)
   */
  componentWillReceiveProps(prevProps) {
    if (prevProps.open != this.props.open) {
      this.setState({ dialogs: {} });
    }
  }

  /**
   * Conditionally triggers close action after flash displayed.
   *
   * @method componentDidUpdate
   * @return(Void)
   */
  componentDidUpdate(prevProps) {
    // reset dialogs to render
    this.dialogs = [];

    if (prevProps.open != this.props.open) {
      this.startTimeout();
    }
  }

  /**
   * Starts the timer to auto dismiss flash messages.
   *
   * @method startTimeout
   * @return(Void)
   */
  startTimeout = () => {
    if (this.props.timeout && this.props.open === true) {
      this.timeout = setTimeout(() => {
        this.props.onDismiss();
      }, this.props.timeout);
    }
  }

  /**
   * Stops the timer to auto dismiss flash messages.
   *
   * @method stopTimeout
   * @return(Void)
   */
  stopTimeout = () => {
    clearTimeout(this.timeout);
  }

  /**
   * Opens/closes the dialog for the given key.
   *
   * @method toggleDialog
   * @param {String} key
   * @param {Object} ev
   * @return(Void)
   */
  toggleDialog = (key, ev) => {
    if (ev) { ev.preventDefault(); }

    let state = this.state.dialogs[key];
    // open/close the dialog
    this.setState({ dialogs: { [key]: !state }});

    // start/stop the timer if the dialog opens or closes
    if (state) {
      this.startTimeout();
    } else {
      this.stopTimeout();
    }
  }

  /**
   * Given a description, format it accordingly.
   *
   * @method toggleDialog
   * @param {String} description
   * @return {HTML}
   */
  formatDescription = (description) => {
    let object = isObject(description),
        array = isArray(description);

    if (array || object) {
      let items = [];

      // iterate through the object or array
      forEach(description, (value, key) => {
        let itemValue;

        // pass the value through the find more parser
        value = this.findMore(value);

        if (!array && !/(^base|\.base)$/.test(key)) {
          // if object, apply key to each item
          itemValue = <span>{ key }: { value }</span>;
        } else {
          // otherwise just set value
          itemValue = value;
        }

        // add item to list
        items.push(<li key={ key }>{ itemValue }</li>);
      });

      return <ul>{ items }</ul>;
    } else {
      // if just a string, pass it through the find more parser
      return this.findMore(description);
    }
  }

  /**
   * Splits the string and sets additional content inside a dialog.
   *
   * @method findMore
   * @param {String} text
   * @return {HTML}
   */
  findMore = (text) => {
    if (typeof text != 'string') { return text; }

    // detect any instances of "::more::" in the text
    let parts = text.split('::more::');

    if (parts.length > 1) {
      let title = parts[0].trim(),
          desc = parts[1].trim(),
          info = I18n.t('notifications.more_info', { defaultValue: "More Information" });

      // create dialog for additional content
      this.dialogs.push(
        <Alert
          key={ title }
          title={ title }
          open={ this.state.dialogs[title] }
          onCancel={ this.toggleDialog.bind(this, title) }>
          { desc }
        </Alert>
      );

      // create text for item
      text = (
        <span>
          { title }&nbsp;
          <Link onClick={ this.toggleDialog.bind(this, title) }>{ info }</Link>
        </span>
      );
    }

    return text;
  }

  /**
   * Returns the icon to display depending on type
   *
   * @method iconType
   * @return {String}
   */
  get iconType() {
    let icon;

    switch(this.props.as) {
      case 'success':
        icon = 'tick';
        break;
      case 'error':
        icon = 'warning';
        break;
      default:
        icon = this.props.as;
        break;
    }
    return icon;
  }

  /**
   * Parses the message object to get the appropriate title
   *
   * @method title
   * @return {String}
   */
  get title() {
    let message = this.props.message;

    if (isObject(message) && message.title) {
      // if defined, return title
      return message.title;
    }

    if (this.props.as == "error") {
      // if type error, return default error title
      return I18n.t("notifications.error.title", { defaultValue: "Error" });
    } else {
      // if other type, return default title
      return I18n.t("notifications.success.title", { defaultValue: "Success" });
    }
  }

  /**
   * Parses the message object to get the appropriate description
   *
   * @method description
   * @return {String}
   */
  get description() {
    let message = this.props.message;

    if (isObject(message) && message.description) {
      // if defined, return description
      return message.description;
    }

    // otherwise, just return itself
    return message;
  }

  /**
   * Returns the computed HTML for the flash.
   *
   * @method flashHTML
   * @return {Object} JSX for flash
   */
  get flashHTML() {
    let contents = [];

<<<<<<< HEAD
    // add icon
    contents.push(<Icon className='ui-flash__icon' type={ this.iconType } key="icon" />);

    // add message content
    contents.push(
      <div className='ui-flash__message' key='message'>
        { this.title }
        { this.formatDescription(this.description) }
      </div>
    );
=======
    contents.push(<Icon className='carbon-flash__icon' type={ this.iconType } key="icon" />);

    contents.push(<div className='carbon-flash__message' key='message'>
                    { this.props.message }
                  </div>);
>>>>>>> 8b38e49d

    // if auto-dismiss is not enabled, add a close icon
    if (!this.props.timeout) {
<<<<<<< HEAD
      contents.push(
        <div className='ui-flash__close-icon' onClick={ this.props.onDismiss } key='close'>
          <Icon type='close' />
        </div>
      );
    }

    return (
      <div className='ui-flash__content'>
        { contents }
      </div>
    );
=======
      contents.push(<div className='carbon-flash__close-icon' onClick={ this.props.onDismiss } key='close'>
                      <Icon type='close' />
                    </div>);
    }

    return <div className='carbon-flash__content'>
             { contents }
           </div>;
>>>>>>> 8b38e49d
  }

  /**
   * Returns the computed HTML for the slider.
   *
   * @method flashHTML
   * @return {Object} JSX for flash
   */
  get sliderHTML() {
    return (
      <div className='carbon-flash__slider' key='slider'></div>
    );
  }

  /**
   * Returns the classes for the component.
   *
   * @method classes
   * @return {String}
   */
<<<<<<< HEAD
  get classes() {
    return ClassNames(
      'ui-flash',
=======
  render() {
    let flashHTML, sliderHTML, mainClasses;

    mainClasses = classNames(
      'carbon-flash',
>>>>>>> 8b38e49d
      this.props.className,
      `carbon-flash--${this.props.as}`
    );
  }

  /**
   * @method render
   * @return {Object} JSX
   */
  render() {
    let flashHTML, sliderHTML;

    if (this.props.open) {
      flashHTML = this.flashHTML;
      sliderHTML = this.sliderHTML;
    }

    return (
<<<<<<< HEAD
      <div>
        <div className={ this.classes }>
          <ReactCSSTransitionGroup
            transitionName="ui-flash__slider"
            transitionEnterTimeout={ 600 }
            transitionLeaveTimeout={ 600 }>
            { sliderHTML }
            <ReactCSSTransitionGroup
              transitionName="ui-flash__content"
              transitionEnterTimeout={ 800 }
              transitionLeaveTimeout={ 500 } >
              { flashHTML }
            </ReactCSSTransitionGroup>
=======
      <div className={ mainClasses }>
        <ReactCSSTransitionGroup
          transitionName="carbon-flash__slider"
          transitionEnterTimeout={ 600 }
          transitionLeaveTimeout={ 600 }>
          { sliderHTML }
          <ReactCSSTransitionGroup
            transitionName="carbon-flash__content"
            transitionEnterTimeout={ 800 }
            transitionLeaveTimeout={ 500 } >
            { flashHTML }
>>>>>>> 8b38e49d
          </ReactCSSTransitionGroup>
        </div>

        { this.dialogs }
      </div>
    );
  }
}

export default Flash;<|MERGE_RESOLUTION|>--- conflicted
+++ resolved
@@ -1,10 +1,6 @@
 import React from 'react';
-<<<<<<< HEAD
-import ClassNames from 'classnames';
 import I18n from 'i18n-js';
-=======
 import classNames from 'classnames';
->>>>>>> 8b38e49d
 import ReactCSSTransitionGroup from 'react-addons-css-transition-group';
 import Icon from './../icon';
 import Alert from './../alert';
@@ -360,50 +356,31 @@
   get flashHTML() {
     let contents = [];
 
-<<<<<<< HEAD
     // add icon
-    contents.push(<Icon className='ui-flash__icon' type={ this.iconType } key="icon" />);
+    contents.push(<Icon className='carbon-flash__icon' type={ this.iconType } key="icon" />);
 
     // add message content
     contents.push(
-      <div className='ui-flash__message' key='message'>
+      <div className='carbon-flash__message' key='message'>
         { this.title }
         { this.formatDescription(this.description) }
       </div>
     );
-=======
-    contents.push(<Icon className='carbon-flash__icon' type={ this.iconType } key="icon" />);
-
-    contents.push(<div className='carbon-flash__message' key='message'>
-                    { this.props.message }
-                  </div>);
->>>>>>> 8b38e49d
 
     // if auto-dismiss is not enabled, add a close icon
     if (!this.props.timeout) {
-<<<<<<< HEAD
       contents.push(
-        <div className='ui-flash__close-icon' onClick={ this.props.onDismiss } key='close'>
+        <div className='carbon-flash__close-icon' onClick={ this.props.onDismiss } key='close'>
           <Icon type='close' />
         </div>
       );
     }
 
     return (
-      <div className='ui-flash__content'>
+      <div className='carbon-flash__content'>
         { contents }
       </div>
     );
-=======
-      contents.push(<div className='carbon-flash__close-icon' onClick={ this.props.onDismiss } key='close'>
-                      <Icon type='close' />
-                    </div>);
-    }
-
-    return <div className='carbon-flash__content'>
-             { contents }
-           </div>;
->>>>>>> 8b38e49d
   }
 
   /**
@@ -424,17 +401,11 @@
    * @method classes
    * @return {String}
    */
-<<<<<<< HEAD
   get classes() {
-    return ClassNames(
-      'ui-flash',
-=======
-  render() {
     let flashHTML, sliderHTML, mainClasses;
 
     mainClasses = classNames(
       'carbon-flash',
->>>>>>> 8b38e49d
       this.props.className,
       `carbon-flash--${this.props.as}`
     );
@@ -453,34 +424,19 @@
     }
 
     return (
-<<<<<<< HEAD
       <div>
         <div className={ this.classes }>
           <ReactCSSTransitionGroup
-            transitionName="ui-flash__slider"
+            transitionName="carbon-flash__slider"
             transitionEnterTimeout={ 600 }
             transitionLeaveTimeout={ 600 }>
             { sliderHTML }
             <ReactCSSTransitionGroup
-              transitionName="ui-flash__content"
+              transitionName="carbon-flash__content"
               transitionEnterTimeout={ 800 }
               transitionLeaveTimeout={ 500 } >
               { flashHTML }
             </ReactCSSTransitionGroup>
-=======
-      <div className={ mainClasses }>
-        <ReactCSSTransitionGroup
-          transitionName="carbon-flash__slider"
-          transitionEnterTimeout={ 600 }
-          transitionLeaveTimeout={ 600 }>
-          { sliderHTML }
-          <ReactCSSTransitionGroup
-            transitionName="carbon-flash__content"
-            transitionEnterTimeout={ 800 }
-            transitionLeaveTimeout={ 500 } >
-            { flashHTML }
->>>>>>> 8b38e49d
-          </ReactCSSTransitionGroup>
         </div>
 
         { this.dialogs }
