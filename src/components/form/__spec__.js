import React from 'react';
import ReactDOM from 'react-dom';
import TestUtils from 'react/lib/ReactTestUtils';
import Form from './index';
import Textbox from './../textbox';
import Validation from './../../utils/validations/presence';
import InputGrid from './../input-grid';
import TableRow from './../table-row';
import ImmutableHelper from './../../utils/helpers/immutable';

describe('Form', () => {
  let instance;

  beforeEach(() => {
    instance = TestUtils.renderIntoDocument(
      <Form model='test' />
    );
  });

  describe('initialize', () => {
    it('sets the errorCount to 0', () => {
      expect(instance.state.errorCount).toEqual(0);
    });
  });

  describe('incrementErrorCount', () => {
    it('increments the state error count', () => {
      instance.setState({ errorCount: 2 });
      instance.incrementErrorCount();
      expect(instance.state.errorCount).toEqual(3);
    });
  });

  describe('decrementErrorCount', () => {
    it('increments the state error count', () => {
      instance.setState({ errorCount: 2 });
      instance.decrementErrorCount();
      expect(instance.state.errorCount).toEqual(1);
    });
  });

  describe('attachToForm', () => {
    beforeEach(() => {
      instance = TestUtils.renderIntoDocument(
        <Form model='test'>
<<<<<<< HEAD
          <Textbox validations={ [Validation] } name='excludedBox' value='one' />
=======
          <Textbox validations={ [Validation] } name='excludedBox' value='' />
>>>>>>> 0c9e3a4a
          <InputGrid
            name='grid'
            data={ ImmutableHelper.parseJSON([ { foo: 'bar' } ]) }
            updateRowHandler={ function(){} }
            deleteRowHandler={ function(){} }
            fields={ [
<<<<<<< HEAD
              <Textbox validations={ [Validation] } name='box1' value='two' />,
              <Textbox validations={ [Validation] } name='box2' value='three'/>
=======
              <Textbox validations={ [Validation] } name='box1' value='foo' />,
              <Textbox validations={ [Validation] } name='box2' value='foo' />
>>>>>>> 0c9e3a4a
            ] }
          />
        </Form>
      );
    });

    describe('when the component is a grid', () => {
      it('adds a key value pair to tables', () => {
        expect(instance.tables.grid).toBeTruthy();
      });
    });

    describe('when the component is an element in a grid', () => {
      it('adds a input nested by namespace and row_id', () => {
        let keys = Object.keys(instance.inputs.grid);
        expect(Object.keys(instance.inputs.grid[keys[0]]).length).toEqual(2);
      });
    });

    describe('when the component is self contained', () => {
      it('adds a input by its name', () => {
        expect(instance.inputs.excludedBox).toBeTruthy();
      });
    });
  });

  describe('detachFromForm', () => {
    let textbox1;
    let textbox2;
    let grid;
    let excludedTextbox;

    beforeEach(() => {
<<<<<<< HEAD

      textbox1 = <Textbox validations={ [Validation] } name='box1' />;
      textbox2 = <Textbox validations={ [Validation] } name='box2' />;
      excludedTextbox = <Textbox validations={ [Validation] } name='excludedBox' />;
=======
      textbox1 = <Textbox validations={ [Validation] } name='box1' value='' />;
      textbox2 = <Textbox validations={ [Validation] } name='box2' value='' />;
      excludedTextbox = <Textbox validations={ [Validation] } name='excludedBox' value='' />;
>>>>>>> 0c9e3a4a
      grid = <InputGrid
            name='grid'
            data={ ImmutableHelper.parseJSON([ { box1: 'bar' } ]) }
            updateRowHandler={ function(){} }
            deleteRowHandler={ function(){} }
            fields={ [ textbox1, textbox2 ] }
          />

      instance = TestUtils.renderIntoDocument(
        <Form model='test'>
          { excludedTextbox }
          { grid }
        </Form>
      );
    });

    describe('when the component is a grid', () => {
      it('removes a key value pair from tables', () => {
        expect(instance.tables.grid).toBeTruthy();
        instance.detachFromForm(instance.tables.grid);
        expect(instance.tables.grid).toBeFalsy();
      });
    });

    describe('when the component is a row in a grid', () => {
      let regular;

      beforeEach(() => {
        let regularTable = document.createElement('table');
        regularTable.innerHTML = '<tbody></tbody>';

        regular = ReactDOM.render((<TableRow
              name='regular'
              key='regular_1'
              namespace='namespace'
              row_id='row_id'
              data={ ImmutableHelper.parseJSON({ foo: 'text', bar: '1.00' }) }
              fields={ [ textbox1, textbox2 ] }
              />), regularTable.children[0]);

        instance.attachToForm(regular);
      });

      it('removes a input nested by namespace and row_id', () => {
        expect(instance.inputs.namespace.row_id.regular).toBeTruthy();
        instance.detachFromForm(regular);
        expect(instance.inputs.namespace.row_id.regular).toBeFalsy();
      });
    });

    describe('when the component is self contained', () => {
      it('removes a input by its name', () => {
        expect(instance.inputs.excludedBox).toBeTruthy();
        instance.detachFromForm(instance.inputs.excludedBox);
        expect(instance.inputs.excludedBox).toBeFalsy();
      });
    });
  });


  describe('handleOnSubmit', () => {
    describe('valid input', () => {
      it('submits the form', () => {
        instance = TestUtils.renderIntoDocument(
          <Form model='test'>
            <Textbox validations={ [Validation] } name='test' value='Valid' />
          </Form>
        );

        spyOn(instance, 'setState');
        let form = TestUtils.findRenderedDOMComponentWithTag(instance, 'form');
        TestUtils.Simulate.submit(form);
        expect(instance.setState).toHaveBeenCalledWith({ errorCount: 0 });
      });
    });

    describe('invalid input', () => {
      it('does not not submit the form', () => {
        instance = TestUtils.renderIntoDocument(
          <Form model='test'>
<<<<<<< HEAD
            <Textbox validations={ [Validation] } name='test' value='four'/>
=======
            <Textbox validations={ [Validation] } name='test' value='' />
>>>>>>> 0c9e3a4a
          </Form>
        );

        spyOn(instance, 'setState');
        let form = TestUtils.findRenderedDOMComponentWithTag(instance, 'form');
        TestUtils.Simulate.submit(form);
        expect(instance.setState).toHaveBeenCalledWith({ errorCount :1 });
      });
    });

    describe('submitting a input grid', () => {
      it('removes placeholder when the form is valid', () => {
        instance = TestUtils.renderIntoDocument(
          <Form model='test'>
            <InputGrid
              name='test'
              data={ ImmutableHelper.parseJSON([ { box: 'bar' } ]) }
              updateRowHandler={ function(){} }
              deleteRowHandler={ function(){} }
              fields={ [<Textbox validation={ [Validation] } name='box' />] }
            />
          </Form>
        );

        spyOn(instance, 'setState');
        let form = TestUtils.findRenderedDOMComponentWithTag(instance, 'form');

        spyOn(instance.tables.test, 'setState');
        TestUtils.Simulate.submit(form);
        expect(instance.setState).toHaveBeenCalledWith({ errorCount : 0 });
        expect(instance.tables.test.setState).toHaveBeenCalledWith({ placeholder: false });
      });

      it('checks the validation of each field', () => {
        let baseData = ImmutableHelper.parseJSON(
          [ { box1: 'bar', box2: '' } ]
        );

        let textbox1 = <Textbox validations={ [Validation] } name='box1' />;
        let textbox2 = <Textbox validations={ [Validation] } name='box2' />;

        let grid = <InputGrid
          name='grid'
          data={ baseData }
          updateRowHandler={ function(){} }
          deleteRowHandler={ function(){} }
          fields={ [ textbox1, textbox2 ] } />

        instance = TestUtils.renderIntoDocument(
          <Form model='test'>
            { grid }
          </Form>
          );

        let form = TestUtils.findRenderedDOMComponentWithTag(instance, 'form');
        TestUtils.Simulate.submit(form);
        expect(instance.state.errorCount).toEqual(1);
      });
    });
  });

  describe('htmlProps', () => {
    it('pulls out the model from props', () => {
      expect(instance.htmlProps().model).toBeFalsy();
    });

    it('sets the className', () => {
      expect(instance.htmlProps().className).toEqual('ui-form');
    });
  });

  describe('cancelForm', () => {
    describe('when window history is availiable', () => {
      it('redirects to the previous page', () => {
        spyOn(window.history, 'back')
        let cancel = TestUtils.scryRenderedDOMComponentsWithTag(instance, 'button')[0];
        TestUtils.Simulate.click(cancel);
        expect(window.history.back).toHaveBeenCalled();
      });
    });

    describe('when window history is not availiable', () => {
      it('throws an error', () => {
        window.history = false;
        let cancel = TestUtils.scryRenderedDOMComponentsWithTag(instance, 'button')[0];
        expect(function() { TestUtils.Simulate.click(cancel) }).toThrowError('History is not defined. This is normally configured by the react router');
      });
    });
  });

  describe('mainClasses', () => {
    it('returns the ui-form class', () => {
      expect(instance.mainClasses).toEqual('ui-form');
    });
  });

  describe('render', () => {
    it('renders a parent form', () => {
      let form = TestUtils.findRenderedDOMComponentWithTag(instance, 'form')
      expect(form.className).toEqual('ui-form');
    });

    describe('CSRF', () => {
      let csrf;

      beforeEach(() => {
        let fakeMeta1 = { getAttribute() {} },
            fakeMeta2 = { getAttribute() {} };

        spyOn(fakeMeta1, 'getAttribute').and.returnValue('csrf-param')
        spyOn(fakeMeta2, 'getAttribute').and.returnValue('csrf-token')
        spyOn(instance.doc, 'getElementsByTagName').and.returnValue( [ fakeMeta1, fakeMeta2 ] );

        instance = TestUtils.renderIntoDocument(<Form model='test' />);

        csrf = TestUtils.findRenderedDOMComponentWithTag(instance, 'input');
      });

      it('renders a hidden CSRFToken field', () => {
        expect(csrf.type).toEqual('hidden');
        expect(csrf.readOnly).toBeTruthy();
      });

      describe('when meta tag name == csrf-param', () => {
        it('adds the meta tag content as the name of the input field', () => {
          expect(csrf.name).toEqual('csrf-param');
        });
      });
      
      describe('when meta tag name == csrf-token', () => {
        it('adds the meta tag content as the value of the input field', () => {
          expect(csrf.value).toEqual('csrf-token');
        });
      });
    });

    describe('buttons', () => {
      let buttons;
      let buttonContainers;

      beforeEach(() => {
        buttons = TestUtils.scryRenderedDOMComponentsWithTag(instance, 'button')
        buttonContainers = TestUtils.scryRenderedDOMComponentsWithTag(instance, 'div');
      });

      it('renders two buttons', () => {
        expect(buttons.length).toEqual(2);
      });

      it('renders a secondary cancel button with cancelClasses', () => {
        expect(buttons[0].className).toEqual('ui-button ui-button--secondary');
        expect(buttonContainers[0].className).toEqual('ui-form__cancel');
      });

      it('renders a primary save button with saveClasses', () => {
        expect(buttons[1].className).toEqual('ui-button ui-button--primary');
        expect(buttonContainers[1].className).toEqual('ui-form__save');
      });
    });

    describe('Cancel Button', () => {
      describe('when cancel prop is false', () => {
        beforeEach(() => {
          instance = TestUtils.renderIntoDocument(
            <Form cancel={false} model='test' />
          );
        });

        it('does not show a cancel button', () => {
          let buttons = TestUtils.scryRenderedDOMComponentsWithTag(instance, 'button')
          expect(buttons.length).toEqual(1);
        });
      });

      describe('when cancel props is true (default)', () => {
        it('does show a cancel button', () => {
          let buttons = TestUtils.scryRenderedDOMComponentsWithTag(instance, 'button')
          expect(buttons.length).toEqual(2);
        });
      });
    });

    describe('errorMessage', () => {
      beforeEach(() => {
        instance.setState({ errorCount: 2});
      });

      it('displays an error message', () => {
        let summary = TestUtils.findRenderedDOMComponentWithClass(instance, 'ui-form__summary')
        expect(summary.textContent).toEqual('There are 2 errors');
      });

      it('adds a invalid CSS class on the Save button div', () => {
        let saveContainer = TestUtils.scryRenderedDOMComponentsWithTag(instance, 'div')[1];
        expect(saveContainer.className).toEqual('ui-form__save ui-form__save--invalid');
      });
    });
  });
});<|MERGE_RESOLUTION|>--- conflicted
+++ resolved
@@ -43,24 +43,15 @@
     beforeEach(() => {
       instance = TestUtils.renderIntoDocument(
         <Form model='test'>
-<<<<<<< HEAD
-          <Textbox validations={ [Validation] } name='excludedBox' value='one' />
-=======
           <Textbox validations={ [Validation] } name='excludedBox' value='' />
->>>>>>> 0c9e3a4a
           <InputGrid
             name='grid'
             data={ ImmutableHelper.parseJSON([ { foo: 'bar' } ]) }
             updateRowHandler={ function(){} }
             deleteRowHandler={ function(){} }
             fields={ [
-<<<<<<< HEAD
-              <Textbox validations={ [Validation] } name='box1' value='two' />,
-              <Textbox validations={ [Validation] } name='box2' value='three'/>
-=======
               <Textbox validations={ [Validation] } name='box1' value='foo' />,
               <Textbox validations={ [Validation] } name='box2' value='foo' />
->>>>>>> 0c9e3a4a
             ] }
           />
         </Form>
@@ -94,16 +85,10 @@
     let excludedTextbox;
 
     beforeEach(() => {
-<<<<<<< HEAD
-
-      textbox1 = <Textbox validations={ [Validation] } name='box1' />;
-      textbox2 = <Textbox validations={ [Validation] } name='box2' />;
-      excludedTextbox = <Textbox validations={ [Validation] } name='excludedBox' />;
-=======
       textbox1 = <Textbox validations={ [Validation] } name='box1' value='' />;
       textbox2 = <Textbox validations={ [Validation] } name='box2' value='' />;
       excludedTextbox = <Textbox validations={ [Validation] } name='excludedBox' value='' />;
->>>>>>> 0c9e3a4a
+
       grid = <InputGrid
             name='grid'
             data={ ImmutableHelper.parseJSON([ { box1: 'bar' } ]) }
@@ -184,11 +169,7 @@
       it('does not not submit the form', () => {
         instance = TestUtils.renderIntoDocument(
           <Form model='test'>
-<<<<<<< HEAD
-            <Textbox validations={ [Validation] } name='test' value='four'/>
-=======
             <Textbox validations={ [Validation] } name='test' value='' />
->>>>>>> 0c9e3a4a
           </Form>
         );
 
