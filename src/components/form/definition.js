import Form from './';
import Definition from './../../../demo/utils/definition';
import OptionsHelper from 'utils/helpers/options-helper';
import PresenceValidation from 'utils/validations/presence';

let definition = new Definition('form', Form, {
  description: `A series of inputs to capture data.`,
  designerNotes: `
* You can nest any Carbon input into this component.
* Carbon gives you standard Save and Cancel buttons with this component.
* A great source of knowledge for creating excellent web forms comes from Luke Wroblewski.
* Top-aligned labels (Carbon default) or inline right-aligned labels are usually fastest for users.
* Try to create a single path to completion with your inputs, and between your inputs and the primary action Button - there’s good evidence users complete forms faster like this.
* If an input is read-only, remove the field border so it appears as static text.
* You can disable components in forms, but try to avoid this. If you need to, make it clear what the user needs to do, in order to activate the component.
* Indicate mandatory, or optional fields, whichever is the minority. Think carefully before collecting optional data - don’t collect information you don’t need! Try suffixing ‘(optional)’ after your field label.
* More guidance is available for each of the individual inputs you might place inside this component.
  `,
  relatedComponentsNotes: `
* Editing a number of closely related inputs? [Try Fieldset](/components/fieldset).
 `,
  hiddenProps: ["validateOnMount", "saveButtonProps", "cancelButtonProps", "customSaveButton", "children"],
  propOptions: {
    buttonAlign: OptionsHelper.alignBinary
  },
  propTypes: {
    cancel: "Boolean",
    children: "Node",
    className: "String",
    afterFormValidation: "Function",
    beforeFormValidation: "Function",
    buttonAlign: "String",
    saving: "Boolean",
    validateOnMount: "Boolean",
    cancelText: "String",
    cancelButtonProps: "Object",
    customSaveButton: "Object",
    saveText: "String",
    saveButtonProps: "Object",
    onCancel: "Function",
    save: "Boolean",
<<<<<<< HEAD
=======
    stickyFooter: "Boolean",
    additionalActions: "Node",
>>>>>>> db31e68b
    onSubmit: "Function",
    iterative: "Boolean",
    summary: "Boolean",
  },
  propDescriptions: {
    cancel: "Set to false to hide the cancel button.",
    children: "This component supports children.",
    afterFormValidation: "A callback triggered after the validation has been ran on the form.",
    beforeFormValidation: "A callback triggered before the validation has been ran on the form.",
    buttonAlign: "Controls which direction the form buttons align.",
    saving: "Can inform if the form is in a saving state (disables the save button).",
    validateOnMount: "Determines if validation should be ran on mount of the component.",
    cancelText: "Supply custom text for the cancel button.",
    cancelButtonProps: "Supply custom props to the cancel button.",
    customSaveButton: "Supply a custom Save button which overrides the standard button",
    saveText: "Supply custom text for the save button.",
    saveButtonProps: "Supply custom props for the save button.",
    onCancel: "A callback triggered when the form is cancelled.",
    save: "Set to false to hide the save button.",
    stickyFooter: "Enables the form buttons to become sticky when off the screen.",
    additionalActions: "Supply additional buttons alongside the form's buttons.",
    onSubmit: "A callback triggered when the form is submitted with passing validation.",
    iterative: "A flag for when the user should be able to repeatedly save & re-use a form.",
    summary: "Set to false to hide the summary"
  },
  propValues: {
    activeInput: '',
    cancelText: '',
    children: `<Textbox
    label="Name"
    validations={[ new PresenceValidation() ]}
  />`,
    saveText: ''
  }
});

export default definition;<|MERGE_RESOLUTION|>--- conflicted
+++ resolved
@@ -24,6 +24,7 @@
     buttonAlign: OptionsHelper.alignBinary
   },
   propTypes: {
+    additionalActions: "Node",
     cancel: "Boolean",
     children: "Node",
     className: "String",
@@ -39,11 +40,7 @@
     saveButtonProps: "Object",
     onCancel: "Function",
     save: "Boolean",
-<<<<<<< HEAD
-=======
     stickyFooter: "Boolean",
-    additionalActions: "Node",
->>>>>>> db31e68b
     onSubmit: "Function",
     iterative: "Boolean",
     summary: "Boolean",
