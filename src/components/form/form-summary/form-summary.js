--- conflicted
+++ resolved
@@ -1,10 +1,7 @@
 import I18n from 'i18n-js';
 import React from 'react';
-<<<<<<< HEAD
 import PropTypes from 'prop-types';
-=======
 import { tagComponent } from '../../../utils/helpers/tags';
->>>>>>> de93b8c3
 
 import Icon from './../../icon';
 
@@ -16,10 +13,6 @@
 ;
 
 FormSummary.propTypes = {
-<<<<<<< HEAD
-  errors:   PropTypes.number.isRequired,
-  warnings: PropTypes.number.isRequired
-=======
   errors:   React.PropTypes.oneOfType([
     React.PropTypes.string,
     React.PropTypes.number
@@ -28,7 +21,6 @@
     React.PropTypes.string,
     React.PropTypes.number
   ])
->>>>>>> de93b8c3
 };
 
 /**
