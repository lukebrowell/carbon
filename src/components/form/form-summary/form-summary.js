--- conflicted
+++ resolved
@@ -34,11 +34,11 @@
     return (
       <span className={ `carbon-form-summary__summary carbon-form-summary__${key}-summary` }>
         <Icon className='carbon-form-summary__icon' type={ `${key}` } />
-<<<<<<< HEAD
-        <span className='carbon-form-summary__text' data-element={ pluralize(key) }>{ translation(props, key) }</span>
-=======
-        <span className='carbon-form-summary__text' dangerouslySetInnerHTML={ { __html: translation(props, key) } } />
->>>>>>> d2534566
+        <span
+          className='carbon-form-summary__text'
+          data-element={ pluralize(key) }
+          dangerouslySetInnerHTML={{ __html: translation(props, key) }}
+        />
       </span>
     );
   }
