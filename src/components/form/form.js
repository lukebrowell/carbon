--- conflicted
+++ resolved
@@ -89,14 +89,6 @@
      * @type {String}
      */
     buttonAlign: PropTypes.string,
-
-    /**
-     * Alignment of submit button
-     *
-     * @ property
-     * @type {String}
-     */
-    buttonAlign: React.PropTypes.string,
 
     /**
      * Determines if the form is in a saving state
@@ -463,10 +455,7 @@
    */
   htmlProps = () => {
     let { ...props } = validProps(this);
-<<<<<<< HEAD
-=======
     delete props.activeInput;
->>>>>>> 3db32533
     delete props.onSubmit;
     props.className = this.mainClasses;
     return props;
