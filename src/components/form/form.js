import React from 'react';
import PropTypes from 'prop-types';
import Serialize from 'form-serialize';
import classNames from 'classnames';
import CancelButton from './cancel-button';
import SaveButton from './save-button';
import FormSummary from './form-summary';
import { validProps } from '../../utils/ether';
import { tagComponent } from '../../utils/helpers/tags';

/**
 * A Form widget.
 *
 * == How to use a Form in a component:
 *
 * In your file
 *
 *   import Form from 'carbon/lib/components/form';
 *
 * To render a Form:
 *
 *   <Form>
 *     <Textbox />
 *     <Textbox />
 *     <Date />
 *   </Form>
 *
 * Form provides the ability to hook into the form handle submission method.
 * By passing afterFormValidation or beforeFormValidation you can add custom
 * validation logic and prevent the form submission using ev.preventDefault()
 *
 * @class Form
 * @constructor
 */
class Form extends React.Component {
  static propTypes = {

    /**
     * Cancel button is shown if true
     *
     * @property cancel
     * @type {Boolean}
     * @default true
     */
    cancel: PropTypes.bool,

    /**
     * Custom function that is called immediately
     * after the form validates
     *
     * @property afterFormValidation
     * @type {Function}
     */
    afterFormValidation: PropTypes.func,

    /**
     * Custom function that is called immediately
     * before the form validates
     *
     * @property beforeFormValidation
     * @type {Function}
     */
    beforeFormValidation: PropTypes.func,

    /**
     * Alignment of submit button
     *
     * @ property
     * @type {String}
     */
    buttonAlign: PropTypes.string,

    /**
     * Determines if the form is in a saving state
     *
     * @property saving
     * @type {Boolean}
     * @default false
     */
    saving: PropTypes.bool,

    /**
     * If true, will validate the form on mount
     *
     * @property validateOnMount
     * @type {Boolean}
     * @default false
     */
    validateOnMount: PropTypes.bool,

    /**
     * Text for the cancel button
     *
     * @property cancelText
     * @type {String}
     * @default "Cancel"
     */
    cancelText: PropTypes.string,

    /**
     * Properties for the cancel button
     *
     * @property cancelButtonProps
     * @type {Object}
     */
    cancelButtonProps: PropTypes.object,

    /**
     * Text for the save button
     *
     * @property saveText
     * @type {String}
     * @default "Save"
     */
    saveText: PropTypes.string,

    /**
     * Properties for the save button
     *
     * @property saveButtonProps
     * @type {Object}
     */
    saveButtonProps: PropTypes.object,

    /**
     * Custom function for Cancel button onClick
     *
     * @property onCancel
     * @type {Function}
     */
    onCancel: PropTypes.func,

    /**
     * Hide or show the save button
     *
     * @property saveFalse
     * @type {Boolean}
     */
    save: PropTypes.bool,

    /**
     * Additional actions rendered next to the save and cancel buttons
     *
     * @property additionalActions
     * @type {String|JSX}
     */
    additionalActions: PropTypes.node,

    /**
     * Custom callback for when form will submit
     *
     * @property onSubmit
     * @type {Function}
     */
    onSubmit: PropTypes.func,

    /**
     * Override Save Button
     *
     * @property customSaveButton
     * @type {Node}
     */
    customSaveButton: PropTypes.node,

    /**
     * A custom class name for the component.
     *
     * @property className
     * @type {String}
     */
    className: PropTypes.string,

    /**
     * Children elements
     *
     * @property children
     * @type {Node}
     */
    children: PropTypes.node,

    /**
     * Hide or show the summary
     *
     * @property showSummary
     * @type {Boolean}
     */
    showSummary: PropTypes.bool
  }

  static defaultProps = {
    activeInput: null,
    buttonAlign: 'right',
    cancel: true,
    save: true,
    saving: false,
    validateOnMount: false,
    customSaveButton: null,
    showSummary: true
  }

  static childContextTypes = {
    /**
     * Defines a context object for child components of the form component.
     * https://facebook.github.io/react/docs/context.html
     *
     * @property form
     * @type {Object}
     */
    form: PropTypes.object
  }

  static contextTypes = {
    modal: PropTypes.object
  }

  state = {
    /**
     * Tracks the number of errors in the form
     *
     * @property errorCount
     * @type {Number}
     */
    errorCount: 0,

    /**
     * Tracks the number of warnings in the form
     *
     * @property warningCount
     * @type {Number}
     */
    warningCount: 0
  }

  /**
   * Returns form object to child components.
   *
   * @method getChildContext
   * @return {void}
   */
  getChildContext = () => {
    return {
      form: {
        attachToForm: this.attachToForm,
        detachFromForm: this.detachFromForm,
        getActiveInput: this.getActiveInput,
        incrementErrorCount: this.incrementErrorCount,
        decrementErrorCount: this.decrementErrorCount,
        incrementWarningCount: this.incrementWarningCount,
        decrementWarningCount: this.decrementWarningCount,
        inputs: this.inputs,
        setActiveInput: this.setActiveInput,
        validate: this.validate
      }
    };
  }

  /**
   * Runs once the component has mounted.
   *
   * @method componentDidMount
   * @return {void}
   */
  componentDidMount() {
    if (this.props.validateOnMount) {
      this.validate();
    }
  }

  /**
   * Gets the current active input.
   *
   * @method getActiveInput
   * @return {Object} the currently active component
   */
  getActiveInput = () => {
    return this.activeInput;
  }

  /**
   * Sets the active input, calling the hide method if the input is
   * different from the last (so as to instantly) switch.
   *
   * @method setActiveInput
   * @param {Input} input sends itself through
   * @return {void}
   */
  setActiveInput = (input) => {
    if (input !== this.activeInput && this.activeInputExistsAndHasValidation()) {
      this.activeInput.immediatelyHideMessage();
    }
    this.activeInput = input;
  }

  /**
   * stores the document - allows us to override it different contexts, such as
   * when running tests.
   *
   * @property _document
   * @type {document}
   */
  _document = document;

  /**
   * stores the window - allows us to override it different contexts, such as
   * when running tests.
   *
   * @property _window
   * @type {window}
   */
  _window = window;

  /**
   * @method activeInputHasValidation
   * @param {}
   * @return {Boolean} active input exists and is decorated with validation
   */
  activeInputExistsAndHasValidation = () => {
    return this.activeInput && this.activeInput.immediatelyHideMessage;
  }

  /**
   * Stores references to the inputs in the form
   *
   * @property inputs
   * @type {Object}
   */
  inputs = {};

  /**
   * Tracks current errorCount
   * Need to track separately from state due to async nature of setState
   *
   * @property errorCount
   * @type {Number}
   */
  errorCount = 0;

  /**
   * Tracks current warningCount
   * Need to track separately from state due to async nature of setState
   *
   * @property errorCount
   * @type {Number}
   */
  warningCount = 0;

  /**
   * Increase current error count in state by 1.
   *
   * @method incrementErrorCount
   * @return {void}
   */
  incrementErrorCount = () => {
    this.errorCount += 1;
    this.setState({ errorCount: this.errorCount });
  }

  /**
   * Decreases the current error count in state by 1.
   *
   * @method decrementErrorCount
   * @return {void}
   */
  decrementErrorCount = () => {
    this.errorCount -= 1;
    this.setState({ errorCount: this.errorCount });
  }

  /**
   * Increase current warning count in state by 1.
   *
   * @method incrementWarningCount
   * @return {void}
   */
  incrementWarningCount = () => {
    this.warningCount += 1;
    this.setState({ warningCount: this.warningCount });
  }

  /**
   * Decreases the current warning count in state by 1.
   *
   * @method decrementWarningCount
   * @return {void}
   */
  decrementWarningCount = () => {
    this.warningCount -= 1;
    this.setState({ warningCount: this.warningCount });
  }

  /**
   * Attaches child component to form.
   *
   * @method attachToForm
   * @param {Object} component Component to attach
   * @return {void}
   */
  attachToForm = (component) => {
    this.inputs[component._guid] = component;
  }

  /**
   * Detaches child component from form.
   *
   * @method detachFromFormToForm
   * @param {Object} component Component to detach
   * @return {void}
   */
  detachFromForm = (component) => {
    delete this.inputs[component._guid];
  }

  /**
   * Handles submit and runs validation.
   *
   * @method handleOnSubmit
   * @param {Object} ev event
   * @return {void}
   */
  handleOnSubmit = (ev) => {
    if (this.props.beforeFormValidation) {
      this.props.beforeFormValidation(ev);
    }

    const valid = this.validate();

    if (!valid) { ev.preventDefault(); }

    if (this.props.afterFormValidation) {
      this.props.afterFormValidation(ev, valid);
    }

    if (valid && this.props.onSubmit) {
      this.props.onSubmit(ev);
    }
  }

  /**
   * Validates any inputs in the form which have validations.
   *
   * @method validate
   * @return {Boolean} valid status
   */
  validate = () => {
    let valid = true,
        errors = 0;

    for (const key in this.inputs) {
      const input = this.inputs[key];

      if (!input.props.disabled && !input.validate()) {
        valid = false;
        errors += 1;
      }
    }

    if (!valid) { this.setState({ errorCount: errors }); }

    return valid;
  }

  /**
   * Serializes the inputs in the form ready for submission via AJAX
   * https://www.npmjs.com/package/form-serialize
   *
   * @method serialize
   * @param {Object} opts options to pass to serialize
   * @return {Object} Serialized object of fields
   */
  serialize = (opts) => {
<<<<<<< HEAD
    return Serialize(this._form, opts);
=======
    return Serialize(this.form, opts);
>>>>>>> b1a7e571
  }

  /**
   * Separates and returns HTML specific props
   *
   * @method htmlProps
   * @return {Object} props for form element
   */
  htmlProps = () => {
    const { ...props } = validProps(this);
    delete props.activeInput;
    delete props.onSubmit;
    props.className = this.mainClasses;
    return props;
  }

  /**
   * Redirects to the previous page; uses React Router history, or uses modalcancel handler.
   *
   * @method cancelForm
   * @return {void}
   */
  cancelForm = () => {
    if (this.props.onCancel) {
      this.props.onCancel();
    } else if (this.context.modal) {
      this.context.modal.onCancel();
    } else {
      // history comes from react router
      if (!this._window.history) {
        throw new Error('History is not defined. This is normally configured by the react router');
      }
      this._window.history.back();
    }
  }

  /**
   * Gets the cancel button for the form
   *
   * @method cancelButton
   * @return {Object} JSX cancel button
   */
  cancelButton = () => {
    if (!this.props.cancel) { return null; }

    const cancelProps = {
      cancelText: this.props.cancelText,
      cancelClick: this.cancelForm,
      ...this.props.cancelButtonProps
    };

    return (
      <CancelButton
        data-element='cancel'
        { ...cancelProps }
      />
    );
  }

  /**
   * Gets any additional actions passed into the form
   *
   * @method additionalActions
   * @return {Object} JSX
   */
  get additionalActions() {
    if (!this.props.additionalActions) { return null; }

    return (
      <div className='carbon-form__additional-actions' >
        { this.props.additionalActions }
      </div>
    );
  }

  /**
   * The default Save button for the form
   *
   * @method defaultSaveButton
   * @return {Object} JSX
   */
  defaultSaveButton = () => {
    return (
      <SaveButton
        saveButtonProps={ this.props.saveButtonProps }
        saveText={ this.props.saveText }
        saving={ this.props.saving }
        errors={ this.state.errorCount }
        warnings={ this.state.warningCount }
      />
    );
  }

  /**
   * Returns a custom save button if passed in
   * the default if not
   *
   * @method saveButton
   * @return {Object} JSX
   */
  saveButton = () => {
    if (!this.props.save) { return null; }

    return this.props.customSaveButton ? this.props.customSaveButton : this.defaultSaveButton();
  }

  /**
   * Returns a form summary
   *
   * @method saveButtonWithSummary
   * @return {Object} JSX
   */
  saveButtonWithSummary = () => {
    return (
      <FormSummary
        className='carbon-form__summary'
        errors={ this.state.errorCount }
        warnings={ this.state.warningCount }
      >
        { this.saveButton() }
      </FormSummary>
    );
  }

  /**
   * Returns the footer for the form
   *
   * @method footer
   * @return {Object} JSX
   */
  formFooter = () => {
    const save = this.props.showSummary ? this.saveButtonWithSummary() : this.saveButton();
    return (
      <div className={ this.footerClasses }>
        { save }
        { this.cancelButton() }
        { this.additionalActions }
      </div>
    );
  }

  /**
   * Main class getter
   *
   * @method mainClasses
   * @return {String} Main className
   */
  get mainClasses() {
    return classNames(
      'carbon-form',
      this.props.className
    );
  }

  /**
   * Button class getter
   *
   * @method buttonClasses
   * @return {String} Main className
   */
  get footerClasses() {
    return classNames(
      'carbon-form__footer',
      `carbon-form__footer--${this.props.buttonAlign}`
    );
  }

  /**
   * Renders the component.
   *
   * @method render
   * @return {Object} JSX form
   */
  render() {
    return (
      <form
        onSubmit={ this.handleOnSubmit }
<<<<<<< HEAD
        { ...this.htmlProps() }
        ref={ (form) => { this._form = form; } }
=======
        ref={ (c) => { this.form = c; } }
        { ...this.htmlProps() }
>>>>>>> b1a7e571
        { ...tagComponent('form', this.props) }
      >
        { generateCSRFToken(this._document) }

        { this.props.children }

        { this.formFooter() }
      </form>
    );
  }
}

/**
 * Creates and returns CSRF token for input field
 *
 * @private
 * @method generateCSRFToken
 * @param {Object} doc DOM object
 * @return {Object} JSX hidden CSRF token
 */
function generateCSRFToken(doc) {
  const meta = doc.getElementsByTagName('meta');
  let csrfAttr, csrfValue;

  for (let i = 0; i < meta.length; i++) {
    const item = meta[i];

    if (item.getAttribute('name') === 'csrf-param') {
      csrfAttr = item.getAttribute('content');
    } else if (item.getAttribute('name') === 'csrf-token') {
      csrfValue = item.getAttribute('content');
    }
  }

  return <input type='hidden' name={ csrfAttr } value={ csrfValue } readOnly='true' />;
}

export default Form;<|MERGE_RESOLUTION|>--- conflicted
+++ resolved
@@ -468,11 +468,7 @@
    * @return {Object} Serialized object of fields
    */
   serialize = (opts) => {
-<<<<<<< HEAD
     return Serialize(this._form, opts);
-=======
-    return Serialize(this.form, opts);
->>>>>>> b1a7e571
   }
 
   /**
@@ -650,13 +646,8 @@
     return (
       <form
         onSubmit={ this.handleOnSubmit }
-<<<<<<< HEAD
         { ...this.htmlProps() }
         ref={ (form) => { this._form = form; } }
-=======
-        ref={ (c) => { this.form = c; } }
-        { ...this.htmlProps() }
->>>>>>> b1a7e571
         { ...tagComponent('form', this.props) }
       >
         { generateCSRFToken(this._document) }
