import React from 'react';
import Button from './../button';
import I18n from "i18n-js";
import Serialize from "form-serialize";
import classNames from 'classnames';
<<<<<<< HEAD
import { validProps } from '../../utils/ether';
=======
import { assign } from 'lodash';
>>>>>>> c48c3a50

/**
 * A Form widget.
 *
 * == How to use a Form in a component:
 *
 * In your file
 *
 *   import Form from 'carbon/lib/components/form';
 *
 * To render a Form:
 *
 *   <Form>
 *     <Textbox />
 *     <Textbox />
 *     <Date />
 *   </Form>
 *
 * Form provides the ability to hook into the form handle submission method.
 * By passing afterFormValidation or beforeFormValidation you can add custom
 * validation logic and prevent the form submission using ev.preventDefault()
 *
 * @class Form
 * @constructor
 */
class Form extends React.Component {
  /**
   * stores the document - allows us to override it different contexts, such as
   * when running tests.
   *
   * @property _document
   * @type {document}
   */
  _document = document;

  /**
   * stores the window - allows us to override it different contexts, such as
   * when running tests.
   *
   * @property _window
   * @type {window}
   */
  _window = window;

  static propTypes = {
    /**
     * currently active input which is used to track which error message to show on the form
     *
     * @property activeInput
     * @type {Input}
     * @default null
     */
    activeInput: React.PropTypes.element,

    /**
     * Cancel button is shown if true
     *
     * @property cancel
     * @type {Boolean}
     * @default true
     */
    cancel: React.PropTypes.bool,

    /**
     * Custom function that is called immediately
     * after the form validates
     *
     * @property afterFormValidation
     * @type {Function}
     */
    afterFormValidation: React.PropTypes.func,

    /**
     * Custom function that is called immediately
     * before the form validates
     *
     * @property beforeFormValidation
     * @type {Function}
     */
    beforeFormValidation: React.PropTypes.func,

    /**
     * Alignment of submit button
     *
     * @ property
     * @type {String}
     */
    buttonAlign: React.PropTypes.string,

    /**
     * Determines if the form is in a saving state
     *
     * @property saving
     * @type {Boolean}
     * @default false
     */
    saving: React.PropTypes.bool,

    /**
     * If true, will validate the form on mount
     *
     * @property validateOnMount
     * @type {Boolean}
     * @default false
     */
    validateOnMount: React.PropTypes.bool,

    /**
     * Text for the cancel button
     *
     * @property cancelText
     * @type {String}
     * @default "Cancel"
     */
    cancelText: React.PropTypes.string,

    /**
     * Properties for the cancel button
     *
     * @property cancelButtonProps
     * @type {Object}
     */
    cancelButtonProps: React.PropTypes.object,

    /**
     * Text for the save button
     *
     * @property saveText
     * @type {String}
     * @default "Save"
     */
    saveText: React.PropTypes.string,

    /**
     * Properties for the save button
     *
     * @property saveButtonProps
     * @type {Object}
     */
    saveButtonProps: React.PropTypes.object,

    /**
     * Custom function for Cancel button onClick
     *
     * @property onCancel
     * @type {Function}
     */
    onCancel: React.PropTypes.func,

    /**
     * Hide or show the save button
     *
     * @property saveFalse
     * @type {Boolean}
     */
    save: React.PropTypes.bool,

    /**
     * Additional actions rendered next to the save and cancel buttons
     *
     * @property additionalActions
     * @type {String|JSX}
     */
    additionalActions: React.PropTypes.node,

    /**
     * Custom callback for when form will submit
     *
     * @property onSubmit
     * @type {Function}
     */
    onSubmit: React.PropTypes.func
  }

  static defaultProps = {
    activeInput: null,
    buttonAlign: 'right',
    cancel: true,
    save: true,
    saving: false,
    validateOnMount: false
  }

  static childContextTypes = {
    /**
     * Defines a context object for child components of the form component.
     * https://facebook.github.io/react/docs/context.html
     *
     * @property form
     * @type {Object}
     */
    form: React.PropTypes.object
  }

  static contextTypes = {
    modal: React.PropTypes.object
  }

  /**
   * Returns form object to child components.
   *
   * @method getChildContext
   * @return {void}
   */
  getChildContext = () => {
    return {
      form: {
        attachToForm: this.attachToForm,
        detachFromForm: this.detachFromForm,
        incrementErrorCount: this.incrementErrorCount,
        decrementErrorCount: this.decrementErrorCount,
        incrementWarningCount: this.incrementWarningCount,
        decrementWarningCount: this.decrementWarningCount,
        inputs: this.inputs,
        setActiveInput: this.setActiveInput,
        validate: this.validate
      }
    };
  }

  /**
   * sets the active input, calling the hide method if the input is
   * different from the last (so as to instantly) switch
   *
   * @method setActiveInput
   * @param {Input} input sends itself through
   * @return {void}
   */
  setActiveInput = (input) => {
    if (input !== this.activeInput && this.activeInputExistsAndHasValidation()) {
      this.activeInput.immediatelyHideMessage();
    }
    this.activeInput = input;
  }

  /**
   * @method activeInputHasValidation
   * @param {}
   * @return {Boolean} active input exists and is decorated with validation
   */
  activeInputExistsAndHasValidation = () => {
    return this.activeInput && this.activeInput.immediatelyHideMessage;
  }

  state = {
    /**
     * Tracks the number of errors in the form
     *
     * @property errorCount
     * @type {Number}
     */
    errorCount: 0,

    /**
     * Tracks the number of warnings in the form
     *
     * @property warningCount
     * @type {Number}
     */
    warningCount: 0
  }

  /**
   * Stores references to the inputs in the form
   *
   * @property inputs
   * @type {Object}
   */
  inputs = {};

  /**
   * Tracks current errorCount
   * Need to track separately from state due to async nature of setState
   *
   * @property errorCount
   * @type {Number}
   */
  errorCount = 0;

  /**
   * Tracks current warningCount
   * Need to track separately from state due to async nature of setState
   *
   * @property errorCount
   * @type {Number}
   */
  warningCount = 0;

  /**
   * Runs once the component has mounted.
   *
   * @method componentDidMount
   * @return {void}
   */
  componentDidMount() {
    if (this.props.validateOnMount) {
      this.validate();
    }
  }

  /**
   * Increase current error count in state by 1.
   *
   * @method incrementErrorCount
   * @return {void}
   */
  incrementErrorCount = () => {
    this.errorCount += 1;
    this.setState({ errorCount: this.errorCount });
  }

  /**
   * Decreases the current error count in state by 1.
   *
   * @method decrementErrorCount
   * @return {void}
   */
  decrementErrorCount = () => {
    this.errorCount -= 1;
    this.setState({ errorCount: this.errorCount });
  }

  /**
   * Increase current warning count in state by 1.
   *
   * @method incrementWarningCount
   * @return {void}
   */
  incrementWarningCount = () => {
    this.warningCount += 1;
    this.setState({ warningCount: this.warningCount });
  }

  /**
   * Decreases the current warning count in state by 1.
   *
   * @method decrementWarningCount
   * @return {void}
   */
  decrementWarningCount = () => {
    this.warningCount -= 1;
    this.setState({ warningCount: this.warningCount });
  }

  /**
   * Attaches child component to form.
   *
   * @method attachToForm
   * @param {Object} component Component to attach
   * @return {void}
   */
  attachToForm = (component) => {
    this.inputs[component._guid] = component;
  }

  /**
   * Detaches child component from form.
   *
   * @method detachFromFormToForm
   * @param {Object} component Component to detach
   * @return {void}
   */
  detachFromForm = (component) => {
    delete this.inputs[component._guid];
  }

  /**
   * Handles submit and runs validation.
   *
   * @method handleOnSubmit
   * @param {Object} ev event
   * @return {void}
   */
  handleOnSubmit = (ev) => {
    if (this.props.beforeFormValidation) {
      this.props.beforeFormValidation(ev);
    }

    let valid = this.validate();

    if (!valid) { ev.preventDefault(); }

    if (this.props.afterFormValidation) {
      this.props.afterFormValidation(ev, valid);
    }

    if (valid && this.props.onSubmit) {
      this.props.onSubmit(ev);
    }
  }

  /**
   * Validates any inputs in the form which have validations.
   *
   * @method validate
   * @return {Boolean} valid status
   */
  validate = () => {
    let valid = true,
        errors = 0;

    for (let key in this.inputs) {
      let input = this.inputs[key];

      if (!input.props.disabled && !input.validate()) {
        valid = false;
        errors++;
      }
    }

    if (!valid) { this.setState({ errorCount: errors }); }

    return valid;
  }

  /**
   * Serializes the inputs in the form ready for submission via AJAX
   * https://www.npmjs.com/package/form-serialize
   *
   * @method serialize
   * @param {Object} opts options to pass to serialize
   * @return {Object} Serialized object of fields
   */
  serialize = (opts) => {
    return Serialize(this.refs.form, opts);
  }

  /**
   * Separates and returns HTML specific props
   *
   * @method htmlProps
   * @return {Object} props for form element
   */
  htmlProps = () => {
    let { ...props } = validProps(this);
    delete props.onSubmit;
    props.className = this.mainClasses;
    return props;
  }

  /**
   * Redirects to the previous page; uses React Router history, or uses modalcancel handler.
   *
   * @method cancelForm
   * @return {void}
   */
  cancelForm = () => {
    if (this.props.onCancel) {
      this.props.onCancel();
    } else if (this.context.modal) {
      this.context.modal.onCancel();
    } else {
      // history comes from react router
      if (!this._window.history) {
        throw new Error('History is not defined. This is normally configured by the react router');
      }
      this._window.history.back();
    }
  }

  /**
   * Main class getter
   *
   * @method mainClasses
   * @return {String} Main className
   */
  get mainClasses() {
    return classNames(
      'carbon-form',
      this.props.className
    );
  }

  get buttonClasses() {
    return classNames(
      'carbon-form__buttons',
      `carbon-form__buttons--${ this.props.buttonAlign }`
    );
  }

  /**
   * Gets the cancel button for the form
   *
   * @method cancelButton
   * @return {Object} JSX cancel button
   */
  get cancelButton() {
    let cancelClasses = "carbon-form__cancel",
        cancelProps = assign({}, this.props.cancelButtonProps, { type: 'button', onClick: this.cancelForm });

    return (<div className={ cancelClasses }>
      <Button { ...cancelProps }>
        { this.props.cancelText || I18n.t('actions.cancel', { defaultValue: 'Cancel' }) }
      </Button>
    </div>);
  }

  get additionalActions() {
    if (!this.props.additionalActions) { return null; }

    return (
      <div className='carbon-form__additional-actions' >
        { this.props.additionalActions }
      </div>
    );
  }

  /**
   * Gets the save button for the form
   * @method saveButton
   * @return {Object} JSX save button
   */
  get saveButton() {
    let errorCount,
        saveClasses = classNames(
          "carbon-form__save", {
            "carbon-form__save--invalid": this.state.errorCount || this.state.warningCount
          }
        ),
        saveProps = assign({}, this.props.saveButtonProps, { as: 'primary', disabled: this.props.saving });

    if (this.state.errorCount || this.state.warningCount) {
      // set error message (allow for HTML in the message - https://facebook.github.io/react/tips/dangerously-set-inner-html.html)
      errorCount = (
        <span
          className="carbon-form__summary"
          dangerouslySetInnerHTML={ renderMessage(this.state.errorCount, this.state.warningCount) }
        />
      );
    }

    return (
      <div className={ saveClasses }>
        { errorCount }
        <Button { ...saveProps }>
          { this.props.saveText || I18n.t('actions.save', { defaultValue: 'Save' }) }
        </Button>
      </div>
    );
  }

  /**
   * Renders the component.
   *
   * @method render
   * @return {Object} JSX form
   */
  render() {
    let cancelButton, saveButton;

    if (this.props.cancel) {
      cancelButton = this.cancelButton;
    }

    if (this.props.save) {
      saveButton = this.saveButton;
    }

    return (
      <form onSubmit={ this.handleOnSubmit } { ...this.htmlProps() } ref="form">
        { generateCSRFToken(this._document) }

        { this.props.children }

        <div className={ this.buttonClasses }>
          { saveButton }
          { cancelButton }
          { this.additionalActions }
        </div>
      </form>
    );
  }
}

/**
 * Creates and returns CSRF token for input field
 *
 * @private
 * @method generateCSRFToken
 * @param {Object} doc DOM object
 * @return {Object} JSX hidden CSRF token
 */
function generateCSRFToken(doc) {
  let meta = doc.getElementsByTagName('meta'),
      csrfAttr,
      csrfValue;

  for (var i = 0; i < meta.length; i++) {
    var item = meta[i];

    if (item.getAttribute('name') === 'csrf-param') {
      csrfAttr = item.getAttribute('content');
    } else if (item.getAttribute('name') === 'csrf-token') {
      csrfValue = item.getAttribute('content');
    }
  }

  return <input type="hidden" name={ csrfAttr } value={ csrfValue } readOnly="true" />;
}

/**
 * Constructs validations error message
 *
 * @private
 * @method renderMessage
 * @param {Integer} count number of errors
 * @param {Integer} count number of warnings
 * @return {Object} JSX Error message
 */
function renderMessage(errors, warnings) {
  let message;

  if (errors) {
    message =  I18n.t("errors.messages.form_summary.errors", {
      defaultValue: {
        one: `There is ${ errors } error`,
        other: `There are ${ errors } errors`
      },
      count: errors
    });
  }

  if (errors && warnings) {
    message +=  I18n.t("errors.messages.form_summary.errors_and_warnings", {
      defaultValue: {
        one: ` and ${ warnings } warning`,
        other: ` and ${ warnings } warnings`
      },
      count: warnings
    });
  } else if (warnings) {
    message =  I18n.t("errors.messages.form_summary.warnings", {
      defaultValue: {
        one: `There is ${ warnings } warning`,
        other: `There are ${ warnings } warnings`
      },
      count: warnings
    });
  }

  return { __html: message };
}

export default Form;<|MERGE_RESOLUTION|>--- conflicted
+++ resolved
@@ -3,11 +3,8 @@
 import I18n from "i18n-js";
 import Serialize from "form-serialize";
 import classNames from 'classnames';
-<<<<<<< HEAD
 import { validProps } from '../../utils/ether';
-=======
 import { assign } from 'lodash';
->>>>>>> c48c3a50
 
 /**
  * A Form widget.
