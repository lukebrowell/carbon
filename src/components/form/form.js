--- conflicted
+++ resolved
@@ -695,21 +695,14 @@
     }
 
     return (
-<<<<<<< HEAD
-      <div className={ this.footerClasses }>
-        { this.additionalActions('leftAlignedActions') }
-        { this.additionalActions('rightAlignedActions') }
-        { save }
-        { this.cancelButton() }
-        { this.additionalActions('additionalActions') }
-=======
       <div className='carbon-form__footer-wrapper'>
         <AppWrapper className={ this.footerClasses } style={ { borderWidth: padding } }>
+          { this.additionalActions('leftAlignedActions') }
+          { this.additionalActions('rightAlignedActions') }
           { save }
           { this.cancelButton() }
-          { this.additionalActions }
+          { this.additionalActions('additionalActions') }
         </AppWrapper>
->>>>>>> db31e68b
       </div>
     );
   }
