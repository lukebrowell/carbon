import React from 'react';
import Button from './../button';
import I18n from "i18n-js";
import Serialize from "form-serialize";
import classNames from 'classnames';

/**
 * A Form widget.
 *
 * == How to use a Form in a component:
 *
 * In your file
 *
 *   import Form from 'carbon/lib/components/form';
 *
 * To render a Form:
 *
 *   <Form>
 *     <Textbox />
 *     <Textbox />
 *     <Date />
 *   </Form>
 *
 * Form provides the ability to hook into the form handle submission method.
 * By passing afterFormValidation or beforeFormValidation you can add custom
 * validation logic and prevent the form submission using ev.preventDefault()
 *
 * @class Form
 * @constructor
 */
class Form extends React.Component {

  /**
   * stores the document - allows us to override it different contexts, such as
   * when running tests.
   *
   * @property _document
   * @type {document}
   */
  _document = document;

  /**
   * stores the window - allows us to override it different contexts, such as
   * when running tests.
   *
   * @property _window
   * @type {window}
   */
  _window = window;

  static propTypes = {

    /**
     * Cancel button is shown if true
     *
     * @property cancel
     * @type {Boolean}
     * @default true
     */
    cancel: React.PropTypes.bool,

    /**
     * Custom function that is called immediately
     * after the form validates
     *
     * @property afterFormValidation
     * @type {Function}
     */
    afterFormValidation: React.PropTypes.func,

    /**
     * Custom function that is called immediately
     * before the form validates
     *
     * @property beforeFormValidation
     * @type {Function}
     */
    beforeFormValidation: React.PropTypes.func,

    /**
     * Determines if the form is in a saving state
     *
     * @property saving
     * @type {Boolean}
     * @default false
     */
    saving: React.PropTypes.bool,

    /**
     * If true, will validate the form on mount
     *
     * @property validateOnMount
     * @type {Boolean}
     * @default false
     */
    validateOnMount: React.PropTypes.bool,

    /**
     * Text for the cancel button
     *
     * @property cancelText
     * @type {String}
     * @default "Cancel"
     */
    cancelText: React.PropTypes.string,

    /**
     * Text for the save button
     *
     * @property saveText
     * @type {String}
     * @default "Save"
     */
    saveText: React.PropTypes.string,

    /**
     * Custom function for Cancel button onClick
     *
     * @property onCancel
     * @type {Function}
     */
    onCancel: React.PropTypes.func,

    /**
<<<<<<< HEAD
     * Hide or show the save button
     *
     * @property saveFalse
     * @type {Boolean}
     */
    save: React.PropTypes.bool
=======
     * Additional actions rendered next to the save and cancel buttons
     *
     * @property additionalActions
     * @type {String|JSX}
     */
    additionalActions: React.PropTypes.node

>>>>>>> 68466864
  }

  static defaultProps = {
    cancel: true,
    saving: false,
<<<<<<< HEAD
    save: true,
    validateOnMount: false
=======
    validateOnMount: false,
    buttonAlign: 'right'
>>>>>>> 68466864
  }

  static childContextTypes = {
    /**
     * Defines a context object for child components of the form component.
     * https://facebook.github.io/react/docs/context.html
     *
     * @property form
     * @type {Object}
     */
    form: React.PropTypes.object
  }

  static contextTypes = {
    modal: React.PropTypes.object
  }

  /**
   * Returns form object to child components.
   *
   * @method getChildContext
   * @return {void}
   */
  getChildContext = () => {
    return {
      form: {
        attachToForm: this.attachToForm,
        detachFromForm: this.detachFromForm,
        incrementErrorCount: this.incrementErrorCount,
        decrementErrorCount: this.decrementErrorCount,
        incrementWarningCount: this.incrementWarningCount,
        decrementWarningCount: this.decrementWarningCount,
        inputs: this.inputs,
        validate: this.validate
      }
    };
  }

  state = {
    /**
     * Tracks the number of errors in the form
     *
     * @property errorCount
     * @type {Number}
     */
    errorCount: 0,

    /**
     * Tracks the number of warnings in the form
     *
     * @property warningCount
     * @type {Number}
     */
    warningCount: 0
  }

  /**
   * Stores references to the inputs in the form
   *
   * @property inputs
   * @type {Object}
   */
  inputs = {
  }

  /**
   * Runs once the component has mounted.
   *
   * @method componentDidMount
   * @return {void}
   */
  componentDidMount() {
    if (this.props.validateOnMount) {
      this.validate();
    }
  }

  /**
   * Increase current error count in state by 1.
   *
   * @method incrementErrorCount
   * @return {void}
   */
  incrementErrorCount = () => {
    this.setState({ errorCount: this.state.errorCount + 1 });
  }

  /**
   * Decreases the current error count in state by 1.
   *
   * @method decrementErrorCount
   * @return {void}
   */
  decrementErrorCount = () => {
    this.setState({ errorCount: this.state.errorCount - 1 });
  }

  /**
   * Increase current warning count in state by 1.
   *
   * @method incrementWarningCount
   * @return {void}
   */
  incrementWarningCount = () => {
    this.setState({ warningCount: this.state.warningCount + 1 });
  }

  /**
   * Decreases the current warning count in state by 1.
   *
   * @method decrementWarningCount
   * @return {void}
   */
  decrementWarningCount = () => {
    this.setState({ warningCount: this.state.warningCount - 1 });
  }

  /**
   * Attaches child component to form.
   *
   * @method attachToForm
   * @param {Object} component Component to attach
   * @return {void}
   */
  attachToForm = (component) => {
    this.inputs[component._guid] = component;
  }

  /**
   * Detaches child component from form.
   *
   * @method detachFromFormToForm
   * @param {Object} component Component to detach
   * @return {void}
   */
  detachFromForm = (component) => {
    delete this.inputs[component._guid];
  }

  /**
   * Handles submit and runs validation.
   *
   * @method handleOnSubmit
   * @param {Object} ev event
   * @return {void}
   */
  handleOnSubmit = (ev) => {
    if (this.props.beforeFormValidation) {
      this.props.beforeFormValidation(ev);
    }

    let valid = this.validate();

    if (!valid) { ev.preventDefault(); }

    if (this.props.afterFormValidation) {
      this.props.afterFormValidation(ev, valid);
    }
  }

  /**
   * Validates any inputs in the form which have validations.
   *
   * @method validate
   * @return {Boolean} valid status
   */
  validate = () => {
    let valid = true,
        errors = 0;

    for (let key in this.inputs) {
      let input = this.inputs[key];

      if (!input.props.disabled && !input.validate()) {
        valid = false;
        errors++;
      }
    }

    if (!valid) { this.setState({ errorCount: errors }); }

    return valid;
  }

  /**
   * Serializes the inputs in the form ready for submission via AJAX
   * https://www.npmjs.com/package/form-serialize
   *
   * @method serialize
   * @param {Object} opts options to pass to serialize
   * @return {Object} Serialized object of fields
   */
  serialize = (opts) => {
    return Serialize(this.refs.form, opts);
  }

  /**
   * Separates and returns HTML specific props
   *
   * @method htmlProps
   * @return {Object} props for form element
   */
  htmlProps = () => {
    let { ...props } = this.props;
    props.className = this.mainClasses;
    return props;
  }

  /**
   * Redirects to the previous page; uses React Router history, or uses modalcancel handler.
   *
   * @method cancelForm
   * @return {void}
   */
  cancelForm = () => {
    if (this.props.onCancel) {
      this.props.onCancel();
    } else if (this.context.modal) {
      this.context.modal.onCancel();
    } else {
      // history comes from react router
      if (!this._window.history) {
        throw new Error('History is not defined. This is normally configured by the react router');
      }
      this._window.history.back();
    }
  }

  /**
   * Main class getter
   *
   * @method mainClasses
   * @return {String} Main className
   */
  get mainClasses() {
    return classNames(
      'ui-form',
      this.props.className
    );
  }

  get buttonClasses() {
    return classNames(
      'ui-form__buttons',
      `ui-form__buttons--${ this.props.buttonAlign }`
    );
  }

  /**
   * Gets the cancel button for the form
   *
   * @method cancelButton
   * @return {Object} JSX cancel button
   */
  get cancelButton() {
    let cancelClasses = "ui-form__cancel";

    return (<div className={ cancelClasses }>
      <Button type='button' onClick={ this.cancelForm } >
        { this.props.cancelText || I18n.t('actions.cancel', { defaultValue: 'Cancel' }) }
      </Button>
    </div>);
  }

<<<<<<< HEAD
  /**
   * Gets the save button for the form
=======
  get additionalActions() {
    return (
      <div className='ui-form__additional-actions' >
        { this.props.additionalActions }
      </div>
    );
  }

   /**
   * Renders the component.
>>>>>>> 68466864
   *
   * @method saveButton
   * @return {Object} JSX save button
   */
  get saveButton() {
    let errorCount;

    let saveClasses = classNames(
      "ui-form__save",
        {
          "ui-form__save--invalid": this.state.errorCount || this.state.warningCount
        }
    );

    if (this.state.errorCount || this.state.warningCount) {
      // set error message (allow for HTML in the message - https://facebook.github.io/react/tips/dangerously-set-inner-html.html)
      errorCount = (
        <span
          className="ui-form__summary"
          dangerouslySetInnerHTML={ renderMessage(this.state.errorCount, this.state.warningCount) }
        />
      );
    }

    return (
      <div className={ saveClasses }>
        { errorCount }
        <Button as="primary" disabled={ this.props.saving }>
          { this.props.saveText || I18n.t('actions.save', { defaultValue: 'Save' }) }
        </Button>
      </div>
    );
  }

   /**
   * Renders the component.
   *
   * @method render
   * @return {Object} JSX form
   */
  render() {
    let cancelButton, saveButton;

    if (this.props.cancel) {
      cancelButton = this.cancelButton;
    }

    if (this.props.save) {
      saveButton = this.saveButton;
    }

    return (
      <form onSubmit={ this.handleOnSubmit } { ...this.htmlProps() } ref="form">
        { generateCSRFToken(this._document) }

        { this.props.children }
<<<<<<< HEAD
        <div className="ui-form__buttons">
          { saveButton }
=======

        <div className={ this.buttonClasses }>
          <div className={ saveClasses }>
            { errorCount }
            <Button as="primary" disabled={ this.props.saving }>
              { this.props.saveText || I18n.t('actions.save', { defaultValue: 'Save' }) }
            </Button>
          </div>

>>>>>>> 68466864
          { cancelButton }

          { this.additionalActions }
        </div>
      </form>
    );
  }
}

/**
 * Creates and returns CSRF token for input field
 *
 * @private
 * @method generateCSRFToken
 * @param {Object} doc DOM object
 * @return {Object} JSX hidden CSRF token
 */
function generateCSRFToken(doc) {
  let meta = doc.getElementsByTagName('meta'),
      csrfAttr,
      csrfValue;

  for (var i = 0; i < meta.length; i++) {
    var item = meta[i];

    if (item.getAttribute('name') === 'csrf-param') {
      csrfAttr = item.getAttribute('content');
    } else if (item.getAttribute('name') === 'csrf-token') {
      csrfValue = item.getAttribute('content');
    }
  }

  return <input type="hidden" name={ csrfAttr } value={ csrfValue } readOnly="true" />;
}

/**
 * Constructs validations error message
 *
 * @private
 * @method renderMessage
 * @param {Integer} count number of errors
 * @param {Integer} count number of warnings
 * @return {Object} JSX Error message
 */
function renderMessage(errors, warnings) {
  let message;

  if (errors) {
    message =  I18n.t("errors.messages.form_summary.errors", {
      defaultValue: {
        one: `There is ${ errors } error`,
        other: `There are ${ errors } errors`
      },
      count: errors
    });
  }

  if (errors && warnings) {
    message +=  I18n.t("errors.messages.form_summary.errors_and_warnings", {
      defaultValue: {
        one: ` and ${ warnings } warning`,
        other: ` and ${ warnings } warnings`
      },
      count: warnings
    });
  } else if (warnings) {
    message =  I18n.t("errors.messages.form_summary.warnings", {
      defaultValue: {
        one: `There is ${ warnings } warning`,
        other: `There are ${ warnings } warnings`
      },
      count: warnings
    });
  }

  return { __html: message };
}

export default Form;<|MERGE_RESOLUTION|>--- conflicted
+++ resolved
@@ -122,34 +122,27 @@
     onCancel: React.PropTypes.func,
 
     /**
-<<<<<<< HEAD
      * Hide or show the save button
      *
      * @property saveFalse
      * @type {Boolean}
      */
-    save: React.PropTypes.bool
-=======
-     * Additional actions rendered next to the save and cancel buttons
+    save: React.PropTypes.bool,
+
+     /* Additional actions rendered next to the save and cancel buttons
      *
      * @property additionalActions
      * @type {String|JSX}
      */
     additionalActions: React.PropTypes.node
-
->>>>>>> 68466864
   }
 
   static defaultProps = {
+    buttonAlign: 'right',
     cancel: true,
+    save: true,
     saving: false,
-<<<<<<< HEAD
-    save: true,
     validateOnMount: false
-=======
-    validateOnMount: false,
-    buttonAlign: 'right'
->>>>>>> 68466864
   }
 
   static childContextTypes = {
@@ -414,10 +407,6 @@
     </div>);
   }
 
-<<<<<<< HEAD
-  /**
-   * Gets the save button for the form
-=======
   get additionalActions() {
     return (
       <div className='ui-form__additional-actions' >
@@ -426,10 +415,8 @@
     );
   }
 
-   /**
-   * Renders the component.
->>>>>>> 68466864
-   *
+  /**
+   * Gets the save button for the form
    * @method saveButton
    * @return {Object} JSX save button
    */
@@ -463,7 +450,7 @@
     );
   }
 
-   /**
+  /**
    * Renders the component.
    *
    * @method render
@@ -485,22 +472,10 @@
         { generateCSRFToken(this._document) }
 
         { this.props.children }
-<<<<<<< HEAD
+
         <div className="ui-form__buttons">
           { saveButton }
-=======
-
-        <div className={ this.buttonClasses }>
-          <div className={ saveClasses }>
-            { errorCount }
-            <Button as="primary" disabled={ this.props.saving }>
-              { this.props.saveText || I18n.t('actions.save', { defaultValue: 'Save' }) }
-            </Button>
-          </div>
-
->>>>>>> 68466864
           { cancelButton }
-
           { this.additionalActions }
         </div>
       </form>
