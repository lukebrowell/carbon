--- conflicted
+++ resolved
@@ -120,7 +120,6 @@
    * @return {Object} JSX
    */
   get columns() {
-<<<<<<< HEAD
     let columns = [];
 
     if (this.props.deleteRowHandler) {
@@ -128,11 +127,7 @@
     }
 
     this.props.fields.forEach((column, index) => {
-      let displayName = column.displayName || capitalize(column.name);
-=======
-    return this.props.fields.map((column, index) => {
       let displayName = column.displayName || startCase(column.name);
->>>>>>> ab059a35
 
       columns.push(
         <th key={ index } className={ this.cellClasses(column) }>{ displayName }</th>
