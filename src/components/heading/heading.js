--- conflicted
+++ resolved
@@ -92,15 +92,10 @@
 
     return (
       <Help
-<<<<<<< HEAD
         className="carbon-heading__help"
         data-element='help'
-        tooltipAlign="left"
-=======
-        className='carbon-heading__help'
         tooltipAlign='center'
         tooltipPosition='right'
->>>>>>> c0662084
         href={ this.props.helpLink }
       >
         { this.props.help }
