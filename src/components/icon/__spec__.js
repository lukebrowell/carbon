import React from 'react';
import TestUtils from 'react/lib/ReactTestUtils';
import Icon from './icon';
import Tooltip from 'components/tooltip'

describe('Icon', () => {
  let instance, span, svg;

  describe('renderIcon', () => {
    it('calls the render warning icon method', () => {
      instance = TestUtils.renderIntoDocument(<Icon type='warning' />);
      instance.renderIcon;
      span = TestUtils.findRenderedDOMComponentWithTag(instance, 'span');
      svg = span.children[0];
      expect(svg.getAttribute('class')).toEqual("ui-icon__svg ui-icon__svg--warning");
    });

    it('calls the render new icon method', () => {
      instance = TestUtils.renderIntoDocument(<Icon type='new' />);
      instance.renderIcon;
      span = TestUtils.findRenderedDOMComponentWithTag(instance, 'span');
      svg = span.children[0];
      expect(svg.getAttribute('class')).toEqual("ui-icon__svg ui-icon__svg--new");
    });

    it('calls the render maintenance icon method', () => {
      instance = TestUtils.renderIntoDocument(<Icon type='maintenance' />);
      instance.renderIcon;
      span = TestUtils.findRenderedDOMComponentWithTag(instance, 'span');
      svg = span.children[0];
      expect(svg.getAttribute('class')).toEqual("ui-icon__svg ui-icon__svg--maintenance");
    });

    it('calls the render sort down icon method', () => {
      instance = TestUtils.renderIntoDocument(<Icon type='sort-down' />);
      instance.renderIcon;
      span = TestUtils.findRenderedDOMComponentWithTag(instance, 'span');
      svg = span.children[0];
      expect(svg.getAttribute('class')).toEqual("ui-icon__svg ui-icon__svg--sort-down");
    });

    it('calls the render sort up icon method', () => {
      instance = TestUtils.renderIntoDocument(<Icon type='sort-up' />);
      instance.renderIcon;
      span = TestUtils.findRenderedDOMComponentWithTag(instance, 'span');
      svg = span.children[0];
      expect(svg.getAttribute('class')).toEqual("ui-icon__svg ui-icon__svg--sort-up");
    });

    it('calls the render refresh icon method', () => {
      instance = TestUtils.renderIntoDocument(<Icon type='refresh' />);
      instance.renderIcon;
      span = TestUtils.findRenderedDOMComponentWithTag(instance, 'span');
      svg = span.children[0];
      expect(svg.getAttribute('class')).toEqual("ui-icon__svg ui-icon__svg--refresh");
    });

    it('calls the render bin icon method', () => {
      instance = TestUtils.renderIntoDocument(<Icon type='bin' />);
      instance.renderIcon;
      span = TestUtils.findRenderedDOMComponentWithTag(instance, 'span');
      svg = span.children[0];
      expect(svg.getAttribute('class')).toEqual("ui-icon__svg ui-icon__svg--bin");
    });

    it('calls the render basket icon method', () => {
      instance = TestUtils.renderIntoDocument(<Icon type='basket' />);
      instance.renderIcon;
      span = TestUtils.findRenderedDOMComponentWithTag(instance, 'span');
      svg = span.children[0];
      expect(svg.getAttribute('class')).toEqual("ui-icon__svg ui-icon__svg--basket");
    });

    it('calls the render phone icon method', () => {
      instance = TestUtils.renderIntoDocument(<Icon type='phone' />);
      instance.renderIcon;
      span = TestUtils.findRenderedDOMComponentWithTag(instance, 'span');
      svg = span.children[0];
      expect(svg.getAttribute('class')).toEqual("ui-icon__svg ui-icon__svg--phone");
    });

    it('calls the render mobile icon method', () => {
      instance = TestUtils.renderIntoDocument(<Icon type='mobile' />);
      instance.renderIcon;
      span = TestUtils.findRenderedDOMComponentWithTag(instance, 'span');
      svg = span.children[0];
      expect(svg.getAttribute('class')).toEqual("ui-icon__svg ui-icon__svg--mobile");
    });

    it('calls the render location icon method', () => {
      instance = TestUtils.renderIntoDocument(<Icon type='location' />);
      instance.renderIcon;
      span = TestUtils.findRenderedDOMComponentWithTag(instance, 'span');
      svg = span.children[0];
      expect(svg.getAttribute('class')).toEqual("ui-icon__svg ui-icon__svg--location");
    });

    it('calls the render email icon method', () => {
      instance = TestUtils.renderIntoDocument(<Icon type='email' />);
      instance.renderIcon;
      span = TestUtils.findRenderedDOMComponentWithTag(instance, 'span');
      svg = span.children[0];
      expect(svg.getAttribute('class')).toEqual("ui-icon__svg ui-icon__svg--email");
    });
<<<<<<< HEAD

    it('calls the render minus icon method', () => {
      instance = TestUtils.renderIntoDocument(<Icon type='minus' />);
      instance.renderIcon;
      span = TestUtils.findRenderedDOMComponentWithTag(instance, 'span');
      svg = span.children[0];
      expect(svg.getAttribute('class')).toEqual("ui-icon__svg ui-icon__svg--minus");
    });

    it('calls the render minus icon method', () => {
      instance = TestUtils.renderIntoDocument(<Icon type='plus' />);
      instance.renderIcon;
      span = TestUtils.findRenderedDOMComponentWithTag(instance, 'span');
      svg = span.children[0];
      expect(svg.getAttribute('class')).toEqual("ui-icon__svg ui-icon__svg--plus");
=======
    
    it('calls the render business icon method', () => {
      instance = TestUtils.renderIntoDocument(<Icon type='business' />);
      instance.renderIcon;
      span = TestUtils.findRenderedDOMComponentWithTag(instance, 'span');
      svg = span.children[0];
      expect(svg.getAttribute('class')).toEqual("ui-icon__svg ui-icon__svg--business");
    });

    it('calls the render individual icon method', () => {
      instance = TestUtils.renderIntoDocument(<Icon type='individual' />);
      instance.renderIcon;
      span = TestUtils.findRenderedDOMComponentWithTag(instance, 'span');
      svg = span.children[0];
      expect(svg.getAttribute('class')).toEqual("ui-icon__svg ui-icon__svg--individual");
>>>>>>> 905dfed6
    });
  });

  describe('success', () => {
    it('renders with an icon of tick', () => {
      instance = TestUtils.renderIntoDocument(<Icon type='success' />);
      span = TestUtils.findRenderedDOMComponentWithTag(instance, 'span');
      expect(span.className).toEqual('ui-icon icon-tick');
    });
  });

  describe('with no additional options', () => {
    beforeEach(() => {
      instance = TestUtils.renderIntoDocument(<Icon type='foo' />);
      span = TestUtils.findRenderedDOMComponentWithTag(instance, 'span');
    });

    it('renders with a class of icon-settings', () => {
      expect(span.className).toEqual('ui-icon icon-foo');
    });
  });

  describe ('mainClasses', () => {
    describe('with custom class name', () => {
      beforeEach(() => {
        instance = TestUtils.renderIntoDocument(<Icon type='foo' className='custom' />);
        span = TestUtils.findRenderedDOMComponentWithTag(instance, 'span');
      });

      it('renders with a class of icon-settings and test', () => {
        expect(span.className).toEqual('ui-icon custom icon-foo');
      });
    });
  });

  describe('when passed a tooltipMessage', () => {
    it('renders a tooltip', () => {
      let helpInstance = TestUtils.renderIntoDocument(<Icon type='info' tooltipMessage='Helpful content' />);
      let tooltip = TestUtils.findRenderedComponentWithType(helpInstance, Tooltip);
      expect(tooltip).toBeDefined();
    });
  });
});<|MERGE_RESOLUTION|>--- conflicted
+++ resolved
@@ -102,7 +102,6 @@
       svg = span.children[0];
       expect(svg.getAttribute('class')).toEqual("ui-icon__svg ui-icon__svg--email");
     });
-<<<<<<< HEAD
 
     it('calls the render minus icon method', () => {
       instance = TestUtils.renderIntoDocument(<Icon type='minus' />);
@@ -118,7 +117,6 @@
       span = TestUtils.findRenderedDOMComponentWithTag(instance, 'span');
       svg = span.children[0];
       expect(svg.getAttribute('class')).toEqual("ui-icon__svg ui-icon__svg--plus");
-=======
     
     it('calls the render business icon method', () => {
       instance = TestUtils.renderIntoDocument(<Icon type='business' />);
@@ -134,7 +132,6 @@
       span = TestUtils.findRenderedDOMComponentWithTag(instance, 'span');
       svg = span.children[0];
       expect(svg.getAttribute('class')).toEqual("ui-icon__svg ui-icon__svg--individual");
->>>>>>> 905dfed6
     });
   });
 
