import React from 'react';
import TestUtils from 'react/lib/ReactTestUtils';
import Icon from './icon';
import Tooltip from 'components/tooltip'

describe('Icon', () => {
  let instance, span, svg;

  describe('renderIcon', () => {
    it('calls the render warning icon method', () => {
      instance = TestUtils.renderIntoDocument(<Icon type='warning' />);
      instance.renderIcon;
      span = TestUtils.findRenderedDOMComponentWithTag(instance, 'span');
      svg = span.children[0];
      expect(svg.getAttribute('class')).toEqual("ui-icon__svg ui-icon__svg--warning");
    });

    it('calls the render new icon method', () => {
      instance = TestUtils.renderIntoDocument(<Icon type='new' />);
      instance.renderIcon;
      span = TestUtils.findRenderedDOMComponentWithTag(instance, 'span');
      svg = span.children[0];
      expect(svg.getAttribute('class')).toEqual("ui-icon__svg ui-icon__svg--new");
    });

    it('calls the render maintenance icon method', () => {
      instance = TestUtils.renderIntoDocument(<Icon type='maintenance' />);
      instance.renderIcon;
      span = TestUtils.findRenderedDOMComponentWithTag(instance, 'span');
      svg = span.children[0];
      expect(svg.getAttribute('class')).toEqual("ui-icon__svg ui-icon__svg--maintenance");
    });

    it('calls the render sort down icon method', () => {
      instance = TestUtils.renderIntoDocument(<Icon type='sort-down' />);
      instance.renderIcon;
      span = TestUtils.findRenderedDOMComponentWithTag(instance, 'span');
      svg = span.children[0];
      expect(svg.getAttribute('class')).toEqual("ui-icon__svg ui-icon__svg--sort-down");
    });

    it('calls the render sort up icon method', () => {
      instance = TestUtils.renderIntoDocument(<Icon type='sort-up' />);
      instance.renderIcon;
      span = TestUtils.findRenderedDOMComponentWithTag(instance, 'span');
      svg = span.children[0];
      expect(svg.getAttribute('class')).toEqual("ui-icon__svg ui-icon__svg--sort-up");
    });

<<<<<<< HEAD
    it('calls the render refresh icon method', () => {
      instance = TestUtils.renderIntoDocument(<Icon type='refresh' />);
      instance.renderIcon;
      span = TestUtils.findRenderedDOMComponentWithTag(instance, 'span');
      svg = span.children[0];
      expect(svg.getAttribute('class')).toEqual("ui-icon__svg ui-icon__svg--refresh");
=======
    it('calls the render bin icon method', () => {
      instance = TestUtils.renderIntoDocument(<Icon type='bin' />);
      instance.renderIcon;
      span = TestUtils.findRenderedDOMComponentWithTag(instance, 'span');
      svg = span.children[0];
      expect(svg.getAttribute('class')).toEqual("ui-icon__svg ui-icon__svg--bin");
    });

    it('calls the render basket icon method', () => {
      instance = TestUtils.renderIntoDocument(<Icon type='basket' />);
      instance.renderIcon;
      span = TestUtils.findRenderedDOMComponentWithTag(instance, 'span');
      svg = span.children[0];
      expect(svg.getAttribute('class')).toEqual("ui-icon__svg ui-icon__svg--basket");
>>>>>>> b3358bcf
    });
  });

  describe('success', () => {
    it('renders with an icon of tick', () => {
      instance = TestUtils.renderIntoDocument(<Icon type='success' />);
      span = TestUtils.findRenderedDOMComponentWithTag(instance, 'span');
      expect(span.className).toEqual('ui-icon icon-tick');
    });
  });

  describe('with no additional options', () => {
    beforeEach(() => {
      instance = TestUtils.renderIntoDocument(<Icon type='foo' />);
      span = TestUtils.findRenderedDOMComponentWithTag(instance, 'span');
    });

    it('renders with a class of icon-settings', () => {
      expect(span.className).toEqual('ui-icon icon-foo');
    });
  });

  describe ('mainClasses', () => {
    describe('with custom class name', () => {
      beforeEach(() => {
        instance = TestUtils.renderIntoDocument(<Icon type='foo' className='custom' />);
        span = TestUtils.findRenderedDOMComponentWithTag(instance, 'span');
      });

      it('renders with a class of icon-settings and test', () => {
        expect(span.className).toEqual('ui-icon custom icon-foo');
      });
    });
  });

  describe('when passed a tooltipMessage', () => {
    it('renders a tooltip', () => {
      let helpInstance = TestUtils.renderIntoDocument(<Icon type='info' tooltipMessage='Helpful content' />);
      let tooltip = TestUtils.findRenderedComponentWithType(helpInstance, Tooltip);
      expect(tooltip).toBeDefined();
    });
  });
});<|MERGE_RESOLUTION|>--- conflicted
+++ resolved
@@ -47,14 +47,13 @@
       expect(svg.getAttribute('class')).toEqual("ui-icon__svg ui-icon__svg--sort-up");
     });
 
-<<<<<<< HEAD
     it('calls the render refresh icon method', () => {
       instance = TestUtils.renderIntoDocument(<Icon type='refresh' />);
       instance.renderIcon;
       span = TestUtils.findRenderedDOMComponentWithTag(instance, 'span');
       svg = span.children[0];
       expect(svg.getAttribute('class')).toEqual("ui-icon__svg ui-icon__svg--refresh");
-=======
+
     it('calls the render bin icon method', () => {
       instance = TestUtils.renderIntoDocument(<Icon type='bin' />);
       instance.renderIcon;
@@ -69,7 +68,6 @@
       span = TestUtils.findRenderedDOMComponentWithTag(instance, 'span');
       svg = span.children[0];
       expect(svg.getAttribute('class')).toEqual("ui-icon__svg ui-icon__svg--basket");
->>>>>>> b3358bcf
     });
   });
 
