--- conflicted
+++ resolved
@@ -13,12 +13,8 @@
     'csv',
     'chevron',
     'completed',
-<<<<<<< HEAD
     'draft',
-    'dribble',
-=======
     'dribbble',
->>>>>>> 45a464d0
     'edit',
     'email',
     'external-link',
