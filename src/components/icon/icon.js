import React from 'react';
import PropTypes from 'prop-types';
import classNames from 'classnames';
import TooltipDecorator from './../../utils/decorators/tooltip-decorator';
import Icons from './icons';
import { validProps } from '../../utils/ether';
<<<<<<< HEAD
=======
import { tagComponent } from '../../utils/helpers/tags';
>>>>>>> 3db32533

/**
 * An Icon widget.
 *
 * == How to use an Icon in a component:
 *
 * In your file
 *
 *   import Icon from 'carbon/lib/components/icon';
 *
 * To render an Icon:
 *
 *   <Icon type='foo' />
 *
 * 'type' is a required prop
 *
 * This widget follows this pattern: https://facebook.github.io/react/blog/2015/09/10/react-v0.14-rc1.html#stateless-function-components
 *
 * For information on how to use the Tooltip Decorator see the decorator docs.
 *
 * @class Icon
 * @constructor
 */
const Icon = TooltipDecorator(class Icon extends React.Component {
  static propTypes = {
    /**
     * Icon type
     *
     * @property  type
     * @type      {String}
     */
    type: PropTypes.string.isRequired,

    /**
     * Background size
     *
     * @property  bgSize
     * @type      {String}
     * @default   'small'
     */
    bgSize: PropTypes.oneOf(['small', 'medium', 'large']),

    /**
     * Background shape
     *
     * @property  bgShape
     * @type      {String}
     */
    bgShape: PropTypes.oneOf(['square', 'rounded-rect', 'circle']),

    /**
     * Background color theme
     *
     * @property  bgTheme
     * @type      {String}
     */
    bgTheme: PropTypes.string
  };

  static defaultProps = {
    bgSize: 'small'
  };

  /**
   * Checks if we have an SVG available, otherwise will fall back
   * to using the icon font.
   *
   * @method renderIcon
   * @return {HTML}
   */
  get renderIcon() {
    return Icons[this.type];
  }

  /**
   * Return component props
   *
   * @method componentProps
   * @return {Object} props
   */
  get componentProps() {
    let { ...props } = validProps(this);

    delete props.className;
    delete props.bgSize;
    delete props.bgShape;
    delete props.bgTheme;
    props.type = this.type;

    return props;
  }

  /**
   * Return component classes
   *
   * @method mainClasses
   * @return {String} classes
   */
  get mainClasses() {
    let icon = this.renderIcon,
        hasShape = this.props.bgShape || this.props.bgTheme;

    let classes = classNames(
      'carbon-icon',
      this.props.className, {
        [`icon-${this.type}`]: !icon
      }, {
        'carbon-icon--shape': hasShape,
        [`carbon-icon--${this.props.bgSize}`]: hasShape,
        [`carbon-icon--${this.props.bgShape}`]: this.props.bgShape,
        [`carbon-icon--${this.props.bgTheme}`]: this.props.bgTheme
      }
    );
    return classes;
  }

  /**
   * Return Icon type with overrides
   *
   * @method type
   * @return {String} icon type
   */
  get type() {
    // switch tweaks icon names for actual icons in the set
    switch(this.props.type) {
      case 'help':        return 'question';
      case 'maintenance': return 'settings';
      case 'new':         return 'gift';
      case 'success':     return 'tick';
      default:            return this.props.type;
    }
  }

  /**
   * Renders the component.
   *
   * @method render
   * @return {Object} JSX
   */
  render() {
    return (
      <span
        className={ this.mainClasses }
        { ...this.componentProps }
        { ...tagComponent('icon', this.props) }
        ref={ (comp) => this._target = comp }
      >
        { this.iconSvgHTML() }
        { this.tooltipHTML }
      </span>
    );
  }

  iconSvgHTML = () => {
    if (this.renderIcon) {
      return (<span className="carbon-icon__svg-icon" dangerouslySetInnerHTML={ this.renderIcon } />);
    }
  }
});

export default Icon;<|MERGE_RESOLUTION|>--- conflicted
+++ resolved
@@ -4,10 +4,7 @@
 import TooltipDecorator from './../../utils/decorators/tooltip-decorator';
 import Icons from './icons';
 import { validProps } from '../../utils/ether';
-<<<<<<< HEAD
-=======
 import { tagComponent } from '../../utils/helpers/tags';
->>>>>>> 3db32533
 
 /**
  * An Icon widget.
