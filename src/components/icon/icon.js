--- conflicted
+++ resolved
@@ -315,13 +315,8 @@
       __html:
         '<svg class="ui-icon__svg ui-icon__svg--processing" xmlns="http://www.w3.org/2000/svg" width="18" height="18">' +
           '<g fill="none" fill-rule="evenodd">' +
-<<<<<<< HEAD
-            '<path fill="#FFF" fill-opacity=".2" stroke="#FFAB00" d="M9 17c4.418 0 8-3.582 8-8s-3.582-8-8-8-8 3.582-8 8 3.582 8 8 8zm0-3c2.76 0 5-2.24 5-5s-2.24-5-5-5-5 2.24-5 5 2.24 5 5 5z"/>' +
-            '<path fill="#FFAB00" d="M4.774 11.673L2.52 13.69C3.972 15.697 6.333 17 9 17c4.418 0 8-3.582 8-8s-3.582-8-8-8v3c2.76 0 5 2.24 5 5s-2.24 5-5 5c-1.778 0-3.34-.93-4.226-2.327z"/>' +
-=======
             '<path fill="currentColor" fill-opacity=".2" stroke="currentColor" d="M9 17c4.418 0 8-3.582 8-8s-3.582-8-8-8-8 3.582-8 8 3.582 8 8 8zm0-3c2.76 0 5-2.24 5-5s-2.24-5-5-5-5 2.24-5 5 2.24 5 5 5z"/>' +
             '<path fill="currentColor" d="M4.774 11.673L2.52 13.69C3.972 15.697 6.333 17 9 17c4.418 0 8-3.582 8-8s-3.582-8-8-8v3c2.76 0 5 2.24 5 5s-2.24 5-5 5c-1.778 0-3.34-.93-4.226-2.327z"/>' +
->>>>>>> e6e6fb69
           '</g>' +
         '</svg>'
     };
@@ -337,11 +332,7 @@
     return {
       __html:
         '<svg class="ui-icon__svg ui-icon__svg--phone" width="16" height="16" viewBox="0 0 16 16">' +
-<<<<<<< HEAD
-          '<path d="M12.01.01c-.333-.036-.518.038-1 0l-2 5c.15-.314 2 2 2 2-.684 1.834-2.166 3.334-4 4l-2-2c-.166.186-5 2-5 2 .038.482-.036.667 0 1l2 4c7.297-.925 13.075-6.684 14-14-.055-.296-4-2-4-2z" fill="#B1B3B9" fill-rule="evenodd"/>' +
-=======
           '<path d="M12.01.01c-.333-.036-.518.038-1 0l-2 5c.15-.314 2 2 2 2-.684 1.834-2.166 3.334-4 4l-2-2c-.166.186-5 2-5 2 .038.482-.036.667 0 1l2 4c7.297-.925 13.075-6.684 14-14-.055-.296-4-2-4-2z" fill="currentColor" fill-rule="evenodd"/>' +
->>>>>>> e6e6fb69
         '</svg>'
     };
   }
@@ -356,11 +347,7 @@
     return {
       __html:
         '<svg class="ui-icon__svg ui-icon__svg--mobile" width="16" height="16" viewBox="0 0 16 16">' +
-<<<<<<< HEAD
-          '<path d="M2 1c0-.552.456-1 1.002-1h9.996C13.55 0 14 .445 14 1v14c0 .552-.456 1-1.002 1H3.002C2.45 16 2 15.555 2 15V1zm2 1h8v10H4V2zm3 11h2v2H7v-2z" fill="#B1B3B9" fill-rule="evenodd"/>' +
-=======
           '<path d="M2 1c0-.552.456-1 1.002-1h9.996C13.55 0 14 .445 14 1v14c0 .552-.456 1-1.002 1H3.002C2.45 16 2 15.555 2 15V1zm2 1h8v10H4V2zm3 11h2v2H7v-2z" fill="currentColor" fill-rule="evenodd"/>' +
->>>>>>> e6e6fb69
         '</svg>'
     };
   }
@@ -375,11 +362,7 @@
     return {
       __html:
         '<svg class="ui-icon__svg ui-icon__svg--location" width="16" height="16" viewBox="0 0 16 16">' +
-<<<<<<< HEAD
-          '<path d="M9 7.87c.344-.2.623-.505.798-.87H10V5h-.322c-.172-.27-.404-.495-.678-.656V4H7v.344c-.274.16-.506.387-.678.656H6v2h.202c.175.365.454.67.798.87V8h.26c.23.093.48.144.74.144s.51-.05.74-.144H9v-.13zm4.688.188c.202-.612.312-1.268.312-1.95C14 2.735 11.314 0 8 0S2 2.735 2 6.108c0 .695.114 1.364.324 1.986-.018.01-.026.02-.022.03.964 2.935 5.693 7.376 5.693 7.376s4.61-4.35 5.687-7.376c.008-.023.01-.045.006-.066z" fill="#B1B3B9" fill-rule="evenodd"/>' +
-=======
           '<path d="M9 7.87c.344-.2.623-.505.798-.87H10V5h-.322c-.172-.27-.404-.495-.678-.656V4H7v.344c-.274.16-.506.387-.678.656H6v2h.202c.175.365.454.67.798.87V8h.26c.23.093.48.144.74.144s.51-.05.74-.144H9v-.13zm4.688.188c.202-.612.312-1.268.312-1.95C14 2.735 11.314 0 8 0S2 2.735 2 6.108c0 .695.114 1.364.324 1.986-.018.01-.026.02-.022.03.964 2.935 5.693 7.376 5.693 7.376s4.61-4.35 5.687-7.376c.008-.023.01-.045.006-.066z" fill="currentColor" fill-rule="evenodd"/>' +
->>>>>>> e6e6fb69
         '</svg>'
     };
   }
@@ -393,13 +376,8 @@
   get renderEmailIcon() {
     return {
       __html:
-<<<<<<< HEAD
-        '<svg class="ui-icon__svg ui-icon__svg--email" width="16" height="16" viewBox="0 0 16 16">' +
-          '<path d="M16 4.402v-1.4C16 2.456 15.552 2 15 2H1c-.555 0-1 .45-1 1.002v1.4L8.005 9 16 4.402zm0 2v6.596C16 13.55 15.555 14 15 14H1c-.552 0-1-.456-1-1.002V6.402L8 11l8-4.598z" fill="#B1B3B9" fill-rule="evenodd"/>' +
-=======
         '<svg class="ui-icon__svg ui-icon__svg--email" xmlns="http://www.w3.org/2000/svg" width="16" height="12">' +
           '<path fill="currentColor" fill-rule="evenodd" d="M.2696 1C.6154.402 1.259 0 1.994 0h12.012c.7358 0 1.3785.4027 1.724 1H16v8.9916C16 11.1006 15.1055 12 14.006 12H1.994C.893 12 0 11.098 0 9.9915V1h.2696zM2 3.01l5.1497 2.355c.502.2296 1.311.2344 1.8196.0048L14 3.0993v1.741L8.924 6.919c-.5103.209-1.3446.2047-1.843-.001L2 4.8197v-1.81z"/>' +
->>>>>>> e6e6fb69
         '</svg>'
     };
   }
@@ -413,13 +391,8 @@
   get renderMinusIcon() {
     return {
       __html:
-<<<<<<< HEAD
-        '<svg class="ui-icon__svg ui-icon__svg--minus" width="8" height="2" viewBox="0 0 8 2">' +
-          '<path d="M0 0h8v2H0z" fill="#193E90" fill-rule="evenodd"/>' +
-=======
         '<svg class="ui-icon__svg ui-icon__svg--minus" xmlns="http://www.w3.org/2000/svg" width="16" height="4">' +
           '<path fill-rule="evenodd" d="M0 0h16v4H0z"/>' +
->>>>>>> e6e6fb69
         '</svg>'
     };
   }
@@ -433,19 +406,8 @@
   get renderPlusIcon() {
     return {
       __html:
-<<<<<<< HEAD
-        '<svg class="ui-icon__svg ui-icon__svg--plus" width="8" height="8">' +
-          '<defs>' +
-            '<path id="a" d="M96 101v-3h-2v3h-3v2h3v3h2v-3h3v-2h-3z"/>' +
-            '<mask id="b" width="8" height="8" x="0" y="0" fill="#fff">' +
-              '<use xlink:href="#a"/>' +
-            '</mask>' +
-          '</defs>' +
-          '<use fill="#D8D8D8" fill-rule="evenodd" stroke="#979797" stroke-width="2" mask="url(#b)" xlink:href="#a" transform="translate(-91 -98)"/>' +
-=======
         '<svg class="ui-icon__svg ui-icon__svg--plus" xmlns="http://www.w3.org/2000/svg" width="16" height="16">' +
           '<path fill-rule="evenodd" d="M10 6V0H6v6H0v4h6v6h4v-6h6V6h-6z"/>' +
->>>>>>> e6e6fb69
         '</svg>'
     };
   }
