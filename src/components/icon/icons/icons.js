--- conflicted
+++ resolved
@@ -4,12 +4,8 @@
 import CSV from './svgs/csv';
 import Chevron from './svgs/chevron';
 import Completed from './svgs/completed';
-<<<<<<< HEAD
 import Draft from './svgs/draft';
-import Dribble from './svgs/dribble';
-=======
 import Dribbble from './svgs/dribbble';
->>>>>>> 45a464d0
 import Edit from './svgs/edit';
 import Email from './svgs/email';
 import ExternalLink from './svgs/external-link';
@@ -49,12 +45,8 @@
   csv: CSV,
   chevron: Chevron,
   completed: Completed,
-<<<<<<< HEAD
   draft: Draft,
-  dribble: Dribble,
-=======
   dribbble: Dribbble,
->>>>>>> 45a464d0
   edit: Edit,
   email: Email,
   'external-link': ExternalLink,
