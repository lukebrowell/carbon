import React from 'react';
import ReactDOM from 'react-dom';
import { shallow } from 'enzyme';
<<<<<<< HEAD
import TestUtils from 'react-dom/test-utils';
=======
import { elementsTagTest, rootTagTest } from '../../utils/helpers/tags/tags-specs';
import TestUtils from 'react/lib/ReactTestUtils';
>>>>>>> de93b8c3

import Icon from './../icon';
import Link from './link';
import Event from 'utils/helpers/events';

describe('Link', () => {
  let basicLink, disabledLink, customLink, actionLink, spy;

  beforeEach(() => {
    basicLink = TestUtils.renderIntoDocument(
      <Link href='http://app.com/home'>My Link</Link>
    )

    disabledLink = TestUtils.renderIntoDocument(
      <Link href='http://app.com/edit' disabled>My Link</Link>
    )

    customLink = TestUtils.renderIntoDocument(
      <Link className='fancy' href='http://app.com/home'>My Link</Link>
    )

    spy = jasmine.createSpy('click');
    actionLink = TestUtils.renderIntoDocument(
      <Link onClick={ spy }>My Link</Link>
    );
  });

  describe('A basic link', () => {
    it('renders a link with defaults', () => {
      expect(basicLink.props.disabled).toBeUndefined();
    });

    it('renders a link with the provided path', () => {
      expect(basicLink.props.href).toEqual('http://app.com/home');
    });

    it('renders children passed to it', () => {
      expect(basicLink.props.children).toEqual('My Link');
    });
  });

  describe('A disabled link', () => {
    it('renders a link with the disabled attribute', () => {
      expect(disabledLink.props.disabled).toBeTruthy();
    });
  });

  describe("tabbable", () => {
    it("has tabindex by default", () => {
      let wrapper = shallow(<Link href='#'>My Link</Link>);
      expect(wrapper.props()['tabIndex']).toEqual('0');
    });
    it("disabled over-rides tab index setting", () => {
      let wrapper = shallow(<Link href='#' tabbable={ true } disabled={ true }>My Link</Link>);
      expect(wrapper.props()['tabIndex']).toEqual('-1');
    });
    it("doesn't have tab index if it is set to not be tabbable", () => {
      let wrapper = shallow(<Link href='#' tabbable={ false }>My Link</Link>);
      expect(wrapper.props()['tabIndex']).toEqual('-1');
    });
  });

  describe('with an icon', () => {
    it('renders an icon', () => {
      let instance = TestUtils.renderIntoDocument(
        <Link icon="foo">My Link</Link>
      );
      let icon = TestUtils.findRenderedComponentWithType(instance, Icon);
      expect(icon.props.className).toEqual('carbon-link__icon carbon-link__icon--align-left');
      expect(icon.props.type).toEqual('foo');
    });

    it('passes on any tooltip props', () => {
      let instance = TestUtils.renderIntoDocument(
        <Link icon="foo" tooltipMessage='Hi Everybody' tooltipAlign='center'>My Link</Link>
      );
      let icon = TestUtils.findRenderedComponentWithType(instance, Icon);
      expect(icon.props.tooltipMessage).toEqual('Hi Everybody');
      expect(icon.props.tooltipAlign).toEqual('center');
    });

    describe('right aligned link', () => {
      it('renders a right aligned icon', () => {
        let instance = TestUtils.renderIntoDocument(
          <Link icon="foo" iconAlign="right">My Link</Link>
        );
        let icon = TestUtils.findRenderedComponentWithType(instance, Icon);
        expect(icon.props.className).toEqual('carbon-link__icon carbon-link__icon--align-right');
      });
    });
  });

  describe('class names', () => {
    let basicDOM, disabledDOM, customDOM;

    beforeEach(() => {
      basicDOM    = ReactDOM.findDOMNode(basicLink);
      disabledDOM = ReactDOM.findDOMNode(disabledLink);
      customDOM   = ReactDOM.findDOMNode(customLink);
    });

    it('adds a className of carbon-link to all links', () => {
      expect(basicDOM.classList[0]).toEqual('carbon-link__anchor');
      expect(disabledDOM.classList[0]).toEqual('carbon-link__anchor');
    });

    it('adds a disabled class name to a disabled link', () => {
      expect(disabledDOM.classList[1]).toEqual('carbon-link__anchor--disabled');
    });

    it('adds any additional classes passed', () => {
      expect(customDOM.classList[1]).toEqual('fancy');
    });
  });

  describe('additonal props', () => {
    it('consumes additional props', () => {
      let link = ReactDOM.findDOMNode(actionLink);
      TestUtils.Simulate.click(link);
      expect(spy).toHaveBeenCalled();
    });
  });

  describe('linkType', () => {
    let instance;

    describe('no url', () => {
      it('returns href type set', () => {
        instance = TestUtils.renderIntoDocument(<Link />);
        expect(instance.linkType).toEqual(instance.linkTypes.href);
      });
    });

    describe('with href and prefix', () => {
      it('returns to type set', () => {
        instance = TestUtils.renderIntoDocument(<Link href="to:/foo" />);
        expect(instance.linkType).toEqual(instance.linkTypes.to);
      });
    });

    describe('with href and no prefix', () => {
      it('returns href type set', () => {
        instance = TestUtils.renderIntoDocument(<Link href="/foo" />);
        expect(instance.linkType).toEqual(instance.linkTypes.href);
      });
    });

    describe('with to and prefix', () => {
      it('returns href type set', () => {
        instance = TestUtils.renderIntoDocument(<Link to="href:/foo" />);
        expect(instance.linkType).toEqual(instance.linkTypes.href);
      });
    });

    describe('with to and no prefix', () => {
      it('returns to type set', () => {
        instance = TestUtils.renderIntoDocument(<Link to="/foo" />);
        expect(instance.linkType).toEqual(instance.linkTypes.to);
      });
    });
  });

  describe('url', () => {
    let instance;

    describe('no url', () => {
      it('returns null', () => {
        instance = TestUtils.renderIntoDocument(<Link />);
        expect(instance.url).toBe(null);
      });
    });

    describe('with a href', () => {
      it('it replaces the prefix', () => {
        instance = TestUtils.renderIntoDocument(<Link href="to:/foo" />);
        expect(instance.url).toBe("/foo");
      });
    });

    describe('with a to', () => {
      it('it replaces the prefix', () => {
        instance = TestUtils.renderIntoDocument(<Link to="href:/foo" />);
        expect(instance.url).toBe("/foo");
      });
    });
  });

  describe('onKeyDown', () => {
    let instance, spy;

    beforeEach(() => {
      spy = jasmine.createSpy('link event');
      instance = TestUtils.renderIntoDocument(<Link />);
    });

    it('calls onKeyDown class method', () => {
      spyOn(instance, 'onKeyDown');
      instance.componentProps.onKeyDown('foo');
      expect(instance.onKeyDown).toHaveBeenCalledWith('foo');
    });

    it('calls original onKeyDown if one is provided', () => {
      instance = TestUtils.renderIntoDocument(<Link onKeyDown={ spy } />);
      instance.onKeyDown('foo');
      expect(spy).toHaveBeenCalledWith('foo');
    });

    describe('an onClick is provided', () => {
      describe('a href if provided', () => {
        it('does not call onClick', () => {
          instance = TestUtils.renderIntoDocument(<Link onClick={ spy } href="#" />);
          spyOn(Event, 'isEnterKey').and.returnValue(true);
          instance.onKeyDown('foo');
          expect(spy).not.toHaveBeenCalled();
        });
      });

      describe('a href is not provided', () => {
        beforeEach(() => {
          instance = TestUtils.renderIntoDocument(<Link onClick={ spy } />);
        });

        describe('it is not the enter key', () => {
          it('does not call onClick', () => {
            spyOn(Event, 'isEnterKey').and.returnValue(false);
            instance.onKeyDown('foo');
            expect(spy).not.toHaveBeenCalled();
          });
        });

        describe('it is the enter key', () => {
          it('does calls the onClick', () => {
            spyOn(Event, 'isEnterKey').and.returnValue(true);
            instance.onKeyDown('foo');
            expect(spy).toHaveBeenCalledWith("foo");
          });
        });
      });
    });
  });

  describe("tags on component", () => {
    let wrapper = shallow(<Link to='test' data-element='bar' data-role='baz' />);

    it('include correct component, element and role data tags', () => {
      rootTagTest(wrapper, 'link', 'bar', 'baz');
    });
  });
});<|MERGE_RESOLUTION|>--- conflicted
+++ resolved
@@ -1,12 +1,8 @@
 import React from 'react';
 import ReactDOM from 'react-dom';
 import { shallow } from 'enzyme';
-<<<<<<< HEAD
 import TestUtils from 'react-dom/test-utils';
-=======
 import { elementsTagTest, rootTagTest } from '../../utils/helpers/tags/tags-specs';
-import TestUtils from 'react/lib/ReactTestUtils';
->>>>>>> de93b8c3
 
 import Icon from './../icon';
 import Link from './link';
