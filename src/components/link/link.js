--- conflicted
+++ resolved
@@ -1,9 +1,5 @@
-<<<<<<< HEAD
-import React, { PropTypes } from 'react';
-=======
 import React from 'react';
 import PropTypes from 'prop-types';
->>>>>>> 3db32533
 import classNames from 'classnames';
 import { assign } from 'lodash';
 import Icon from './../icon';
@@ -117,7 +113,6 @@
      *
      * @property
      * @default top
-<<<<<<< HEAD
      * @type {String}
      */
     tooltipPosition: PropTypes.string,
@@ -129,19 +124,6 @@
      * @default center
      * @type {String}
      */
-=======
-     * @type {String}
-     */
-    tooltipPosition: PropTypes.string,
-
-    /**
-     * The alignment of this tooltip: left, right or center
-     *
-     * @property
-     * @default center
-     * @type {String}
-     */
->>>>>>> 3db32533
     tooltipAlign: PropTypes.string
   }
 
@@ -150,8 +132,6 @@
     tabbable: true
   }
 
-  static safeProps = ['disabled'];
-
   /**
    * Getter for component properties.
    *
@@ -159,10 +139,7 @@
    * @return {Object} props
    */
   get componentProps() {
-<<<<<<< HEAD
-=======
-
->>>>>>> 3db32533
+
     let { ...props } = validProps(this);
 
     props.tabIndex = this.tabIndex;
