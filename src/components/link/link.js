import React from 'react';
import classNames from 'classnames';
import Icon from './../icon';
import { Link } from 'react-router';
<<<<<<< HEAD
import { validProps } from '../../utils/ether';
=======
import Event from './../../utils/helpers/events';
>>>>>>> c15e891e

/**
 * A link widget.
 *
 * == How to use a Link in a component:
 *
 * In your file:
 *
 *   import Link from 'carbon/lib/components/link';
 *
 * To render the Link:
 *
 *  <Link href='foo'>Main Page</Link>
 *
 * For additional properties specific to this component, see propTypes.
 *
 * @class Link
 * @constructor
 */
class _Link extends React.Component {

  constructor() {
    super();
    this.onKeyDown = this.onKeyDown.bind(this);
  }

  static propTypes = {

    /**
     * Gives the link a disabled state.
     *
     * @property disabled
     * @type {Boolean}
     * @default undefined
     */
    disabled: React.PropTypes.bool,

    /**
     * Renders an icon inline with the link.
     *
     * @property icon
     * @type {String}
     * @default undefined
     */
    icon: React.PropTypes.string,

    /**
     * Configures the alignment of the icon (left or right).
     *
     * @property iconAlign
     * @type {String}
     * @default left
     */
    iconAlign: React.PropTypes.string,

    /**
     * Allows the <a> tag to be set in or out of the tab order of the page
     * Boolean is used as tabindex > 0 is not really necessary, HTML order should
     * take precedence
     *
     * @property tabbable
     * @type {Boolean}
     * @default true
     */
    tabbable: React.PropTypes.bool,

    /**
     * Use `to` to use the React Router link. You can also prefix your value
     * with `to:` or `href:` to override the prop type.
     *
     * @property to
     * @type {String}
     * @default undefined
     */
    to: React.PropTypes.string,

    /**
     * Use `href` to use a generic anchor. You can also prefix your value
     * with `to:` or `href:` to override the prop type.
     *
     * @property href
     * @type {String}
     * @default undefined
     */
    href: React.PropTypes.string,

    /**
     * The message for this tooltip
     *
     * @property
     * @type {String}
     */
    tooltipMessage: React.PropTypes.string,

    /**
     * The position of this tooltip: top, bottom, left or right
     *
     * @property
     * @default top
     * @type {String}
     */
    tooltipPosition: React.PropTypes.string,

    /**
     * The alignment of this tooltip: left, right or center
     *
     * @property
     * @default center
     * @type {String}
     */
    tooltipAlign: React.PropTypes.string
  }

  static defaultProps = {
    iconAlign: 'left',
    tabbable: true
  }

  static safeProps = ['disabled']

  /**
   * Getter for componet properties.
   *
   * @method componentProps
   * @return {Object} props
   */
  get componentProps() {
    let { ...props } = validProps(this);

    props.tabIndex = this.tabIndex;

    delete props.href;
    delete props.tabbable;
    delete props.to;

    props.className = this.componentClasses;
    props[this.linkType.prop] = this.url;
    props.onKeyDown = this.onKeyDown;

    return props;
  }

  /**
   * Getter for componet classes.
   *
   * @method componentClasses
   * @return {String} class names
   */
  get componentClasses() {
    return classNames (
      'carbon-link__anchor',
      this.props.className,
      { 'carbon-link__anchor--disabled': this.props.disabled }
    );
  }

  /**
   * Returns the icon if enabled and aligned to the left.
   *
   * @method iconLeft
   * @return {Object} JSX
   */
  get iconLeft() {
    if (!this.props.icon || this.props.iconAlign !== 'left') { return null; }
    return this.icon;
  }

  /**
   * Returns the icon if enabled and aligned to the right.
   *
   * @method iconRight
   * @return {Object} JSX
   */
  get iconRight() {
    if (!this.props.icon || this.props.iconAlign !== 'right') { return null; }
    return this.icon;
  }

  /**
   * Returns the markup for the icon.
   *
   * @method icon
   * @return {Object} JSX
   */
  get icon() {
    let classes = classNames(
      "carbon-link__icon",
      `carbon-link__icon--align-${this.props.iconAlign}`
    );

    return (
      <Icon
        type={ this.props.icon }
        className={ classes }
        tooltipMessage={ this.props.tooltipMessage }
        tooltipAlign={ this.props.tooltipAlign }
        tooltipPosition={ this.props.tooltipPosition }
      />
    );
  }

  /**
   * Returns 0 or -1 for tabindex
   *
   * @method tabIndex
   * @return {String} 0 or -1
   */
  get tabIndex() {
    return this.props.tabbable && !this.props.disabled ? '0' : '-1';
  }

  /**
   * Regex for finding 'href:' or 'to:',
   *
   * @method typeRegex
   * @return {Regex}
   */
  get typeRegex() {
    return /^href:|^to:/;
  }

  /**
   * A hash of the different link types.
   *
   * @method linkTypes
   * @return {Object}
   */
  get linkTypes() {
    return {
      to: {
        prop: "to",
        component: Link
      },
      href: {
        prop: "href",
        component: "a"
      }
    };
  }

  /**
   * Returns the correct link type based on the given props.
   *
   * @method linkType
   * @return {Object}
   */
  get linkType() {
    let url = this.props.href || this.props.to,
        type = "href";

    if (url) {
      let match = url.match(this.typeRegex);

      if (match) {
        type = match[0].substr(0, match[0].length - 1);
      } else if (this.props.href) {
        type = "href";
      } else {
        type = "to";
      }
    }

    return this.linkTypes[type];
  }

  /**
   * Returns the parsed URL for the link.
   *
   * @method url
   * @return {String}
   */
  get url() {
    let url = this.props.href || this.props.to;
    if (!url) { return null; }

    return url.replace(this.typeRegex, "");
  }

  /**
   * Triggers the onClick event for the enter key
   *
   * @method onKeyDown
   * @param {Object} ev
   */
  onKeyDown(ev) {
    if (this.props.onKeyDown) {
      this.props.onKeyDown(ev);
    }

    // return early if there is no onClick or there is a href prop
    if (!this.props.onClick || this.props.href) { return; }
    // return early if the event is not an enter key
    if (!Event.isEnterKey(ev)) { return; }

    this.props.onClick(ev);
  }

  /**
   * Renders the component.
   *
   * @method render
   */
  render() {
    return (
      React.createElement(this.linkType.component, this.componentProps, (
        <span>
          { this.iconLeft }

          <span className="carbon-link__content">
            { this.props.children }
          </span>

          { this.iconRight }
        </span>
      ))
    );
  }

}

export default _Link;<|MERGE_RESOLUTION|>--- conflicted
+++ resolved
@@ -2,11 +2,8 @@
 import classNames from 'classnames';
 import Icon from './../icon';
 import { Link } from 'react-router';
-<<<<<<< HEAD
 import { validProps } from '../../utils/ether';
-=======
 import Event from './../../utils/helpers/events';
->>>>>>> c15e891e
 
 /**
  * A link widget.
