import classNames from 'classnames';
import escapeStringRegexp from 'escape-string-regexp';
import React from 'react';
import PropTypes from 'prop-types';

import Link from 'components/link';
import Textbox from 'components/textbox';

import MenuListItem from './menu-list-item';
import { tagComponent } from '../../utils/helpers/tags';

/**

 *
 * == How to use a MenuList in a component:
 *
 * In your file:
 *
 *   import { MenuList, MenuListItem } from 'carbon/lib/components/menu-list';
 *
 * To render the Link:
 *
 *  <MenuList href='foo'>
 *    <MenuListItem>foo</MenuListItem>
 *    <MenuListItem>bar</MenuListItem>
 *    <MenuListItem>
 *      <MenuList>
 *        I'm nestable
 *      </MenuList>
 *    </MenuListItem>
 *  </MenuList>
 *
 * For additional properties specific to this component, see propTypes.
 *
 * @class MenuList
 * @constructor
 */
class MenuList extends React.Component {
  constructor(...args) {
    super(...args);

    this.filterHTML = this.filterHTML.bind(this);
    this.mainClasses = this.mainClasses.bind(this);
    this.menuItems = this.menuItems.bind(this);
    this.menuTitle = this.menuTitle.bind(this);
    this.onSearch = this.onSearch.bind(this);
    this.showMenuItems = this.showMenuItems.bind(this);
    this.toggleChildren = this.toggleChildren.bind(this);
  }

  static propTypes = {
    children: PropTypes.array.isRequired,
    className: PropTypes.string,
    filter: PropTypes.bool,
    title: PropTypes.string,
    collapsible: PropTypes.bool
  };

  state = {
    filter: null,
    open: this.props.initiallyOpen || false
  }

  static defaultProps = {
    filter: false,
    collapsible: true
  }

  render() {
    return (
<<<<<<< HEAD
      <div className={ this.mainClasses() } >
=======
      <div className={ this.mainClasses() } { ...tagComponent('menu-list', this.props) }>
>>>>>>> 3db32533
        { this.menuTitle() }
        <ul className='carbon-menu-list__list'>
          { this.menuItems() }
        </ul>
      </div>
    );
  }

  /** Actions **/
  onSearch(ev) {
    this.setState({ filter: ev.target.value, open: true });
  }

  toggleChildren(){
    this.setState({ open: !this.state.open });
  }

  /** Helpers **/

  showMenuItems() {
    return (!this.props.title || !this.props.collapsible) || this.state.open;
  }

  /** Markup **/
  filterHTML() {
    if (!this.props.filter) { return null; }

    return (<MenuListItem key={ 'filter' }><Textbox onChange={ this.onSearch } value={ this.state.filter || '' } autoFocus={ true } icon="search" placeholder={ this.props.filterPlaceholder } /></MenuListItem>);
  }

  mainClasses() {
    return classNames(
      "carbon-menu-list",
      this.props.className
    );
  }

  menuItems() {
    if (this.showMenuItems()) {
      let items = this.props.children;

      if (this.props.filter && this.state.filter) {
        let regex = new RegExp(escapeStringRegexp(this.state.filter), 'i');
        items = items.filter(child => child.props.name.search(regex) > -1);
      }

      return ([
        this.filterHTML(),
        items
      ]);
    }
  }

  menuTitle() {
    if (!this.props.title) { return null; }

    return (
      <Link
        className='carbon-menu-list__title'
        data-element='title'
        onClick={ this.toggleChildren }
      >
        { this.props.title }
      </Link>
    );
  }
}

export { MenuListItem, MenuList };<|MERGE_RESOLUTION|>--- conflicted
+++ resolved
@@ -68,11 +68,7 @@
 
   render() {
     return (
-<<<<<<< HEAD
-      <div className={ this.mainClasses() } >
-=======
       <div className={ this.mainClasses() } { ...tagComponent('menu-list', this.props) }>
->>>>>>> 3db32533
         { this.menuTitle() }
         <ul className='carbon-menu-list__list'>
           { this.menuItems() }
