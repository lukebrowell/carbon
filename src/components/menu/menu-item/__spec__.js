import React from 'react';
import { shallow } from 'enzyme';
<<<<<<< HEAD
=======
import { elementsTagTest, rootTagTest } from '../../../utils/helpers/tags/tags-specs';
>>>>>>> 3db32533
import MenuItem from './menu-item';
import Link from './../../link';

describe('MenuItem', () => {
  let wrapper;

  describe('no submenu', () => {
    beforeEach(() => {
      wrapper = shallow(
        <MenuItem className="foobar">
          foo
        </MenuItem>
      );
    });

    it('renders a single Link with the correct class', () => {
      let submenuItem = wrapper.find(Link);
      expect(submenuItem.length).toEqual(1);
      expect(submenuItem.hasClass('carbon-menu-item')).toEqual(true);
      expect(submenuItem.hasClass('foobar')).toEqual(true);
    });
  });

  describe('with submenu', () => {
    beforeEach(() => {
      wrapper = shallow(
        <MenuItem className="foobar" submenu="menu name" submenuDirection="left">
          foo
        </MenuItem>
      );
    });

    it('renders a submenu with a title', () => {
      expect(wrapper.find('.carbon-menu-item--has-submenu').length).toEqual(1);
      expect(wrapper.find('.carbon-menu-item__submenu-title').length).toEqual(1);
    });
  });

  describe('Boolean props', () => {
    beforeEach(() => {
      wrapper = shallow(
        <MenuItem selected={ true } divide={ true } alternate={ true }>
          foo
        </MenuItem>
      );
    });

    it('selected, divide and alternate', () => {
      let submenuItem = wrapper.find(Link);
      expect(submenuItem.hasClass('carbon-menu-item--divide')).toEqual(true);
      expect(submenuItem.hasClass('carbon-menu-item--selected')).toEqual(true);
      expect(submenuItem.hasClass('carbon-menu-item--alternate')).toEqual(true);
    });
<<<<<<< HEAD

    it("alternate-off if 'alternate' Boolean is not set", () => {
      wrapper = shallow(<MenuItem>foo</MenuItem>);
      let submenuItem = wrapper.find(Link);
      expect(submenuItem.hasClass('carbon-menu-item--alternate-off')).toEqual(true);
    })
=======

    it("alternate-off if 'alternate' Boolean is not set", () => {
      wrapper = shallow(<MenuItem>foo</MenuItem>);
      let submenuItem = wrapper.find(Link);
      expect(submenuItem.hasClass('carbon-menu-item--alternate-off')).toEqual(true);
    })
  });

  describe("tags on component", () => {
    let wrapper = shallow(<MenuItem data-element='bar' data-role='baz'>Test</MenuItem>);

    it('include correct component, element and role data tags', () => {
      rootTagTest(wrapper, 'menu-item', 'bar', 'baz');
    });
>>>>>>> 3db32533
  });
});<|MERGE_RESOLUTION|>--- conflicted
+++ resolved
@@ -1,9 +1,6 @@
 import React from 'react';
 import { shallow } from 'enzyme';
-<<<<<<< HEAD
-=======
 import { elementsTagTest, rootTagTest } from '../../../utils/helpers/tags/tags-specs';
->>>>>>> 3db32533
 import MenuItem from './menu-item';
 import Link from './../../link';
 
@@ -57,14 +54,6 @@
       expect(submenuItem.hasClass('carbon-menu-item--selected')).toEqual(true);
       expect(submenuItem.hasClass('carbon-menu-item--alternate')).toEqual(true);
     });
-<<<<<<< HEAD
-
-    it("alternate-off if 'alternate' Boolean is not set", () => {
-      wrapper = shallow(<MenuItem>foo</MenuItem>);
-      let submenuItem = wrapper.find(Link);
-      expect(submenuItem.hasClass('carbon-menu-item--alternate-off')).toEqual(true);
-    })
-=======
 
     it("alternate-off if 'alternate' Boolean is not set", () => {
       wrapper = shallow(<MenuItem>foo</MenuItem>);
@@ -79,6 +68,5 @@
     it('include correct component, element and role data tags', () => {
       rootTagTest(wrapper, 'menu-item', 'bar', 'baz');
     });
->>>>>>> 3db32533
   });
 });