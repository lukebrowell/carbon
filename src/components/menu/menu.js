--- conflicted
+++ resolved
@@ -36,11 +36,7 @@
    */
   render() {
     return (
-<<<<<<< HEAD
-      <nav className={ this.classes }>
-=======
-      <div className={ this.classes } { ...tagComponent('menu', this.props) }>
->>>>>>> 33f0fc9c
+      <nav className={ this.classes } { ...tagComponent('menu', this.props) }>
         { this.props.children }
       </nav>
     );
