/* eslint-disable react/sort-comp */ // Getting confusing order from sort-comp
import React from 'react';
import PropTypes from 'prop-types';
import ReactCSSTransitionGroup from 'react-addons-css-transition-group';
import Events from './../../utils/helpers/events';
import Browser from './../../utils/helpers/browser';

/**
 * A Modal Component
 *
 * Abstract base class for all modals
 *
 * == How to use a Modal in a component
 *
 * In your file
 *
 *   import Modal from 'carbon/lib/components/modal'
 *
 * Extends from the modal
 *
 *   class MyModal extends Modal
 *
 * Override several methods
 *
 * get onOpening() // Called by componentDidUpdate when dialog opens
 * get onClosing() // Called by componentDidUpdate when dialog closes
 * get mainClasses() // Classes to apply to parent div
 * get modalHTML() // JSX displayed when open
 * get transitionName() // Transisition name for ReactCSSTransitionGroup
 *
 * Optional Override
 * get backgroundTransitionName() // Transisition name for background fade
 *
 *
 * @class Modal
 * @constructor
 */
class Modal extends React.Component {

  static propTypes = {

    /**
     * A custom close event handler
     *
     * @property onCancel
     * @type {Function}
     */
    onCancel: PropTypes.func,

    /**
     * Sets the open state of the modal
     *
     * @property open
     * @type {Boolean}
     * @default false
     */
    open: PropTypes.bool.isRequired,

    /**
     * Determines if the background is disabled
     * when the modal is open
     *
     * @property enableBackgroundUI
     * @type {Boolean}
     * @default true
     */
    enableBackgroundUI: PropTypes.bool,

    /**
     * Determines if the Esc Key closes the modal
     *
     * @property disableEscKey
     * @type {Boolean}
     * @default true
     */
    disableEscKey: PropTypes.bool,

    ariaRole: PropTypes.string
  }

  static defaultProps = {
    open: false,
    onCancel: null,
    enableBackgroundUI: false,
    disableEscKey: false
  }

  static childContextTypes = {
    /**
     * Defines a context object for child components of the modal component.
     * https://facebook.github.io/react/docs/context.html
     *
     * @property modal
     * @type {Object}
     */
    modal: PropTypes.object
  }

  constructor() {
    super();

    /**
     * Tracks if event listeners are on for modal
     *
     * @property listening
     * @type {Boolean}
     */
    this.listening = false;
  }


  /**
   * Returns modal object to child components. Used to override form cancel button functionality.
   *
   * @method getChildContext
   * @return {void}
   */
  getChildContext() {
    return {
      modal: {
        onCancel: this.props.onCancel
      }
    };
  }

  /**
   * A lifecycle method to update the component after it is re-rendered
   *
   * @method componentDidUpdate
   * @return {void}
   */
  componentDidUpdate() {
    const _window = Browser.getWindow();

    if (this.props.open && !this.listening) {
      this.listening = true;
<<<<<<< HEAD
      this.onOpening;
      _window.addEventListener('keyup', this.closeModal);
    } else if (!this.props.open) {
      this.listening = false;
      this.onClosing;
      _window.removeEventListener('keyup', this.closeModal);
=======
      this.onOpening; // eslint-disable-line no-unused-expressions
      window.addEventListener('keyup', this.closeModal);
    } else if (!this.props.open) {
      this.listening = false;
      this.onClosing; // eslint-disable-line no-unused-expressions
      window.removeEventListener('keyup', this.closeModal);
>>>>>>> c60066a1
    }
  }

  /**
   * Triggers the custom close event handler on Esc
   *
   * @method closeModal
   * @param {Object} ev event
   * @return {void}
   */
  closeModal = (ev) => {
    if (this.props.onCancel && !this.props.disableEscKey && Events.isEscKey(ev)) {
      this.props.onCancel();
    }
  }

  /**
   * Returns HTML for the background.
   *
   * @method backgroundHTML
   * @return {Object} JSX
   */
  get backgroundHTML() {
    if (!this.props.enableBackgroundUI) {
      return (
        <div
          className='carbon-modal__background'
        />
      );
    }
    return null;
  }

  // Called after the modal opens
  get onOpening() { return null; }
  // Called after the modal closes
  get onClosing() { return null; }
  // Classes for parent div
  get mainClasses() { return null; }
  // Modal HTML shown when open
  get modalHTML() { return null; }

  // Modal transistion name
  get transitionName() { return 'modal'; }
  // modal background transisiton name
  get backgroundTransitionName() { return 'modal-background'; }

  // stubbed method for component tags
  componentTags() { return null; }

  /**
   * Renders the component.
   *
   * @method render
   * @return {Object} JSX
   */
  render() {
    let backgroundHTML,
        modalHTML;

    if (this.props.open) {
      backgroundHTML = this.backgroundHTML;
      modalHTML = this.modalHTML;
    }

    return (
      <div
        ref={ (c) => { this._input = c; } }
        className={ this.mainClasses }
        { ...this.componentTags(this.props) }
      >
        <ReactCSSTransitionGroup
          component="div"
          transitionName={ this.transitionName }
          transitionEnterTimeout={ 500 }
          transitionLeaveTimeout={ 500 }
        >
          { modalHTML }
        </ReactCSSTransitionGroup>

        <ReactCSSTransitionGroup
          component="div"
          transitionName={ this.backgroundTransitionName }
          transitionEnterTimeout={ 500 }
          transitionLeaveTimeout={ 500 }
        >
          { backgroundHTML }
        </ReactCSSTransitionGroup>
      </div>
    );
  }
}

export default Modal;<|MERGE_RESOLUTION|>--- conflicted
+++ resolved
@@ -134,21 +134,12 @@
 
     if (this.props.open && !this.listening) {
       this.listening = true;
-<<<<<<< HEAD
-      this.onOpening;
-      _window.addEventListener('keyup', this.closeModal);
-    } else if (!this.props.open) {
-      this.listening = false;
-      this.onClosing;
-      _window.removeEventListener('keyup', this.closeModal);
-=======
       this.onOpening; // eslint-disable-line no-unused-expressions
       window.addEventListener('keyup', this.closeModal);
     } else if (!this.props.open) {
       this.listening = false;
       this.onClosing; // eslint-disable-line no-unused-expressions
       window.removeEventListener('keyup', this.closeModal);
->>>>>>> c60066a1
     }
   }
 
