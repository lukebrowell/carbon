/* eslint-disable react/sort-comp */ // Getting confusing order from sort-comp
import React from 'react';
import PropTypes from 'prop-types';
import CSSTransitionGroup from 'react-transition-group/CSSTransitionGroup';
import Events from './../../utils/helpers/events';
import Browser from './../../utils/helpers/browser';

/**
 * A Modal Component
 *
 * Abstract base class for all modals
 *
 * == How to use a Modal in a component
 *
 * In your file
 *
 *   import Modal from 'carbon/lib/components/modal'
 *
 * Extends from the modal
 *
 *   class MyModal extends Modal
 *
 * Override several methods
 *
 * get onOpening() // Called by componentDidUpdate when dialog opens
 * get onClosing() // Called by componentDidUpdate when dialog closes
 * get mainClasses() // Classes to apply to parent div
 * get modalHTML() // JSX displayed when open
 * get transitionName() // Transisition name for CSSTransitionGroup
 *
 * Optional Override
 * get backgroundTransitionName() // Transisition name for background fade
 *
 *
 * @class Modal
 * @constructor
 */
class Modal extends React.Component {

  static propTypes = {

    /**
     * A custom close event handler
     *
     * @property onCancel
     * @type {Function}
     */
    onCancel: PropTypes.func,

    /**
     * Sets the open state of the modal
     *
     * @property open
     * @type {Boolean}
     * @default false
     */
    open: PropTypes.bool.isRequired,

    /**
     * Determines if the background is disabled
     * when the modal is open
     *
     * @property enableBackgroundUI
     * @type {Boolean}
     * @default true
     */
    enableBackgroundUI: PropTypes.bool,

    /**
     * Determines if the Esc Key closes the modal
     *
     * @property disableEscKey
     * @type {Boolean}
     * @default true
     */
    disableEscKey: PropTypes.bool,

    /**
     * The ARIA role to be applied to the modal
     *
     * @property ariaRole
     * @type {String}
     */
    ariaRole: PropTypes.string // eslint-disable-line react/no-unused-prop-types
  }

  static defaultProps = {
    open: false,
    onCancel: null,
    enableBackgroundUI: false,
    disableEscKey: false
  }

  static childContextTypes = {
    /**
     * Defines a context object for child components of the modal component.
     * https://facebook.github.io/react/docs/context.html
     *
     * @property modal
     * @type {Object}
     */
    modal: PropTypes.object
  }

  constructor() {
    super();

    /**
     * Tracks if event listeners are on for modal
     *
     * @property listening
     * @type {Boolean}
     */
    this.listening = false;
  }


  /**
   * Returns modal object to child components. Used to override form cancel button functionality.
   *
   * @method getChildContext
   * @return {void}
   */
  getChildContext() {
    return {
      modal: {
        onCancel: this.props.onCancel
      }
    };
  }

  /**
   * A lifecycle method to update the component after it is re-rendered
   *
   * @method componentDidUpdate
   * @return {void}
   */
  componentDidUpdate() {
    const _window = Browser.getWindow();

    if (this.props.open && !this.listening) {
      this.listening = true;
      this.onOpening; // eslint-disable-line no-unused-expressions
      _window.addEventListener('keyup', this.closeModal);
    } else if (!this.props.open) {
      this.listening = false;
      this.onClosing; // eslint-disable-line no-unused-expressions
      _window.removeEventListener('keyup', this.closeModal);
    }
  }

  /**
   * Triggers the custom close event handler on Esc
   *
   * @method closeModal
   * @param {Object} ev event
   * @return {void}
   */
  closeModal = (ev) => {
    if (this.props.onCancel && !this.props.disableEscKey && Events.isEscKey(ev)) {
      this.props.onCancel();
    }
  }

  /**
   * Returns HTML for the background.
   *
   * @method backgroundHTML
   * @return {Object} JSX
   */
  get backgroundHTML() {
    if (!this.props.enableBackgroundUI) {
      return (
        <div
          className='carbon-modal__background'
        />
      );
    }
    return null;
  }

  // Called after the modal opens
  get onOpening() { return null; }
  // Called after the modal closes
  get onClosing() { return null; }
  // Classes for parent div
  get mainClasses() { return null; }
  // Modal HTML shown when open
  get modalHTML() { return null; }

  // Modal transistion name
  get transitionName() { return 'modal'; }
  // modal background transisiton name
  get backgroundTransitionName() { return 'modal-background'; }

  // stubbed method for component tags
  componentTags() { return null; }

  /**
   * Renders the component.
   *
   * @method render
   * @return {Object} JSX
   */
  render() {
    let backgroundHTML,
        modalHTML;

    if (this.props.open) {
      backgroundHTML = this.backgroundHTML;
      modalHTML = this.modalHTML;
    }

    return (
      <div
        ref={ (c) => { this._input = c; } }
        className={ this.mainClasses }
        { ...this.componentTags(this.props) }
      >
<<<<<<< HEAD
        <CSSTransitionGroup
=======
        <ReactCSSTransitionGroup
          component='div'
>>>>>>> 273843ba
          transitionName={ this.transitionName }
          transitionEnterTimeout={ 500 }
          transitionLeaveTimeout={ 500 }
        >
          { modalHTML }
        </CSSTransitionGroup>

<<<<<<< HEAD
        <CSSTransitionGroup
=======
        <ReactCSSTransitionGroup
          component='div'
>>>>>>> 273843ba
          transitionName={ this.backgroundTransitionName }
          transitionEnterTimeout={ 500 }
          transitionLeaveTimeout={ 500 }
        >
          { backgroundHTML }
        </CSSTransitionGroup>
      </div>
    );
  }
}

export default Modal;<|MERGE_RESOLUTION|>--- conflicted
+++ resolved
@@ -217,12 +217,8 @@
         className={ this.mainClasses }
         { ...this.componentTags(this.props) }
       >
-<<<<<<< HEAD
         <CSSTransitionGroup
-=======
-        <ReactCSSTransitionGroup
           component='div'
->>>>>>> 273843ba
           transitionName={ this.transitionName }
           transitionEnterTimeout={ 500 }
           transitionLeaveTimeout={ 500 }
@@ -230,12 +226,8 @@
           { modalHTML }
         </CSSTransitionGroup>
 
-<<<<<<< HEAD
         <CSSTransitionGroup
-=======
-        <ReactCSSTransitionGroup
           component='div'
->>>>>>> 273843ba
           transitionName={ this.backgroundTransitionName }
           transitionEnterTimeout={ 500 }
           transitionLeaveTimeout={ 500 }
