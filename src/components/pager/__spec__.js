--- conflicted
+++ resolved
@@ -1,10 +1,6 @@
 import React from 'react';
-<<<<<<< HEAD
 import TestUtils from 'react-dom/test-utils';
-=======
-import TestUtils from 'react/lib/ReactTestUtils';
 import { shallow } from 'enzyme';
->>>>>>> de93b8c3
 import NumberComponent from './../number';
 import Pager from './pager';
 import { elementsTagTest, rootTagTest } from '../../utils/helpers/tags/tags-specs';
