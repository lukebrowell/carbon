--- conflicted
+++ resolved
@@ -40,8 +40,8 @@
       describe('when alignTitle prop is passed', () => {
         it('adds a align class', () => {
           instance = TestUtils.renderIntoDocument(<Pod title='Title' alignTitle='center' />);
-          let header = TestUtils.findRenderedDOMComponentWithClass(instance, 'ui-pod__header');
-          expect(header.className).toMatch('ui-pod__header--center');
+          let header = TestUtils.findRenderedDOMComponentWithClass(instance, 'carbon-pod__header');
+          expect(header.className).toMatch('carbon-pod__header--center');
         });
       });
 
@@ -56,13 +56,8 @@
         });
 
         it('Adds a additonal class header', () => {
-<<<<<<< HEAD
-          let header = TestUtils.findRenderedDOMComponentWithClass(instance, 'ui-pod__header');
-          expect(header.className).toEqual('ui-pod__header ui-pod__header--left unselectable ui-pod__header--true');
-=======
           let header = TestUtils.findRenderedDOMComponentWithClass(instance, 'carbon-pod__header');
-          expect(header.className).toEqual('carbon-pod__header unselectable carbon-pod__header--true');
->>>>>>> 5a2854fe
+          expect(header.className).toEqual('carbon-pod__header carbon-pod__header--left unselectable carbon-pod__header--true');
         });
 
         it('Adds a onClick handler to the header', () => {
@@ -165,7 +160,7 @@
         let footer = instance.footer;
         expect(footer.props.className).toEqual(instance.footerClasses);
       });
-    });   
+    });
   });
 
   describe('edit', () => {
