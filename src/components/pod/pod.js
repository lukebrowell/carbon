--- conflicted
+++ resolved
@@ -144,19 +144,11 @@
   get podHeader() {
     if (!this.props.title) { return; }
 
-<<<<<<< HEAD
     let pod, headerProps = {};
-=======
-    headerProps.className = `carbon-pod__header ${css.unselectable}`;
->>>>>>> 5a2854fe
 
     if (this.state.collapsed !== undefined) {
       pod = this.podCollapsible;
       headerProps.onClick = this.toggleCollapse;
-<<<<<<< HEAD
-=======
-      headerProps.className += " carbon-pod__header--" + this.state.collapsed;
->>>>>>> 5a2854fe
     }
 
     headerProps.className = this.headerClasses;
@@ -245,11 +237,11 @@
    */
   get headerClasses() {
     return classNames(
-      `ui-pod__header`,
-      `ui-pod__header--${ this.props.alignTitle }`,
+      `carbon-pod__header`,
+      `carbon-pod__header--${ this.props.alignTitle }`,
       css.unselectable,
       {
-        [`ui-pod__header--${ this.state.collapsed }`]: this.state.collapsed !== undefined
+        [`carbon-pod__header--${ this.state.collapsed }`]: this.state.collapsed !== undefined
       }
     );
   }
