import React from 'react';
import PropTypes from 'prop-types';
import Icon from './../icon';
import Link from './../link';
import classNames from 'classnames';
import Event from './../../utils/helpers/events';
import { validProps } from '../../utils/ether';
import { tagComponent } from '../../utils/helpers/tags';

/**
 * A Pod widget.
 *
 * This widget is a provides a wrapper in which to render other widgets.
 *
 * == How to use a Pod in a component:
 *
 * In your file:
 *
 *   import Pod from 'carbon/lib/components/pod';
 *
 * In the render the Pod:
 *
 *   <Pod />
 *
 * @class Pod
 * @constructor
 */
class Pod extends React.Component {

  static propTypes = {

    /**
     * Enables/disables the border around the pod.
     *
     * @property border
     * @type {Boolean}
     * @default true
     */
    border: PropTypes.bool,

    /**
     * Determines the padding around the pod.
     * Values: 'none', 'small', 'medium' or 'large'.
     *
     * @property padding
     * @type {String}
     * @default medium
     */
    padding: PropTypes.string,

    /**
     * Applies a theme to the Pod.
     * Value: primary, secondary, tile
     *
     * @property as
     * @type {String}
     * @default primary
     */
    as: PropTypes.string,

    /**
     * The collapsed state of the pod
     *
     * undefined - Pod is not collapsible
     * true - Pod is closed
     * false - Pod is open
     *
     * @property collapsed
     * @type {Boolean}
     */
    collapsed: PropTypes.bool,

    /**
     * Title for the pod h4 element
     * always shown
     *
     * @property title
     * @type {String}
     */
    title: PropTypes.oneOfType([
      PropTypes.string,
      PropTypes.object
    ]),

    /**
     * Optional subtitle for the pod
     *
     * @property subtitle
     * @type {String}
     */
    subtitle: PropTypes.string,

    /**
     * Aligns the title to left, right or center
     *
     * @property alignTitle
     * @type {String}
     * @default left
     */
    alignTitle: PropTypes.string,

    /**
     * Description for the pod
     * Not shown if collapsed
     *
     * @property title
     * @type {String}
     */
    description: PropTypes.string,

    /**
     * A component to render as a Pod footer.
     *
     * @property footer
     * @type {String | Object}
     */
<<<<<<< HEAD
    footer: PropTypes.object,
=======
    footer: React.PropTypes.oneOfType([
      React.PropTypes.string,
      React.PropTypes.object
    ]),
>>>>>>> d76fcb17

    /**
     * Supplies an edit action to the pod.
     *
     * @property onEdit
     * @type {String|Function|Object}
     */
    onEdit: PropTypes.oneOfType([
      PropTypes.string,
      PropTypes.func,
      PropTypes.object
    ]),

    /**
     * Determines if the editable pod content should be full width.
     *
     * @property editContentFullWidth
     * @type {Boolean}
     */
    editContentFullWidth: PropTypes.bool,

    /**
     * Determines if the edit button should be hidden until the user
     * hovers over the content.
     *
     * @property displayEditButtonOnHover
     * @type {Boolean}
     */
    displayEditButtonOnHover: PropTypes.bool,

    /**
     * Determines if clicking the pod content calls the onEdit action
     *
     * @property triggerEditOnContent
     * @type {Boolean}
     */
    triggerEditOnContent: PropTypes.bool,

    /**
     * Resets edit button styles to an older version
     *
     * @property internalEditButton
     * @type {Boolean}
     */
    internalEditButton: PropTypes.bool
  }

  static defaultProps = {
    border: true,
    as: 'primary',
    padding: 'medium',
    alignTitle: 'left'
  }

  /**
   * A lifecycle called immediatly before initial render
   * Sets the initial state of collasped
   *
   * @method componentWillMount
   */
  componentWillMount() {
    this.setState({ collapsed: this.props.collapsed });
  }

  /**
   * A lifecycle called immediatly before new props cause a re-render
   * Resets the hover state if active
   *
   * @method componentWillReceiveProps
   */
  componentWillReceiveProps() {
    if (this.state.hoverEdit) {
      this.toggleHoverState(false);
    }
  }

  /**
   * Returns HTML and text for the pod header.
   * Includes:
   *    Title
   *    Collapsible arrow if collapsible
   *
   * @method podHeader
   */
  get podHeader() {
    if (!this.props.title) { return; }

    let pod, subtitle, headerProps = {};

    if (this.state.collapsed !== undefined) {
      pod = this.podCollapsible;
      headerProps.onClick = this.toggleCollapse;
    }

    headerProps.className = this.headerClasses;

    if (this.props.subtitle) {
      subtitle = <h5 className='carbon-pod__subtitle' data-element='subtitle'>{ this.props.subtitle }</h5>;
    }

    return (
      <div { ...headerProps }>
        <h4 className='carbon-pod__title' data-element='title'>{ this.props.title }</h4>
        { subtitle }
        { pod }
      </div>
    );
  }

  /**
   * Returns HTML and text for the pod description.
   *
   * @method podDescription
   */
  get podDescription() {
    if (this.props.description) {
      return <div className='carbon-pod__description'>{ this.props.description }</div>;
    } else {
      return null;
    }
  }

  /**
   * Returns the collapsible icon.
   *
   * @method podCollapsible
   */
  get podCollapsible() {
    let className = 'carbon-pod__arrow carbon-pod__arrow--' + this.state.collapsed;

    return(
      <Icon type='dropdown' className={ className } />
    );
  }

  /**
   * Returns the pod description and children.
   *
   * @method podContent
   */
  get podContent() {
    return(
      <div className='carbon-pod__collapsible-content'>
        { this.podDescription }
        <div className='carbon-pod__content'>
          { this.props.children }
        </div>
      </div>
    );
  }

  /**
   * Checks that the title is a string rather than something else as it can be JSX
   *
   * @method titleIsString
   * @return {Boolean}
   */
  titleIsString = () => {
    return typeof this.props.title === 'string';
  }

  /**
   * Toggles the opening and closing of the pod
   *
   * @method toggleCollapse
   */
  toggleCollapse = () => {
    this.setState({ collapsed: !this.state.collapsed });
  }

  get mainClasses() {
    return classNames('carbon-pod', this.props.className,
      `carbon-pod--${ this.props.alignTitle }`, {
        'carbon-pod--editable': this.props.onEdit,
        'carbon-pod--is-hovered': this.state.hoverEdit,
        'carbon-pod--content-triggers-edit': this.shouldContentHaveEditProps,
        'carbon-pod--internal-edit-button': this.props.internalEditButton
      }
    );
  }

  /**
   * Main Class getter
   *
   * @method blockClasses
   * @return {String} Main className
   */
  get blockClasses() {
    return classNames(
      'carbon-pod__block',
      `carbon-pod__block--padding-${this.props.padding}`,
      `carbon-pod__block--${this.props.as}`, {
        'carbon-pod__block--no-border': !this.props.border,
        'carbon-pod__block--full-width': this.props.editContentFullWidth,
        'carbon-pod__block--footer': this.props.footer
      }
    );
  }

  /**
   * Header classes getter
   *
   * @method headerClasses
   * @return {String} header className
   */
  get headerClasses() {
    return classNames(
      `carbon-pod__header`,
      `carbon-pod__header--${ this.props.alignTitle }`,
      {
        [`carbon-pod__header--${ this.state.collapsed }`]: this.state.collapsed !== undefined
      }
    );
  }

  /**
   * Classes for the content.
   *
   * @method contentClasses
   * @return {String}
   */
  get contentClasses() {
    return classNames(
      'carbon-pod__content',
      `carbon-pod__content--${this.props.as}`,
      `carbon-pod__content--padding-${this.props.padding}`, {
        'carbon-pod__content--footer': this.props.footer,
        'carbon-pod--no-border': !this.props.border
      }
    );
  }

  /**
   * Classes for the footer.
   *
   * @method footerClasses
   * @return {String}
   */
  get footerClasses() {
    return classNames(
      'carbon-pod__footer',
      `carbon-pod__footer--${this.props.as}`,
      `carbon-pod__footer--padding-${this.props.padding}`, {
        'carbon-pod--no-border': !this.props.border
      }
    );
  }

  /**
   * Classes for the edit action.
   *
   * @method editActionClasses
   * @return {String}
   */
  get editActionClasses() {
    return classNames(
      'carbon-pod__edit-action',
      `carbon-pod__edit-action--${this.props.as}`,
      `carbon-pod__edit-action--padding-${this.props.padding}`, {
        'carbon-pod__edit-action--no-border': !this.props.border,
        'carbon-pod__display-on-hover': this.props.displayEditButtonOnHover
      }
    );
  }

  /**
   * Returns the footer component.
   *
   * @method footer
   * @return {String}
   */
  get footer() {
    if (!this.props.footer) { return null; }

    return (
      <div className={ this.footerClasses } data-element='footer'>
        { this.props.footer }
      </div>
    );
  }

  /**
   * Returns the edit action if defined.
   *
   * @method edit
   * @return {Object} JSX
   */
  get edit() {
    if (!this.props.onEdit) { return null; }

    return (
      <div className='carbon-pod__edit-button-container' { ...this.hoverOverEditEvents } >
        <Link icon='edit' className={ this.editActionClasses } { ...this.linkProps() }/>
      </div>
    );
  }

  /**
   * Returns event related props for triggering and highlighting edit functionality
   *
   * @method linkProps
   * @return {Object} props
   */
  linkProps = () => {
    let props = {
      'data-element': 'edit'
    };

    if (typeof this.props.onEdit === 'string') {
      props.to = this.props.onEdit;
    } else if (typeof this.props.onEdit === 'object') {
      props = this.props.onEdit;
    }

    return props;
  }

  /**
   * Returns event related props for triggering and highlighting edit functionality
   *
   * @method hoverOverEditEvents
   * @return {Object}
   */
  get hoverOverEditEvents() {
    let props = {
      onMouseEnter: this.toggleHoverState.bind(this, true),
      onMouseLeave: this.toggleHoverState.bind(this, false),
      onFocus: this.toggleHoverState.bind(this, true),
      onBlur: this.toggleHoverState.bind(this, false)
    };

    if (typeof this.props.onEdit === 'function') {
      props.onClick = this.processPodEditEvent;
      props.onKeyDown = this.processPodEditEvent;
    }

    return props;
  }

  /**
   * Determines if the content pod should share the editProps
   *
   * @method shouldContentHaveEditProps
   * @return {Boolean}
   */
  get shouldContentHaveEditProps() {
    return (this.props.triggerEditOnContent || this.props.displayEditButtonOnHover) && this.props.onEdit;
  }

  /**
   * Processes the edit event only on certain event types
   *
   * @method processPodEditEvent
   * @param {Object} the event
   */
  processPodEditEvent = (ev) => {
    if (Event.isEnterKey(ev) || !Event.isEventType(ev, 'keydown')) {
      ev.preventDefault();
      this.props.onEdit(ev);
    }
  }

  /**
   * Toggle the state of hovering the edit button.
   *
   * @method toggleHoverState
   * @return {Void}
   */
  toggleHoverState = (val) => {
    this.setState({ hoverEdit: val });
  }

  /**
   * Renders the component.
   *
   * @method render
   * @return {Object} JSX
   */
  render() {
    let content,
        { ...props } = validProps(this),
        hoverOverEditEvents = {};

    delete props.className;

    if (this.titleIsString()) {
      props.title = this.props.title;
    }

    if (!this.state.collapsed) { content = this.podContent; }

    if (this.shouldContentHaveEditProps) {
      hoverOverEditEvents = this.hoverOverEditEvents;
      hoverOverEditEvents.tabIndex = '0';
    }

    return (
      <div className={ this.mainClasses } { ...props } { ...tagComponent('pod', this.props) }>
        <div className={ this.blockClasses } { ...hoverOverEditEvents }>
          <div className={ this.contentClasses } >
            { this.podHeader }
            { content }
          </div>
          { this.footer }
        </div>

        { this.edit }
      </div>
    );
  }
}

export default Pod;<|MERGE_RESOLUTION|>--- conflicted
+++ resolved
@@ -114,14 +114,10 @@
      * @property footer
      * @type {String | Object}
      */
-<<<<<<< HEAD
-    footer: PropTypes.object,
-=======
     footer: React.PropTypes.oneOfType([
       React.PropTypes.string,
       React.PropTypes.object
     ]),
->>>>>>> d76fcb17
 
     /**
      * Supplies an edit action to the pod.
