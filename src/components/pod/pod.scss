--- conflicted
+++ resolved
@@ -43,7 +43,7 @@
 }
 
 .carbon-pod__content--footer.carbon-pod__content--tile {
-  border-bottom: 1px solid $border-color; 
+  border-bottom: 1px solid $border-color;
 }
 
 .carbon-pod__footer {
@@ -82,19 +82,15 @@
   cursor: pointer;
 }
 
-<<<<<<< HEAD
-.ui-pod__header--center {
+.carbon-pod__header--center {
   text-align: center;
 }
 
-.ui-pod__header--right {
+.carbon-pod__header--right {
   text-align: right;
 }
 
-.ui-pod__title {
-=======
 .carbon-pod__title {
->>>>>>> 5a2854fe
   background: none;
   color: $grey-dark;
   display: inline;
