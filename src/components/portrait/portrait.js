--- conflicted
+++ resolved
@@ -127,16 +127,6 @@
    * @return {Object}
    */
   get gravatarProps() {
-<<<<<<< HEAD
-    let base = 'http://www.gravatar.com/avatar/';
-    let hash = MD5(this.props.gravatar.toLowerCase());
-    let size = this.numericSizes[this.props.size];
-
-    let props = {};
-    props.src = `${base}${hash}?s=${size}&d=404`;
-    props.alt = this.props.alt || this.props.gravatar;
-    return props;
-=======
     let base = 'http://www.gravatar.com/avatar/',
         hash = MD5(this.props.gravatar.toLowerCase()),
         size = this.numericSizes[this.props.size];
@@ -145,7 +135,6 @@
       src: `${base}${hash}?s=${size}`,
       alt: this.props.alt || this.props.gravatar
     };
->>>>>>> 8be4feae
   }
 
   /**
