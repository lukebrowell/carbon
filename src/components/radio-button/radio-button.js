--- conflicted
+++ resolved
@@ -4,10 +4,7 @@
 import InputLabel from './../../utils/decorators/input-label';
 import InputValidation from './../../utils/decorators/input-validation';
 import { validProps } from '../../utils/ether';
-<<<<<<< HEAD
-=======
 import { tagComponent } from '../../utils/helpers/tags';
->>>>>>> 3db32533
 
 /**
  * A radiobutton widget.
