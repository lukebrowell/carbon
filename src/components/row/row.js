import React from 'react';
import PropTypes from 'prop-types';
import classNames from 'classnames';
import { compact, omit } from 'lodash';
import Immutable from 'immutable';

/**
 * A row widget.
 *
 * This is a standalone row widget used for layout; for table rows use the table-row widget.
 *
 * == How to use a Row in a component:
 *
 * In your file
 *
 *   import Row from 'carbon/lib/components/row';
 *
 * To render the Row:
 *
 *   <Row />
 *
 * @class Row
 * @constructor
 */
class Row extends React.Component {

  static propTypes = {

    /**
     * The elements to be rendered in the row
     *
     * @property children
     * @type {Object | Array}
     */
    children: PropTypes.oneOfType([
      PropTypes.array,
      PropTypes.object
    ]),

    /**
     * Pass a custom value for the gutter
     * (extra-small, small, medium, large or extra-large)
     *
     * @property gutter
     * @type {String}
     */
    gutter: PropTypes.string,

    /**
     * Show a divide between columns
     *
     * @property columnDivide
     * @type {String}
     */
<<<<<<< HEAD
    columnDivide: React.PropTypes.bool,
=======
    columnDivide: PropTypes.bool,
>>>>>>> 3db32533

    /**
     * Manually define number of columns
     *
     * @property columns
     * @type {String}
     */
<<<<<<< HEAD
    columns: React.PropTypes.string
=======
    columns: PropTypes.string
>>>>>>> 3db32533
  }

  static defaultProps = {
    gutter: "medium"
  };

  /**
   * Builds row columns from the children object fields
   *
   * @method buildColumns
   * @return {Array} array of built columns
   */
  buildColumns = () => {
    if (!this.props.children) { return null; }

    let columns = [],
        children = (this.props.children.constructor === Array) ? compact(this.props.children) : this.props.children;

    if ((children.constructor === Array && children.length) || (Immutable.Iterable.isIterable(children))) {
      children.forEach((child, index) => {
        columns.push(this.buildColumn(child, index));
      });
    } else if (children.constructor !== Array) {
      columns.push(this.buildColumn(children, 0));
    }

    return columns;
  }

  /**
   * Builds each column field with appropriate classes
   *
   * @method buildColumn
   * @param {Object} child child component
   * @param {Object} key index of child
   * @return {Object} JSX of build column
   */
  buildColumn = (child, key) => {
    let columnClass = classNames(
      "carbon-row__column",
      child.props.columnClasses, {
        [`carbon-row__column--offset-${child.props.columnOffset}`]: child.props.columnOffset,
        [`carbon-row__column--span-${child.props.columnSpan}`]: child.props.columnSpan,
        [`carbon-row__column--align-${child.props.columnAlign}`]: child.props.columnAlign,
        "carbon-row__column--column-divide": this.props.columnDivide
      }
    );

    const childProps = omit(child.props, ['columnOffset', 'columnSpan', 'columnClasses', 'columnAlign']);
    const newChild = React.createElement(child.type, childProps, child.props.children);

    return (
      <div key={ key } className={ columnClass }>
        { newChild }
      </div>
    );
  }

  /**
   * Main Class getter
   *
   * @method mainClasses
   * @return {String} Main className
   */
  get mainClasses() {
    let columns = 1;

    if (this.props.columns) {
      columns = this.props.columns;
    } else if (this.props.children && this.props.children.constructor === Array) {
      columns = compact(this.props.children).length;
    } else if (Immutable.Iterable.isIterable(this.props.children)) {
      columns = this.props.children.size;
    }

    return classNames(
      'carbon-row',
      `carbon-row--gutter-${this.props.gutter}`,
      this.props.className,
      `carbon-row--columns-${columns}`
    );
  }

  /**
   * Renders the component.
   *
   * @method render
   * @return {Object} JSX
   */
  render() {
    return (
      <div className={ this.mainClasses }>
        { this.buildColumns() }
      </div>
    );
  }
}

export default Row;<|MERGE_RESOLUTION|>--- conflicted
+++ resolved
@@ -52,11 +52,7 @@
      * @property columnDivide
      * @type {String}
      */
-<<<<<<< HEAD
-    columnDivide: React.PropTypes.bool,
-=======
     columnDivide: PropTypes.bool,
->>>>>>> 3db32533
 
     /**
      * Manually define number of columns
@@ -64,11 +60,7 @@
      * @property columns
      * @type {String}
      */
-<<<<<<< HEAD
-    columns: React.PropTypes.string
-=======
     columns: PropTypes.string
->>>>>>> 3db32533
   }
 
   static defaultProps = {
