import React from 'react';
import PropTypes from 'prop-types';
import Pod from './../pod';
import Form from './../form';
import Link from './../link';
import classNames from 'classnames';
import I18n from 'i18n-js';
import ReactCSSTransitionGroup from 'react-addons-css-transition-group';
import Events from './../../utils/helpers/events';
import { validProps } from '../../utils/ether';
<<<<<<< HEAD
=======
import { tagComponent } from '../../utils/helpers/tags';
>>>>>>> 3db32533

import ReactDOM from 'react-dom';

class ShowEditPod extends React.Component {

  // Determines if controlled internally via state
  // Or externally via props
  control = 'props';

  static propTypes = {

    /**
     * Determines the editing state of the show edit pod
     * Must be set to true/false onMount if you want to control
     * the pod externally via props
     *
     * @property editing
     * @type {Boolean}
     */
    editing: PropTypes.bool,

    /**
     * Callback when edit button is clicked
     *
     * @property onEdit
     * @type {Function}
     */
    onEdit: PropTypes.oneOfType([
      PropTypes.func,
      PropTypes.bool
    ]),

    /**
     * Shows delete button when provided
     * Called when delete button is clicked
     *
     * @property onDelete
     * @type {Function}
     */
    onDelete: PropTypes.func,

    /**
     * JSX of fields to appear when in edit mode
     *
     * @property editFields
     * @type {JSX}
     */
    editFields: PropTypes.node,

    /**
     * Title to display in pod
     *
     * @property title
     * @type {String}
     */
    title: PropTypes.oneOfType([
      PropTypes.string,
      PropTypes.object
    ]),

    /**
     * Transition Name, Override for custom state transition
     *
     * @property transitionName
     * @type {String}
     * @default 'carbon-show-edit-pod__transition'
     */
<<<<<<< HEAD
    transitionName: React.PropTypes.string,

    // Props passed to Form
    afterFormValidation: React.PropTypes.func,
    beforeFormValidation: React.PropTypes.func,
    buttonAlign: React.PropTypes.string,
    cancel: React.PropTypes.bool,
    cancelText: React.PropTypes.string,
    onCancel: React.PropTypes.func,
    saveText: React.PropTypes.string,
    deleteText: React.PropTypes.string,
    saving: React.PropTypes.bool,
    validateOnMount: React.PropTypes.bool,
    additionalActions: React.PropTypes.node,
=======
    transitionName: PropTypes.string,

    // Props passed to Form
    afterFormValidation: PropTypes.func,
    beforeFormValidation: PropTypes.func,
    buttonAlign: PropTypes.string,
    cancel: PropTypes.bool,
    cancelText: PropTypes.string,
    onCancel: PropTypes.func,
    saveText: PropTypes.string,
    deleteText: PropTypes.string,
    saving: PropTypes.bool,
    validateOnMount: PropTypes.bool,
    additionalActions: PropTypes.node,
>>>>>>> 3db32533

    // Props passed to Pod
    as: PropTypes.string,
    border: PropTypes.bool
  }

  static defaultProps = {
    as: 'transparent',
    border: false,
    transitionName: 'carbon-show-edit-pod__transition'
  }

  state = {
    /**
     * When controlled by state
     * Determines if the component is in edit mode
     *
     * @property editing
     */
    editing: false
  }

  /**
   * Determine if the component is controlled internally or externally
   * If editing prop is undefined then component is controlled internally
   *
   * @method componentWillMount
   */
  componentWillMount() {
    if (typeof this.props.editing === 'undefined') {
      this.control = 'state';
    }
  }

  /**
   * if component is mounted in editing state, focus on pod
   *
   * @method componentDidMount
   */
  componentDidMount() {
    if (this.props.editing) {
      this.__focusOnPod();
    }
  }

  /**
   * Called when the edit button is clicked
   * Emits callback when present
   *
   * @method onEdit
   */
  onEdit = (ev) => {
    if (this.props.onEdit) {
      this.props.onEdit(ev);
    }

    if (this.stateControlled) {
      this.setState({ editing: true });
    }

    this.__focusOnPod();
  }

  /**
   * Emits the afterFormValidation Callback
   * when valid
   *
   * @method onSaveEditForm
   */
  onSaveEditForm = (ev, valid) => {
    ev.preventDefault();

    if (valid) {
      this.props.afterFormValidation(ev);

      if (this.stateControlled) {
        this.setState({ editing: false });
      }
    }
  }

  /**
   * Emits the onCancel Callback
   *
   * @method onCancelEditForm
   */
  onCancelEditForm = (ev) => {
    if (this.props.onCancel) {
      this.props.onCancel(ev);
    }

    if (this.stateControlled) {
      this.setState({ editing: false });
    }
  }

  /**
   * Handles key down events
   *
   * @method onKeyDown
   * @return {Void}
   */
  onKeyDown = (ev) => {
    if (Events.isEscKey(ev)) {
      this.onCancelEditForm(ev);
    }
  }

  /**
   * True if the component is controlled by state
   *
   * @method stateControlled
   * @return {Boolean}
   */
  get stateControlled() {
    return this.control === 'state';
  }

  /**
   * Returns classes for top level div
   *
   * @method mainClasses
   */
  get mainClasses() {
    return classNames(
      'carbon-show-edit-pod',
      this.props.className
    );
  }

  /**
   * Returns the delete button
   *
   * @method mainClasses
   */
  get deleteButton() {
    return (
      <Link as='error' className='carbon-show-edit-pod__delete' onClick={ this.props.onDelete }>
        { this.props.deleteText || I18n.t('actions.delete', { defaultValue: 'Delete' }) }
      </Link>
    );
  }

  /**
   * Get the content for when the component is in edit mode
   *
   * @method editContent
   */
  get editContent() {
    return (
      <Form
        additionalActions={ this.props.onDelete ? this.deleteButton : null }
        afterFormValidation={ this.onSaveEditForm }
        beforeFormValidation={ this.props.beforeFormValidation }
        buttonAlign={ this.props.buttonAlign }
        cancel={ this.props.cancel }
        cancelText={ this.props.cancelText }
        data-element='edit-form'
        onCancel={ this.onCancelEditForm }
        saveText={ this.props.saveText }
        saving={ this.props.saving }
        validateOnMount={ this.props.validateOnMount }
      >
        { this.props.editFields }
      </Form>
    );
  }

  /**
   * Determines the content to render
   *
   * @method content
   */
  get content() {
    return this[this.control].editing ?
      <div key='edit'>{ this.editContent }</div> :
      <div key='show'>{ this.props.children }</div>;
  }

  /**
   * Determines props for show content
   *
   * @method content
   */
  get contentProps() {
    let { ...props } = validProps(this, Object.keys(Pod.propTypes));

    delete props.onEdit;
    delete props.className;

    if (this.props.onEdit !== false) {
      props.onEdit = this.onEdit;
    }

    return props;
  }

  /**
   * Determines props for edit content
   *
   * @method content
   */
  get editingProps() {
    let { ...props } = validProps(this, Object.keys(Pod.propTypes));

    delete props.onEdit;
    delete props.className;

    props.as = 'secondary';
    props.onKeyDown = this.onKeyDown;

    return props;
  }

  /**
   * Determines which props to return
   *
   * @method content
   */
  get podProps() {
    return this[this.control].editing ? this.editingProps : this.contentProps;
  }

  /**
   * @method render
   */
  render() {
    return (
      <Pod className={ this.mainClasses } { ...this.podProps } ref='podFocus' tabIndex='-1' { ...tagComponent('show-edit-pod', this.props) }>
        <ReactCSSTransitionGroup
          transitionName={ this.props.transitionName }
          transitionEnterTimeout={ 300 }
          transitionLeaveTimeout={ 50 }
        >
        { this.content }
        </ReactCSSTransitionGroup>
      </Pod>
    );
  }

  /**
   * Focuses on the pod component.
   *
   * @method __focusOnPod
   */
  __focusOnPod = () => {
    ReactDOM.findDOMNode(this.refs.podFocus).focus();
  }
}

export default ShowEditPod;<|MERGE_RESOLUTION|>--- conflicted
+++ resolved
@@ -8,10 +8,7 @@
 import ReactCSSTransitionGroup from 'react-addons-css-transition-group';
 import Events from './../../utils/helpers/events';
 import { validProps } from '../../utils/ether';
-<<<<<<< HEAD
-=======
 import { tagComponent } from '../../utils/helpers/tags';
->>>>>>> 3db32533
 
 import ReactDOM from 'react-dom';
 
@@ -79,22 +76,6 @@
      * @type {String}
      * @default 'carbon-show-edit-pod__transition'
      */
-<<<<<<< HEAD
-    transitionName: React.PropTypes.string,
-
-    // Props passed to Form
-    afterFormValidation: React.PropTypes.func,
-    beforeFormValidation: React.PropTypes.func,
-    buttonAlign: React.PropTypes.string,
-    cancel: React.PropTypes.bool,
-    cancelText: React.PropTypes.string,
-    onCancel: React.PropTypes.func,
-    saveText: React.PropTypes.string,
-    deleteText: React.PropTypes.string,
-    saving: React.PropTypes.bool,
-    validateOnMount: React.PropTypes.bool,
-    additionalActions: React.PropTypes.node,
-=======
     transitionName: PropTypes.string,
 
     // Props passed to Form
@@ -109,7 +90,6 @@
     saving: PropTypes.bool,
     validateOnMount: PropTypes.bool,
     additionalActions: PropTypes.node,
->>>>>>> 3db32533
 
     // Props passed to Pod
     as: PropTypes.string,
