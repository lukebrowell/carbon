import React from 'react';
import Request from 'superagent';
import serialize from './../../utils/helpers/serialize';
import { Table, TableRow, TableCell, TableHeader } from './../table';

/**
 * A Table Ajax Widget
 *
 * == How to use a Table Ajax in a component
 *
 * In your file
 *
 *   import Table from 'carbon/lib/components/table-ajax';
 *   import { TableRow, TableCell, TableHeader } from 'carbon/lib/components/table';
 *
 * To render a Table please see the Table Component
 *
 * TableAjax requires a path to be provided
 *
 * <TableAjax
 *    path='./path'
 * >
 *
 */
class TableAjax extends Table {

  constructor(...args) {
    super(...args);
  }

  /**
   * Timeout for firing ajax request
   *
   * @property timeout
   */
  timeout = null;

  static propTypes = {
    /**
     * Data used to filter the data
     *
     * @property filter
     * @type {Object}
     */
    filter: React.PropTypes.object,

    /**
     * Setting to true turns on pagination for the table
     *
     * @property paginate
     * @type {Boolean}
     */
    paginate: React.PropTypes.bool,

    /**
     * Endpoint to fetch the data for table
     *
     * @property path
     * @type {String}
     */
    path: React.PropTypes.string.isRequired
  }

  static defaultProps = {
    paginate: true
  }

  state = {

    /**
     * Pagination
     * Current Visible Page
     *
     * @property currentPage
     * @type {String}
     */
    currentPage: this.props.currentPage || '1',

    /**
     * Pagination
     * Page Size of grid (number of visible records)
     *
     * @property pageSize
     * @type {String}
     */
    pageSize: this.defaultPageSize,

    /**
     * Pagination
     * Total number of records in the grid
     *
     * @property totalRecords
     * @type {String}
     */
    totalRecords: '0',

    /**
     * Sorting
     * either 'asc' or 'desc' order
     *
     * @property sortOrder
     * @type {String}
     */
    sortOrder: this.props.sortOrder || '',
<<<<<<< HEAD
=======

>>>>>>> b8483245
    /**
     * Sorting
     * column name to sort
     *
     * @property sortedColumn
     * @type {String}
     */
    sortedColumn: this.props.sortedColumn || ''

  };

  /**
   * Request initial data on mount
   * @override
   *
   * @method componentDidMount
   * @return {Void}
   */
  componentDidMount() {
    super.componentDidMount();
    this.emitOnChangeCallback('data', this.emitOptions(), 0);
  }

  /**
   * Lifecycle for after a update has happened
   * Resize the grid to fit new content
   *
   * @method componentDidUpdate
   * @return {Void}
   */
  componentDidUpdate() {
    this.resizeTable();
  }

  static childContextTypes = {
    /**
<<<<<<< HEAD
     * Defines a context object for child components of the table component.
     * https://facebook.github.io/react/docs/context.html
     *
     * @property table
=======
     * Defines a context object for child components of the table-ajax component.
     * https://facebook.github.io/react/docs/context.html
     *
     * @property childContextTypes
>>>>>>> b8483245
     * @type {Object}
     */
    onSort: React.PropTypes.func,
    sortedColumn: React.PropTypes.string,
    sortOrder: React.PropTypes.string
  }

  /**
   * Returns table object to child components.
   *
   * @method getChildContext
   * @return {void}
   */
  getChildContext = () => {
    return {
      onSort: this.onSort,
      sortedColumn: this.sortedColumn,
      sortOrder: this.sortOrder
    };
  }

  /**
   * Get pageSize for table
   * @override
   *
   * @method pageSize
   * @return {String} table page size
   */
  get pageSize() {
    return this.state.pageSize;
  }

  /**
   * Returns the currently sorted column.
   *
   * @method sortedColumn
   * @return {String}
   */
  get sortedColumn() {
    return this.state.sortedColumn;
  }

  /**
   * Returns the current sort order.
   *
   * @method sortOrder
   * @return {String}
   */
  get sortOrder() {
    return this.state.sortOrder;
  }

  /**
   * Emit onChange event row data
   * @override
   *
   * @method emitOnChangeCallback
   * @param {String} element changed element
   * @param {Object} options base and updated options
   * @return {Void}
   */
  emitOnChangeCallback = (element, options, timeout = 250) => {
    let resetHeight = Number(options.pageSize) < Number(this.pageSize);

    this.setState({
      currentPage: options.currentPage,
      pageSize: options.pageSize,
      sortOrder: options.sortOrder,
      sortedColumn: options.sortedColumn
    });

    this.stopTimeout();
    this.timeout = setTimeout(() => {
      Request
        .get(this.props.path)
        .set('Accept', 'application/json')
        .query(this.queryParams(element, options))
        .end((err, response) => {
          this.handleResponse(err, response);
          if (resetHeight) { this.resetTableHeight(); }
        });
    }, timeout);
  }

  /**
   * Clears the ajax timeout if present
   *
   * @method stopTimeout
   * @return {Void}
   */
  stopTimeout = () => {
    if (this.timeout) {
      clearTimeout(this.timeout);
    }
  }

  /**
   * Handles what happens with response.
   *
   * @method handlerResponse
   * @param {Object} err
   * @param {Object} response
   */
  handleResponse = (err, response) => {
    if (!err) {
      let data = response.body;
      this.props.onChange(data);
      this.setState({ totalRecords: String(data.records) });
    }
  }

  /**
   * Formatted params for server request
   *
   * @method queryParams
   * @param {String} element changed element
   * @param {Object} options base and updated options
   * @return {Object} params for query
   */
  queryParams = (element, options) => {
<<<<<<< HEAD
    let query = options.filter || {};
    query.page = options.currentPage;
    query.rows = options.pageSize;
    if (options.sortOrder) { query.sord = options.sortOrder; }
    if (options.sortedColumn) { query.sidx = options.sortedColumn; }
    return serialize(query);
=======
    return {
      page: options.currentPage,
      value: '',
      sord: options.sortOrder,
      sidx: options.sortedColumn,
      rows: options.pageSize
    };
>>>>>>> b8483245
  }

  /**
   * Base Options to be emitted by onChange
   * @override
   *
   * @method emitOptions
   * @return {Object} options to emit
   */
  emitOptions = (props = this.props) => {
    return {
      currentPage: this.state.currentPage,
<<<<<<< HEAD
      filter: props.filter ? props.filter.toJS() : {},
=======
>>>>>>> b8483245
      pageSize: this.state.pageSize,
      sortedColumn: this.state.sortedColumn,
      sortOrder: this.state.sortOrder
    };
  }

  /**
   * Props to pass to pager component
   * @override
   *
   * @method pagerProps
   * @return {Object} props
   */
  get pagerProps() {
    return {
      currentPage: this.state.currentPage,
      pageSize: this.state.pageSize,
      totalRecords: this.state.totalRecords,
      onPagination: this.onPagination,
      pageSizeSelectionOptions: this.props.pageSizeSelectionOptions,
      showPageSizeSelection: this.props.showPageSizeSelection
    };
  }
}

export {
  TableAjax,
  TableRow,
  TableCell,
  TableHeader
};<|MERGE_RESOLUTION|>--- conflicted
+++ resolved
@@ -102,10 +102,7 @@
      * @type {String}
      */
     sortOrder: this.props.sortOrder || '',
-<<<<<<< HEAD
-=======
-
->>>>>>> b8483245
+
     /**
      * Sorting
      * column name to sort
@@ -142,17 +139,10 @@
 
   static childContextTypes = {
     /**
-<<<<<<< HEAD
-     * Defines a context object for child components of the table component.
-     * https://facebook.github.io/react/docs/context.html
-     *
-     * @property table
-=======
      * Defines a context object for child components of the table-ajax component.
      * https://facebook.github.io/react/docs/context.html
      *
      * @property childContextTypes
->>>>>>> b8483245
      * @type {Object}
      */
     onSort: React.PropTypes.func,
@@ -273,22 +263,12 @@
    * @return {Object} params for query
    */
   queryParams = (element, options) => {
-<<<<<<< HEAD
     let query = options.filter || {};
     query.page = options.currentPage;
     query.rows = options.pageSize;
     if (options.sortOrder) { query.sord = options.sortOrder; }
     if (options.sortedColumn) { query.sidx = options.sortedColumn; }
     return serialize(query);
-=======
-    return {
-      page: options.currentPage,
-      value: '',
-      sord: options.sortOrder,
-      sidx: options.sortedColumn,
-      rows: options.pageSize
-    };
->>>>>>> b8483245
   }
 
   /**
@@ -301,10 +281,7 @@
   emitOptions = (props = this.props) => {
     return {
       currentPage: this.state.currentPage,
-<<<<<<< HEAD
       filter: props.filter ? props.filter.toJS() : {},
-=======
->>>>>>> b8483245
       pageSize: this.state.pageSize,
       sortedColumn: this.state.sortedColumn,
       sortOrder: this.state.sortOrder
