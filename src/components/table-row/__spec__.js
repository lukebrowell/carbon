--- conflicted
+++ resolved
@@ -24,17 +24,14 @@
 
       <Decimal
         key='bar'
-<<<<<<< HEAD
-        name='bar'/>,
+        name='[{ROWID}][bar]' />,
 
       <DropdownFilter
         options={ Immutable.Map([]) }
         key='baz'
         name='baz'
         path='' />
-=======
         name='[{ROWID}][bar]' />
->>>>>>> 5c49d1b2
     ]
 
     baseData = ImmutableHelper.parseJSON({ foo: 'text',
