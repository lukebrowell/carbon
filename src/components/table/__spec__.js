--- conflicted
+++ resolved
@@ -3,13 +3,8 @@
 import Immutable from 'immutable';
 import { Table, TableHeader, TableRow, TableCell } from './table';
 import ActionToolbar from './../action-toolbar';
-<<<<<<< HEAD
-import { render } from 'enzyme';
-=======
-import { shallow } from 'enzyme';
+import { shallow, render } from 'enzyme';
 import { rootTagTest } from '../../utils/helpers/tags/tags-specs';
-
->>>>>>> edce2de4
 
 describe('Table', () => {
   let instance, instancePager, instanceSortable, instanceCustomSort, spy;
