import React from 'react';
import TestUtils from 'react/lib/ReactTestUtils';
import Immutable from 'immutable';
import { Table, TableHeader, TableRow, TableCell } from './table';

describe('Table', () => {
  let instance, instancePager, instanceSortable, instanceCustomSort, spy;

  beforeEach(() => {
    spy = jasmine.createSpy('onChange spy');

    let row = (
      <TableRow>
        <TableCell />
        <TableCell />
        <TableCell />
      </TableRow>
    );

    instance = TestUtils.renderIntoDocument(
      <Table className="foo">
        { row }
      </Table>
    );

    instancePager = TestUtils.renderIntoDocument(
      <Table
        className="foo"
        paginate={ true }
        currentPage='1'
        pageSize='10'
        totalRecords='100'
        onChange={ spy }
      >
        foo
      </Table>
    );

    instanceSortable = TestUtils.renderIntoDocument(
      <Table className='bar' onChange={ spy }>
        <TableRow key='header'>
          <TableHeader sortable={true} name='name'>
            Names
          </TableHeader>
        </TableRow>
      </Table>
    );

    instanceCustomSort = TestUtils.renderIntoDocument(
      <Table className='baz'
             onChange={ spy }
             sortOrder='desc'
             sortedColumn='name'
             currentPage='10'
             pageSize='25'
             totalRecords='2500'
        >
        <TableRow>
          <TableHeader sortable={ true } name='name'/>
        </TableRow>
      </Table>
    );
  });

  describe('componentWillReceiveProps', () => {
    let data;

    beforeEach(() => {
      data = Immutable.fromJS({ foo: "bar" });
      instance = TestUtils.renderIntoDocument(
        <Table filter={ data }></Table>
      );
      spyOn(instance, 'emitOnChangeCallback');
    });

    describe('when data has not changed', () => {
      it('does not emit on change', () => {
        instance.componentWillReceiveProps({ filter: data });
        expect(instance.emitOnChangeCallback).not.toHaveBeenCalled();
      });
    });

    describe('when data has changed', () => {
      it('emits on change', () => {
        data = data.set('foo', 'qux');
        instance.componentWillReceiveProps({ filter: data });
        expect(instance.emitOnChangeCallback).toHaveBeenCalledWith('filter', {
          currentPage: undefined,
          filter: { foo: 'qux' },
          pageSize: undefined
        });
      });
    });
  });

  describe('componentDidMount', () => {
    it('calls to resize the table and set initial min height', () => {
      spyOn(instance, 'resizeTable');
      instance.componentDidMount();
      expect(instance.resizeTable).toHaveBeenCalled();
    });
  });

  describe('componentDidUpdate', () => {
    describe('when table height should reset', () => {
      it('calls to reset the table height', () => {
        spyOn(instance, 'shouldResetTableHeight').and.returnValue(true);
        spyOn(instance, 'resetTableHeight')

        instance.componentDidUpdate();
        expect(instance.resetTableHeight).toHaveBeenCalled();
      });
    });

    describe('when table height should not reset', () => {
      it('calls to resize the table', () => {
        spyOn(instance, 'shouldResetTableHeight').and.returnValue(false);
        spyOn(instance, 'resizeTable')

        instance.componentDidUpdate();
        expect(instance.resizeTable).toHaveBeenCalled();
      });
    });
  });

  describe('resetTableHeight', () => {
    beforeEach(() => {
      jasmine.clock().install()
    });

    afterEach(() => {
      jasmine.clock().uninstall();
    });

    it('Resets the table wrapper height to the tableOffset', () => {
      instance._wrapper = { style: { minHeight: '100px' } };
      instance._table = { offsetHeight: '50' }

      instance.tableHeight = 100;

      instance.resetTableHeight();
      jasmine.clock().tick();

      expect(instance._wrapper.style.minHeight).toEqual('50px');
      expect(instance.tableHeight).toEqual('50');
    });
  });

  describe('resizeTable', () => {
    describe('when offsetHeight is greater than table height', () => {
      it('sets the table minHeight and tableHeight to the offsetHeight', () => {
        instance._wrapper = { style: { minHeight: '10px' } };
        instance._table = { offsetHeight: '50' }
        instance.tableHeight = '10';

        instance.resizeTable();

        expect(instance._wrapper.style.minHeight).toEqual('50px');
        expect(instance.tableHeight).toEqual('50');
      });
    });

    describe('when offsetHeight is less than table height', () => {
      it('maintains the current height', () => {
        instance._wrapper = { style: { minHeight: '50px' } };
        instance._table = { offsetHeight: '10' }
        instance.tableHeight = '50';

        instance.resizeTable();

        expect(instance._wrapper.style.minHeight).toEqual('50px');
        expect(instance.tableHeight).toEqual('50');
      });
    });
  });

  describe('shouldResetTableHeight', () => {
    describe('when new page size is smaller than previous', () => {
      it('returns true', () => {
        let prevProps = { pageSize: '1' }
        expect(instancePager.shouldResetTableHeight(prevProps, {}));
      });
    });

    describe('when new page size is larger or equal to the previous', () => {
      it('returns false', () => {
        let prevProps = { pageSize: '100' }
        expect(instancePager.shouldResetTableHeight(prevProps, {}));
      });
    });
  });

  describe('pageSize', () => {
    it('gets the current pageSize', () => {
      expect(instancePager.pageSize).toEqual('10');
    });
  });

  describe('emitOnChangeCallback', () => {
    it('emits the passed element and options', () => {
      instancePager.emitOnChangeCallback('foo', { foo: 'bar' });
      expect(spy).toHaveBeenCalledWith('foo', { foo: 'bar' });
    });
  });

  describe('onPagination', () => {
    it('formats the pagination changes for emitting', () => {
      let options = instance.emitOptions();
      options.currentPage = '2';
      options.pageSize = '25';

      instancePager.onPagination('2', '25');

      expect(spy).toHaveBeenCalledWith('pager', options);
    });
  });

  describe('onSort', () => {
    it('formats the sort options for emitting', () => {
      let options = instance.emitOptions;
      options.sortedColumn = 'name';
      options.sortOrder = 'desc';

      instanceSortable.onSort('name', 'desc');

      expect(spy).toHaveBeenCalledWith('table', options);
    });
  });

  describe('emitOptions', () => {
    it('gathers all relevent props to emit', () => {
      expect(instancePager.emitOptions()).toEqual({
        currentPage: '1',
<<<<<<< HEAD
        filter: {},
        pageSize: '10'
=======
        pageSize: '10',
        sortOrder: '',
        sortedColumn: ''
      });
    });

    describe('when custom props have been passed', () => {
      it('emits the custom props', () => {
        expect(instanceCustomSort.emitOptions).toEqual({
          currentPage: '10',
          pageSize: '25',
          sortOrder: 'desc',
          sortedColumn: 'name'
        });
>>>>>>> dfe89ade
      });
    });

    it('gathers all relevent props to emit using passed in props', () => {
      let props = {
        currentPage: '9',
        filter: Immutable.fromJS({ foo: 'bar' }),
        pageSize: '100'
      };

      expect(instancePager.emitOptions(props)).toEqual({
        currentPage: '9',
        filter: { foo: 'bar' },
        pageSize: '100'
      });
    });
  });

  describe('pagerProps', () => {
    it('gathers all props that apply to the pager', () => {
      let props = instancePager.pagerProps;
      expect(props.currentPage).toEqual('1')
      expect(props.pageSize).toEqual('10')
      expect(props.totalRecords).toEqual('100')
    });
  });

  describe('defaultPageSize', () => {
    describe('when pageSize is passed', () => {
      it('returns the prop pageSize', () => {
        instance = TestUtils.renderIntoDocument(
          <Table path='/test' pageSize='123' >
          </Table>
        );
        expect(instance.defaultPageSize).toEqual('123')
      });
    });

    describe('when pageSizeSelectionOptions are set', () => {
      it('sets it to the first item in the pageSizeSelectionOptions', () => {
        let options = Immutable.fromJS([
          { id: '1', name: 1 },
          { id: '2', name: 2 },
          { id: '3', name: 3 }
        ]);

        instance = TestUtils.renderIntoDocument(
          <Table pageSizeSelectionOptions={ options } >
          </Table>
        );
        expect(instance.defaultPageSize).toEqual('1')
      });
    });

    describe('when neither pageSize or options are passed', () => {
      it('returns a default of 10', () => {
        expect(instance.defaultPageSize).toEqual('10')
      });
    });
  });


  describe('pager', () => {
    describe('when paginate is true', () => {
      it('returns the pager', () => {
        expect(instancePager.pager).toBeTruthy();
      });
    });

    describe('when paginate is false', () => {
      it('does not return the pager', () => {
        expect(instance.pager).toBeFalsy();
      });
    });
  });

  describe('render', () => {
    it('renders a table with correct classes', () => {
      let parent = TestUtils.scryRenderedDOMComponentsWithTag(instance, 'div')[0];
      expect(parent).toBeDefined();
      expect(parent.className).toEqual('ui-table foo');
    });
  });
});<|MERGE_RESOLUTION|>--- conflicted
+++ resolved
@@ -85,9 +85,11 @@
         data = data.set('foo', 'qux');
         instance.componentWillReceiveProps({ filter: data });
         expect(instance.emitOnChangeCallback).toHaveBeenCalledWith('filter', {
-          currentPage: undefined,
+          currentPage: '',
           filter: { foo: 'qux' },
-          pageSize: undefined
+          pageSize: '',
+          sortOrder: '',
+          sortedColumn: ''
         });
       });
     });
@@ -217,7 +219,7 @@
 
   describe('onSort', () => {
     it('formats the sort options for emitting', () => {
-      let options = instance.emitOptions;
+      let options = instance.emitOptions();
       options.sortedColumn = 'name';
       options.sortOrder = 'desc';
 
@@ -231,10 +233,7 @@
     it('gathers all relevent props to emit', () => {
       expect(instancePager.emitOptions()).toEqual({
         currentPage: '1',
-<<<<<<< HEAD
         filter: {},
-        pageSize: '10'
-=======
         pageSize: '10',
         sortOrder: '',
         sortedColumn: ''
@@ -243,13 +242,13 @@
 
     describe('when custom props have been passed', () => {
       it('emits the custom props', () => {
-        expect(instanceCustomSort.emitOptions).toEqual({
+        expect(instanceCustomSort.emitOptions()).toEqual({
           currentPage: '10',
+          filter: {},
           pageSize: '25',
           sortOrder: 'desc',
           sortedColumn: 'name'
         });
->>>>>>> dfe89ade
       });
     });
 
@@ -257,13 +256,17 @@
       let props = {
         currentPage: '9',
         filter: Immutable.fromJS({ foo: 'bar' }),
-        pageSize: '100'
+        pageSize: '100',
+        sortOrder: 'asc',
+        sortedColumn: 'foo'
       };
 
       expect(instancePager.emitOptions(props)).toEqual({
         currentPage: '9',
         filter: { foo: 'bar' },
-        pageSize: '100'
+        pageSize: '100',
+        sortOrder: 'asc',
+        sortedColumn: 'foo'
       });
     });
   });
