--- conflicted
+++ resolved
@@ -133,16 +133,6 @@
     );
   }
 
-<<<<<<< HEAD
-    let onClick = this.props.sortable ? this.emitSortEvent.bind(this) : '';
-
-    return (
-      <th className={ className }
-          onClick={ onClick }
-          name={ this.props.name }
-          ref={ (header) =>  this._header = header }>
-        { this.props.align === 'right' ? this.sortIconHTML : null }
-=======
   /**
    * Returns props to be used on the TH element.
    *
@@ -163,9 +153,7 @@
   render() {
     return (
       <th { ...this.tableHeaderProps }>
->>>>>>> 1b28b9a6
         { this.props.children }
-        { this.props.align !== 'right' ? this.sortIconHTML : null }
       </th>
     );
   }
