--- conflicted
+++ resolved
@@ -525,16 +525,5 @@
         expect(wrapper.find(TableRow).length).toEqual(1);
       });
     });
-<<<<<<< HEAD
-=======
-  });
-
-  describe("tags on component", () => {
-    let wrapper = shallow(<TableRow data-element='bar' data-role='baz' />);
-
-    it('include correct component, element and role data tags', () => {
-      rootTagTest(wrapper, 'table-row', 'bar', 'baz');
-    });
->>>>>>> 3db32533
   });
 });