--- conflicted
+++ resolved
@@ -431,7 +431,6 @@
    */
   render() {
     let content = [this.props.children];
-<<<<<<< HEAD
 
     if (this.shouldHaveMultiSelectColumn) {
       content.unshift(this.multiSelectCell);
@@ -440,37 +439,10 @@
     return this.renderDraggableRow(
       <tr { ...this.rowProps } { ...tagComponent('table-row', this.props) }>
         { this.renderDraggableCell() }
+
         { content }
       </tr>
     );
-=======
-
-    if (this.shouldHaveMultiSelectColumn) {
-      content.unshift(this.multiSelectCell);
-    }
-
-    let row = (
-      <tr { ...this.rowProps } { ...tagComponent('table-row', this.props) }>
-        { content }
-      </tr>
-    );
-
-    if (this.context.dragDropManager) {
-      return (
-        <WithDragAndDrop
-          moveItem={ this.context.moveItem }
-          canDrag={ this.context.canDrag }
-          beginDrag={ this.context.beginDrag }
-          hover={ this.context.hover }
-          index={ this.props.index }
-        >
-          { row }
-        </WithDragAndDrop>
-      );
-    } else {
-      return row;
-    }
->>>>>>> 371a6a92
   }
 }
 
