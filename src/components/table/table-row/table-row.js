import React from 'react';
import classNames from 'classnames';
import TableCell from './../table-cell';
import TableHeader from './../table-header';
import Checkbox from './../../checkbox';
import guid from './../../../utils/helpers/guid';
<<<<<<< HEAD
import { validProps } from '../../../utils/ether';
=======
import { WithDragAndDrop } from './../../with-drag-and-drop';
>>>>>>> 871f629c

/**
 * A TableRow widget.
 *
 * == How to use a TableRow in a component:
 *
 * See documentation for Table component.
 *
 * If you add an onClick event to a Table Row, will display the cursor as a pointer
 * when hovering over the row.
 *
 * @class TableRow
 * @constructor
 */
class TableRow extends React.Component {

  static propTypes = {
    /**
     * Enables multi-selectable table rows.
     *
     * @property selectable
     * @type {Boolean}
     */
    selectable: React.PropTypes.bool,

    /**
     * Enables highlightable table rows.
     *
     * @property highlightable
     * @type {Boolean}
     */
    highlightable: React.PropTypes.bool,

    /**
     * Allows developers to manually control selected state for the row.
     *
     * @property selected
     * @type {Boolean}
     */
    selected: React.PropTypes.bool,

    /**
     * Allows developers to manually control highlighted state for the row.
     *
     * @property highlighted
     * @type {Boolean}
     */
    highlighted: React.PropTypes.bool,

    /**
     * Define a unique ID so the table can track the row (useful for highlightable or selectable rows).
     *
     * @property uniqueID
     * @type {String}
     */
    uniqueID: React.PropTypes.string,

    /**
     * What the row should be displayed as, set to 'header' to display as header
     *
     * @property as
     * @type {String}
     */
    as: React.PropTypes.string,

    /**
     * Whether to hide the multiSelect
     *
     * @property hideMultiSelect
     * @type {Boolean}
     */
    hideMultiSelect: React.PropTypes.bool,

    /**
     * Whether to select all
     *
     * @property selectAll
     * @type {Boolean}
     */
    selectAll: React.PropTypes.bool,

    /**
     * Callback for when a row is highlighted
     * @property onHighlight
     * @type {Function}
     */
    onHighlight: React.PropTypes.func,

    /**
     * Callback for when a row is selected
     * @property onSelect
     * @type {Function}
     */
    onSelect: React.PropTypes.func
  }

  /**
   * Sort handler passed from table context
   *
   * @property onSort
   * @type {Function}
   */
  static contextTypes = {
    attachToTable: React.PropTypes.func, // attach the row to the table
    detachFromTable: React.PropTypes.func, // detach the row from the table
    checkSelection: React.PropTypes.func, // a function to check if the row is currently selected
    highlightRow: React.PropTypes.func, // highlights the row
    selectAll: React.PropTypes.func, // a callback function for when all visible rows are selected
    highlightable: React.PropTypes.bool, // table can enable all rows to be highlightable
    selectable: React.PropTypes.bool, // table can enable all rows to be multi-selectable
    selectRow: React.PropTypes.func, // a callback function for when a row is selected
    dragDropManager: React.PropTypes.object,
    moveItem: React.PropTypes.func
  }

  state = {
    /**
     * Internal state to track if the row is currently highlighted.
     *
     * @property highlighted
     * @type {Boolean}
     * @default false
     */
    highlighted: false,

    /**
     * Internal state to track if the row is currently selected.
     *
     * @property selected
     * @type {Boolean}
     * @default false
     */
    selected: false
  }

  /**
   * @method componentWillMount
   * @return {Void}
   */
  componentWillMount() {
    if (this.context.dragDropManager) {
      if (typeof this.props.index === 'undefined') {
        throw new Error('You need to provide an index for rows that are draggable');
      }
    }

    if (this.requiresUniqueID && !this.props.uniqueID) {
      throw new Error("A TableRow which is selectable or highlightable should provide a uniqueID.");
    }

    if (this.context.attachToTable && this.props.uniqueID && !this.props.selectAll && !this.isHeader) {
      // generate row id
      this.rowID = guid();
      // only attach to the table if we have a unique id
      this.context.attachToTable(this.rowID, this);
      // also check if row is already selected/highlighted
      this.context.checkSelection(this.props.uniqueID, this);
    }

    if (this.props.selected) {
      // if developer is controlling selected state - set it
      this.setState({ selected: true });
    }

    if (this.props.highlighted) {
      // if developer is controlling highlighted state - set it
      this.setState({ highlighted: true });
    }
  }

  /**
   * @method componentWillUnmount
   * @return {Void}
   */
  componentWillUnmount() {
    if (this.context.detachFromTable) {
      this.context.detachFromTable(this.rowID);
    }
  }

  /**
   * @method componentWillReceiveProps
   * @return {Void}
   */
  componentWillReceiveProps(nextProps) {
    if (this.props.uniqueID != nextProps.uniqueID) {
      // if unique id has changed, check if the table has the new id as selected or not
      this.context.checkSelection(nextProps.uniqueID, this);
    }

    if (this.props.selected != nextProps.selected) {
      // if developer is controlling selected state - set it
      this.setState({ selected: nextProps.selected });
    }

    if (this.props.highlighted != nextProps.highlighted) {
      // if developer is controlling highlighted state - set it
      this.setState({ highlighted: nextProps.highlighted });
    }
  }

  /**
   * Call the selectAll callback.
   *
   * @method onSelectAll
   * @return {Void}
   */
  onSelectAll = () => {
    this.context.selectAll(this);
  }

  /**
   * Call the selectRow callback and call any custom event the developer may have set.
   *
   * @method onRowClick
   * @return {Void}
   */
  onRowClick = (...args) => {
    if (this.props.onHighlight) {
      // trigger onHighlight callback if defined
      this.props.onHighlight(this.props.uniqueID, !this.state.highlighted, this);
    } else {
      // trigger highlightRow method on the table
      this.context.highlightRow(this.props.uniqueID, this);
    }

    // trigger any custom onClick event the developer may have set
    if (this.props.onClick) { this.props.onClick(...args); }
  }

  /**
   * Call the selectRow callback.
   *
   * @method onSelect
   * @return {Void}
   */
  onSelect = (ev) => {
    if (this.props.onSelect) {
      // trigger onSelect callback if defined
      this.props.onSelect(this.props.uniqueID, ev.target.value, this);
    } else {
      // trigger selectRow method on the table
      this.context.selectRow(this.props.uniqueID, this, !this.state.selected);
    }
  }

  /**
   * Classes to be applied to the table row component
   *
   * @method mainClasses Main Class getter
   */
  get mainClasses() {
    return classNames(
      'carbon-table-row',
      this.props.className, {
        'carbon-table-row--clickable': this.props.onClick || this.props.highlightable || this.context.highlightable,
        'carbon-table-row--selected': this.state.selected,
        'carbon-table-row--highlighted': (this.state.highlighted && !this.state.selected)
      }
    );
  }

  /**
   * Sets additional props to the row.
   *
   * @method rowProps
   * @return {Object}
   */
  get rowProps() {
    let { ...props } = validProps(this);

    props.className = this.mainClasses;

    if (this.context.highlightable || this.props.highlightable) {
      props.onClick = this.onRowClick;
    }

    return props;
  }

  /**
   * Determines if the developer has flagged this row as a header.
   *
   * @method isHeader
   * @return {Boolean}
   */
  get isHeader() {
    return this.props.as === "header";
  }

  /**
   * Determines what kind of cell to render for the checkbox.
   *
   * @method multiSelectCell
   * @return {Object} JSX
   */
  get multiSelectCell() {
    // renders a TableHeader if row is flagged as a header.
    let cell = this.isHeader ? TableHeader : TableCell;

    return React.createElement(cell, {
      key: "select", className: "carbon-table-cell--select"
    }, this.multiSelect);
  }

  /**
   * Returns the checkbox for the select action.
   *
   * @method multiSelect
   * @return {Object} JSX
   */
  get multiSelect() {
    if (this.props.hideMultiSelect) { return null; }

    // determines which action to use (multi-select or select-all)
    let action = (this.props.selectAll || this.isHeader) ? this.onSelectAll : this.onSelect;

    return <Checkbox onClick={ (ev) => ev.stopPropagation() } onChange={ action } checked={ this.state.selected } />;
  }

  /**
   * Determines if the row should have a multi select column.
   *
   * @method shouldHaveMultiSelectColumn
   * @return {Boolean}
   */
  get shouldHaveMultiSelectColumn() {
    // if component specifically disables selectable, don't put the cell in
    if (this.props.selectable !== false) {
      // if multi-seletable, add the checkbox cell
      if (this.props.selectAll || this.context.selectable || this.props.selectable) {
        return true;
      }
    }

    return false;
  }

  /**
   * Determines if the row requires a unique ID.
   *
   * @method requiresUniqueID
   * @return {Boolean}
   */
  get requiresUniqueID() {
    let highlightable = this.props.highlightable !== false && (this.props.highlightable || this.context.highlightable),
        selectable = this.props.selectable !== false && (this.props.selectable || this.context.selectable);

    return highlightable || selectable;
  }

  /**
   * Renders the component
   *
   * @method render
   */
  render() {
    let content = [this.props.children];

    if (this.shouldHaveMultiSelectColumn) {
      content.unshift(this.multiSelectCell);
    }

    if (this.context.dragDropManager) {
      return (
        <WithDragAndDrop moveItem={ this.context.moveItem } index={ this.props.index }>
          <tr { ...this.rowProps }>
            { content }
          </tr>
        </WithDragAndDrop>
      );
    } else {
      return (
        <tr { ...this.rowProps }>
          { content }
        </tr>
      );
    }

  }

}

export default TableRow;<|MERGE_RESOLUTION|>--- conflicted
+++ resolved
@@ -4,11 +4,8 @@
 import TableHeader from './../table-header';
 import Checkbox from './../../checkbox';
 import guid from './../../../utils/helpers/guid';
-<<<<<<< HEAD
 import { validProps } from '../../../utils/ether';
-=======
 import { WithDragAndDrop } from './../../with-drag-and-drop';
->>>>>>> 871f629c
 
 /**
  * A TableRow widget.
