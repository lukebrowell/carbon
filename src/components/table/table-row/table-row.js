--- conflicted
+++ resolved
@@ -6,11 +6,8 @@
 import Checkbox from './../../checkbox';
 import guid from './../../../utils/helpers/guid';
 import { validProps } from '../../../utils/ether';
-<<<<<<< HEAD
 import { WithDragAndDrop } from './../../drag-and-drop';
-=======
 import { tagComponent } from '../../../utils/helpers/tags';
->>>>>>> edce2de4
 
 /**
  * A TableRow widget.
@@ -104,8 +101,7 @@
      * @property onSelect
      * @type {Function}
      */
-<<<<<<< HEAD
-    onSelect: React.PropTypes.func,
+    onSelect: PropTypes.func,
 
     /**
      * Used if this row is within a draggable context
@@ -113,10 +109,7 @@
      * @property index
      * @type {Number}
      */
-    index: React.PropTypes.number
-=======
-    onSelect: PropTypes.func
->>>>>>> edce2de4
+    index: PropTypes.number
   }
 
   /**
@@ -126,21 +119,6 @@
    * @type {Function}
    */
   static contextTypes = {
-<<<<<<< HEAD
-    attachToTable: React.PropTypes.func, // attach the row to the table
-    detachFromTable: React.PropTypes.func, // detach the row from the table
-    checkSelection: React.PropTypes.func, // a function to check if the row is currently selected
-    highlightRow: React.PropTypes.func, // highlights the row
-    selectAll: React.PropTypes.func, // a callback function for when all visible rows are selected
-    highlightable: React.PropTypes.bool, // table can enable all rows to be highlightable
-    selectable: React.PropTypes.bool, // table can enable all rows to be multi-selectable
-    selectRow: React.PropTypes.func, // a callback function for when a row is selected
-    dragDropManager: React.PropTypes.object, // the React DND DragDropManager
-    moveItem: React.PropTypes.func, // a callback function for when a draggable item is moved
-    canDrag: React.PropTypes.func, // a callback function to specify whether dragging is allowed
-    beginDrag: React.PropTypes.func, // a callback function called when dragging starts
-    hover: React.PropTypes.func // a callback function called when an item is hovered over a drop target
-=======
     attachToTable: PropTypes.func, // attach the row to the table
     detachFromTable: PropTypes.func, // detach the row from the table
     checkSelection: PropTypes.func, // a function to check if the row is currently selected
@@ -149,7 +127,11 @@
     highlightable: PropTypes.bool, // table can enable all rows to be highlightable
     selectable: PropTypes.bool, // table can enable all rows to be multi-selectable
     selectRow: PropTypes.func // a callback function for when a row is selected
->>>>>>> edce2de4
+    dragDropManager: PropTypes.object, // the React DND DragDropManager
+    moveItem: PropTypes.func, // a callback function for when a draggable item is moved
+    canDrag: PropTypes.func, // a callback function to specify whether dragging is allowed
+    beginDrag: PropTypes.func, // a callback function called when dragging starts
+    hover: PropTypes.func // a callback function called when an item is hovered over a drop target
   }
 
   state = {
@@ -396,7 +378,7 @@
   render() {
     let content = [this.props.children];
     let row = (
-      <tr { ...this.rowProps }>
+      <tr { ...this.rowProps } { ...tagComponent('table-row', this.props) }>
         { content }
       </tr>
     );
@@ -405,7 +387,6 @@
       content.unshift(this.multiSelectCell);
     }
 
-<<<<<<< HEAD
     if (this.context.dragDropManager) {
       return (
         <WithDragAndDrop
@@ -421,13 +402,6 @@
     } else {
       return row;
     }
-=======
-    return (
-      <tr { ...this.rowProps } { ...tagComponent('table-row', this.props) }>
-        { content }
-      </tr>
-    );
->>>>>>> edce2de4
   }
 }
 
