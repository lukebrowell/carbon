--- conflicted
+++ resolved
@@ -7,10 +7,7 @@
 import guid from './../../../utils/helpers/guid';
 import { validProps } from '../../../utils/ether';
 import { WithDragAndDrop } from './../../drag-and-drop';
-<<<<<<< HEAD
-=======
 import { tagComponent } from '../../../utils/helpers/tags';
->>>>>>> 3db32533
 
 /**
  * A TableRow widget.
@@ -66,11 +63,7 @@
      * @property uniqueID
      * @type {String}
      */
-<<<<<<< HEAD
-    uniqueID: React.PropTypes.string,
-=======
     uniqueID: PropTypes.string,
->>>>>>> 3db32533
 
     /**
      * What the row should be displayed as, set to 'header' to display as header
@@ -78,11 +71,7 @@
      * @property as
      * @type {String}
      */
-<<<<<<< HEAD
-    as: React.PropTypes.string,
-=======
     as: PropTypes.string,
->>>>>>> 3db32533
 
     /**
      * Whether to hide the multiSelect
@@ -90,11 +79,7 @@
      * @property hideMultiSelect
      * @type {Boolean}
      */
-<<<<<<< HEAD
-    hideMultiSelect: React.PropTypes.bool,
-=======
     hideMultiSelect: PropTypes.bool,
->>>>>>> 3db32533
 
     /**
      * Whether to select all
@@ -102,33 +87,21 @@
      * @property selectAll
      * @type {Boolean}
      */
-<<<<<<< HEAD
-    selectAll: React.PropTypes.bool,
-=======
     selectAll: PropTypes.bool,
->>>>>>> 3db32533
 
     /**
      * Callback for when a row is highlighted
      * @property onHighlight
      * @type {Function}
      */
-<<<<<<< HEAD
-    onHighlight: React.PropTypes.func,
-=======
     onHighlight: PropTypes.func,
->>>>>>> 3db32533
 
     /**
      * Callback for when a row is selected
      * @property onSelect
      * @type {Function}
      */
-<<<<<<< HEAD
-    onSelect: React.PropTypes.func,
-=======
     onSelect: PropTypes.func,
->>>>>>> 3db32533
 
     /**
      * Used if this row is within a draggable context
@@ -136,11 +109,7 @@
      * @property index
      * @type {Number}
      */
-<<<<<<< HEAD
-    index: React.PropTypes.number
-=======
     index: PropTypes.number
->>>>>>> 3db32533
   }
 
   /**
@@ -150,21 +119,6 @@
    * @type {Function}
    */
   static contextTypes = {
-<<<<<<< HEAD
-    attachToTable: React.PropTypes.func, // attach the row to the table
-    detachFromTable: React.PropTypes.func, // detach the row from the table
-    checkSelection: React.PropTypes.func, // a function to check if the row is currently selected
-    highlightRow: React.PropTypes.func, // highlights the row
-    selectAll: React.PropTypes.func, // a callback function for when all visible rows are selected
-    highlightable: React.PropTypes.bool, // table can enable all rows to be highlightable
-    selectable: React.PropTypes.bool, // table can enable all rows to be multi-selectable
-    selectRow: React.PropTypes.func, // a callback function for when a row is selected
-    dragDropManager: React.PropTypes.object, // the React DND DragDropManager
-    moveItem: React.PropTypes.func, // a callback function for when a draggable item is moved
-    canDrag: React.PropTypes.func, // a callback function to specify whether dragging is allowed
-    beginDrag: React.PropTypes.func, // a callback function called when dragging starts
-    hover: React.PropTypes.func // a callback function called when an item is hovered over a drop target
-=======
     attachToTable: PropTypes.func, // attach the row to the table
     detachFromTable: PropTypes.func, // detach the row from the table
     checkSelection: PropTypes.func, // a function to check if the row is currently selected
@@ -178,7 +132,6 @@
     canDrag: PropTypes.func, // a callback function to specify whether dragging is allowed
     beginDrag: PropTypes.func, // a callback function called when dragging starts
     hover: PropTypes.func // a callback function called when an item is hovered over a drop target
->>>>>>> 3db32533
   }
 
   state = {
@@ -425,11 +378,7 @@
   render() {
     let content = [this.props.children];
     let row = (
-<<<<<<< HEAD
-      <tr { ...this.rowProps }>
-=======
       <tr { ...this.rowProps } { ...tagComponent('table-row', this.props) }>
->>>>>>> 3db32533
         { content }
       </tr>
     );
