--- conflicted
+++ resolved
@@ -29,17 +29,16 @@
   }
 }
 
-<<<<<<< HEAD
 .carbon-table__caption {
   @include visually-hidden();
   position: absolute;
   top: -99999px;
-=======
+}
+
 .carbon-table--configurable {
   &.carbon-table__wrapper, .carbon-table__table {
     border-radius: 0 $tables__border-radius $tables__border-radius $tables__border-radius;
   }
->>>>>>> 6167d8fb
 }
 
 .carbon-table--pager {
