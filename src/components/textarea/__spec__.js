import React from 'react';
import TestUtils from 'react/lib/ReactTestUtils';
import Textarea from './index';

describe('Textarea', () => {
  let baseInstance;
  let expandableInstance;
  let spy = jasmine.createSpy('spy')

  beforeEach(() => {
    baseInstance = TestUtils.renderIntoDocument(<Textarea
      name="Dummy Area"
      value={ 'foo' }
      label={ 'Label' }
      cols={10}
      rows={10}
      onChange={ spy }
    />);

    expandableInstance = TestUtils.renderIntoDocument(<Textarea
      name="Dummy Area"
      value={ 'foo' }
      label={ 'Label' }
      expandable={ true }
      cols={10}
      rows={10}
      onChange={ spy }
    />);
  });

  describe('componentDidMount', () => {
    describe('when textarea can be expanded', () => {

      it('adds a event listener to the window', () => {
        spyOn(window, 'addEventListener');
        expandableInstance.componentDidMount();
        expect(window.addEventListener).toHaveBeenCalledWith(
          'resize', expandableInstance.expandTextarea
        );
      });

      it('sets the minHeight to the rendered client height', () => {
        expect(expandableInstance.minHeight).toEqual(
          expandableInstance.refs.textarea.clientHeight
        );
      });

      it('calls expandTextarea', () => {
        spyOn(expandableInstance, 'expandTextarea');
        expandableInstance.componentDidMount();
        expect(expandableInstance.expandTextarea).toHaveBeenCalled();
      });
    });

    describe('when textarea cannot be expanded', () => {
      it('does not setup the textarea for expanding', () => {
        spyOn(window, 'addEventListener');
        spyOn(baseInstance, 'expandTextarea');
        baseInstance.componentDidMount();
        expect(window.addEventListener).not.toHaveBeenCalled();
        expect(baseInstance.expandTextarea).not.toHaveBeenCalled();
      });
    });
  });

  describe('componentWillUnmount', () => {
    beforeEach(() => {
      spyOn(window, 'removeEventListener');
    });

    describe('when textarea can be expanded', () => {
      it('removes the event listener from the window', () => {
        expandableInstance.componentWillUnmount();
        expect(window.removeEventListener).toHaveBeenCalledWith(
          'resize', expandableInstance.expandTextarea
        );
      });
    });

    describe('when textarea cannot be expanded', () => {
      it('does not remove event listener from the window', () => {
        baseInstance.componentWillUnmount();
        expect(window.removeEventListener).not.toHaveBeenCalled();
      });
    });
  });

  describe('componentDidUpdate', () => {
    describe('when textarea can be expanded', () => {
      beforeEach(() => {
        spyOn(expandableInstance, 'expandTextarea');
      });
      it('should call to resize the textarea', () => {
        expandableInstance.valLength = 2000;
        expandableInstance.componentDidUpdate();
        expect(expandableInstance.expandTextarea).toHaveBeenCalled();
      });
    });

    describe('when textarea cannot be expanded', () => {
      beforeEach(() => {
        spyOn(baseInstance, 'expandTextarea');
        baseInstance.valLength = 2000;
        baseInstance.componentDidUpdate();
      });

      it('does not resize the textarea', () => {
        expect(baseInstance.expandTextarea).not.toHaveBeenCalled();
      });
    });
  });

  describe('expandTextarea', () => {
    describe('when scrollHeight is greater than the min height', () => {
      it('sets the textareas height to fit the content', () => {
        expandableInstance.refs.textarea = {
          scrollHeight: 100,
          value: 'foo',
          style: { height: 0 }
        }
        expandableInstance.expandTextarea();
        expect(expandableInstance.refs.textarea.style.height).toEqual('100px');
      });
    });

    describe('when the scrollHeight is less than the minHeight', () => {
      it('does not update the textarea', () => {
        expandableInstance.refs.textarea = {
          scrollHeight: 5,
          value: 'foo',
          style: { height: 0 }
        }
        expandableInstance.minHeight = 20;
        expandableInstance.expandTextarea();
        expect(expandableInstance.refs.textarea.style.height).toEqual(0);
      });
    });
  });

  describe('mainClasses', () => {
    it('returns ui-textarea and additional decorated classes', () => {
      expect(baseInstance.mainClasses).toEqual('ui-textarea base-input');
    });
  });

  describe('inputClasses', () => {
    it('returns ui-textarea__input and additional decorated classes', () => {
      expect(baseInstance.inputClasses).toEqual('ui-textarea__input base-input__input');
    });
  });

  describe('render', () => {
    it('renders a parent div', () => {
<<<<<<< HEAD
      let textareaNode = TestUtils.scryRenderedDOMComponentsWithTag(instance, 'div')[0];
=======
      let textareaNode = TestUtils.findRenderedDOMComponentWithTag(baseInstance, 'div')
>>>>>>> b5b66940
      expect(textareaNode.classList[0]).toEqual('ui-textarea');
    });

    it('renders with a visible input with rows and columns', () => {
      let input = TestUtils.findRenderedDOMComponentWithTag(baseInstance, 'textarea')
      expect(input.tagName).toEqual("TEXTAREA");
      expect(input.getAttribute('label')).toBe('Label');
      expect(input.rows).toBe(10);
      expect(input.cols).toBe(10);
    });

    it('is decorated with a label', () => {
      let label = TestUtils.findRenderedDOMComponentWithTag(baseInstance, 'label')
      expect(label.getAttribute('for')).toEqual('Dummy Area');
    });

    it('is decorated with a validation if a error is present', () => {
<<<<<<< HEAD
      instance.setState({errorMessage: 'Error'});
      let errorDiv = TestUtils.findRenderedDOMComponentWithClass(instance, 'common-input__message--error')
=======
      baseInstance.setState({errorMessage: 'Error'});
      let errorDiv = TestUtils.findRenderedDOMComponentWithClass(baseInstance, 'base-input__message--error')
>>>>>>> b5b66940
      expect(errorDiv.textContent).toEqual('Error')
    });
  });

<<<<<<< HEAD
  describe('mainClasses', () => {
    it('returns ui-textarea and additional decorated classes', () => {
      expect(instance.mainClasses).toEqual('ui-textarea common-input');
    });
  });

  describe('inputClasses', () => {
    it('returns ui-textarea__input and additional decorated classes', () => {
      expect(instance.inputClasses).toEqual('ui-textarea__input common-input__input');
    });
  });

=======
>>>>>>> b5b66940
  describe('Passing a custom onChange', () => {
    it('triggers the custom function', () => {
      let input = TestUtils.findRenderedDOMComponentWithTag(baseInstance, 'textarea');
      TestUtils.Simulate.change(input);
      expect(spy).toHaveBeenCalled();
    });
  });
});<|MERGE_RESOLUTION|>--- conflicted
+++ resolved
@@ -139,23 +139,19 @@
 
   describe('mainClasses', () => {
     it('returns ui-textarea and additional decorated classes', () => {
-      expect(baseInstance.mainClasses).toEqual('ui-textarea base-input');
+      expect(baseInstance.mainClasses).toEqual('ui-textarea common-input');
     });
   });
 
   describe('inputClasses', () => {
     it('returns ui-textarea__input and additional decorated classes', () => {
-      expect(baseInstance.inputClasses).toEqual('ui-textarea__input base-input__input');
+      expect(baseInstance.inputClasses).toEqual('ui-textarea__input common-input__input');
     });
   });
 
   describe('render', () => {
     it('renders a parent div', () => {
-<<<<<<< HEAD
-      let textareaNode = TestUtils.scryRenderedDOMComponentsWithTag(instance, 'div')[0];
-=======
-      let textareaNode = TestUtils.findRenderedDOMComponentWithTag(baseInstance, 'div')
->>>>>>> b5b66940
+      let textareaNode = TestUtils.scryRenderedDOMComponentsWithTag(baseInstance, 'div')[0];
       expect(textareaNode.classList[0]).toEqual('ui-textarea');
     });
 
@@ -173,32 +169,24 @@
     });
 
     it('is decorated with a validation if a error is present', () => {
-<<<<<<< HEAD
-      instance.setState({errorMessage: 'Error'});
-      let errorDiv = TestUtils.findRenderedDOMComponentWithClass(instance, 'common-input__message--error')
-=======
       baseInstance.setState({errorMessage: 'Error'});
-      let errorDiv = TestUtils.findRenderedDOMComponentWithClass(baseInstance, 'base-input__message--error')
->>>>>>> b5b66940
+      let errorDiv = TestUtils.findRenderedDOMComponentWithClass(baseInstance, 'common-input__message--error')
       expect(errorDiv.textContent).toEqual('Error')
     });
   });
 
-<<<<<<< HEAD
   describe('mainClasses', () => {
     it('returns ui-textarea and additional decorated classes', () => {
-      expect(instance.mainClasses).toEqual('ui-textarea common-input');
+      expect(baseInstance.mainClasses).toEqual('ui-textarea common-input');
     });
   });
 
   describe('inputClasses', () => {
     it('returns ui-textarea__input and additional decorated classes', () => {
-      expect(instance.inputClasses).toEqual('ui-textarea__input common-input__input');
+      expect(baseInstance.inputClasses).toEqual('ui-textarea__input common-input__input');
     });
   });
 
-=======
->>>>>>> b5b66940
   describe('Passing a custom onChange', () => {
     it('triggers the custom function', () => {
       let input = TestUtils.findRenderedDOMComponentWithTag(baseInstance, 'textarea');
