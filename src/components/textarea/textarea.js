import React from 'react';
import PropTypes from 'prop-types';
import classNames from 'classnames';
import Input from './../../utils/decorators/input';
import InputLabel from './../../utils/decorators/input-label';
import InputValidation from './../../utils/decorators/input-validation';
import I18n from 'i18n-js';
import { validProps } from '../../utils/ether';
<<<<<<< HEAD
=======
import { tagComponent } from '../../utils/helpers/tags';
>>>>>>> 3db32533

/**
 * A textarea widget.
 *
 * == How to use a Textarea in a component:
 *
 * In your file:
 *
 *   import Textarea from 'carbon/lib/components/textarea';
 *
 * To render a Textarea:
 *
 *   <Textarea name='myTextarea' />
 *
 * @class Textarea
 * @constructor
 * @decorators {Input,InputLabel,InputValidation}
 */
const Textarea = Input(InputLabel(InputValidation(
class Textarea extends React.Component {


  // Minimum height of the textarea
  minHeight = 0;

  static propTypes = {
    /**
     * Allows the Textareas Height to change based on user input
     * Width of the textarea will remain static
     *
     * @property expandable
     * @type {Boolean}
     * @default false
     */
    expandable: PropTypes.bool,

    /**
     * Character limit of the textarea
     *
     * @property characterLimit
     * @type {String}
     */
    characterLimit: PropTypes.string,

    /**
     * Stop the user typing over the characterLimit
     *
     * @property enforceCharacterLimit
     * @type {Boolean}
     * @default true
     */
    enforceCharacterLimit: PropTypes.bool
  }

  static defaultProps = {
    expandable: false,
    enforceCharacterLimit: true
  }

  /**
   * A lifecycle method that is called after initial render.
   * Allows access to refs and DOM to set expandable variables
   *
   * @method componentDidMount
   * @return {void}
   */
  componentDidMount() {
    if (this.props.expandable) {
      window.addEventListener('resize', this.expandTextarea);
      // Set the min height to the initially rendered height.
      // Without minHeight expandable textareas will only have
      // one line when no content is present.
      this.minHeight = this._input.clientHeight;

      this.expandTextarea();
    }
  }

  /**
   * A lifecycle method that is called before the component is
   * unmounted from the DOM
   *
   * @method componentWillUnmount
   * @return {void}
   */
  componentWillUnmount() {
    if (this.props.expandable) {
      window.removeEventListener('resize', this.expandTextarea);
    }
  }

  /**
   * A lifecycle method to update the component after it is re-rendered
   * Resizes the textarea based on update if it can expand
   *
   * @method componentDidUpdate
   * @return {void}
   */
  componentDidUpdate() {
    if (this.props.expandable) {
      this.expandTextarea();
    }
  }

  /**
   * Expands the textarea based on the current input
   * so that width is fixed but height changes to show
   * all content.
   *
   * @method expandTextarea
   * @return {void}
   */
  expandTextarea = () => {
    let textarea = this._input;

    if (textarea.scrollHeight > this.minHeight) {
      // Reset height to zero - IE specific
      textarea.style.height = '0px';
      // Set the height so all content is shown
      textarea.style.height = Math.max(textarea.scrollHeight, this.minHeight) + 'px';
    }
  }

  /**
   * Uses the mainClasses method provided by the decorator to add additional classes
   *
   * @method mainClasses
   * @return {String} main className
   */
  get mainClasses() {
    return 'carbon-textarea';
  }

  /**
   * Uses the inputClasses method provided by the decorator to add additional classes.
   *
   * @method inputClasses
   * @return {String} input className
   */
  get inputClasses() {
    return classNames (
      'carbon-textarea__input',
      { 'carbon-textarea__input--disable-scroll': this.props.expandable }
    );
  }

  /**
   * A getter that combines props passed down from the input decorator with
   * textbox specific props.
   *
   * @method inputProps
   * @return {Object} props for the input
   */
  get inputProps() {
    let { ...props } = validProps(this);
    props.className = this.inputClasses;
    props.rows = this.props.rows;
    props.cols = this.props.cols;

    if (this.props.characterLimit && this.props.enforceCharacterLimit) {
      props.maxLength = this.props.characterLimit;
    }

    return props;
  }

  /**
   * I18n options for character count number
   *
   * @method i18nNumberOpts
   * @return {Object}
   */
  get i18nNumberOpts() {
    return { precision: 0 };
  }

  /**
   * Defines a custom input type for this component.
   *
   * @method inputType
   * @return {String} the input type
   */
  get inputType() {
    return 'textarea';
  }

  /**
   * Returns character count jsx if limit is set
   *
   * @method characterCount
   * @return {JSX}
   */
  get characterCount() {
    if (this.props.characterLimit) {
      return (
        <div className='carbon-textarea__character-limit' data-element='character-limit'>
          { I18n.t('textarea.limit.prefix', { defaultValue: 'You have used ' } ) }
          <span className='carbon-textarea__limit-used'>
            { I18n.toNumber(calculateCharacterCount(this.props.value), this.i18nNumberOpts) }
          </span>
          { I18n.t('textarea.limit.middle', { defaultValue: ' of ' } ) }
          <span className='carbon-textarea__limit-max'>
            { I18n.toNumber(this.props.characterLimit, this.i18nNumberOpts) }
          </span>
          { I18n.t('textarea.limit.suffix', { defaultValue: ' characters' } ) }
        </div>
      );
    }
  }


  /**
   * Renders the component.
   *
   * @method render
   * @return {Object} JSX
   */
  render() {
    return (
      <div className={ this.mainClasses } { ...tagComponent('textarea', this.props) }>

        { this.labelHTML }
        { this.inputHTML }
        { this.validationHTML }
        { this.fieldHelpHTML }
        { this.characterCount }

      </div>
    );
  }
}
)));

let calculateCharacterCount = (value) => {
  if (!value) { return 0; }

  let limitUsed = value.length.toString(),
      numberOfLineBreaks = (value.match(/\n/g) || []).length;
  return parseInt(limitUsed) + numberOfLineBreaks;
};

export default Textarea;<|MERGE_RESOLUTION|>--- conflicted
+++ resolved
@@ -6,10 +6,7 @@
 import InputValidation from './../../utils/decorators/input-validation';
 import I18n from 'i18n-js';
 import { validProps } from '../../utils/ether';
-<<<<<<< HEAD
-=======
 import { tagComponent } from '../../utils/helpers/tags';
->>>>>>> 3db32533
 
 /**
  * A textarea widget.
