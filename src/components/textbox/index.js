--- conflicted
+++ resolved
@@ -11,23 +11,14 @@
    */
   render() {
     return (
-<<<<<<< HEAD
-      <div>
+      <div className='ui-textbox'>
         { this.props.labelHTML() }
 
         <input
+          ref="visible"
           onBlur={ this.props.handleBlur }
           onFocus={ this.props.handleFocus }
           { ...this.props.inputProps() }
-=======
-      <div className='ui-textbox' style={ style.base }>
-        { this.labelHTML() }
-
-        <input
-          ref="visible"
-          style={ style.input }
-          { ...this.inputProps() }
->>>>>>> 8e00ce0a
         />
 
         { this.props.errorMessage }
