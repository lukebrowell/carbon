--- conflicted
+++ resolved
@@ -3,11 +3,8 @@
 import Input from './../../utils/decorators/input';
 import InputLabel from './../../utils/decorators/input-label';
 import InputValidation from './../../utils/decorators/input-validation';
-<<<<<<< HEAD
 import TooltipDecorator from './../../utils/decorators/tooltip-decorator';
-=======
 import classNames from 'classnames';
->>>>>>> de7cbb22
 
 /**
  * A textbox widget.
@@ -86,11 +83,7 @@
         { this.labelHTML }
         { this.inputHTML }
         { this.validationHTML }
-<<<<<<< HEAD
-=======
         { this.labelHelpHTML }
-
->>>>>>> de7cbb22
       </div>
     );
   }
