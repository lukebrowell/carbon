import React from 'react';
<<<<<<< HEAD
import TestUtils from 'react-dom/test-utils';
=======
import TestUtils from 'react/lib/ReactTestUtils';
import { shallow } from 'enzyme';
import { elementsTagTest, rootTagTest } from '../../utils/helpers/tags/tags-specs';
>>>>>>> de93b8c3
import Toast from './toast';

describe('Toast', () => {
  let instance, onDismissSpy;

  describe('when toast is closed', () => {
    it('renders null', () => {
      instance = TestUtils.renderIntoDocument(
        <Toast open={ false } as='info' className='custom' onDismiss={ () => {} }>
          foobar
        </Toast>
      );

      let content = TestUtils.scryRenderedDOMComponentsWithTag(instance, 'div');
      expect(content.length).toEqual(0);
    });
  });

  describe('when toast is open with onDismiss prop', () => {
    beforeEach(() => {
      onDismissSpy = jasmine.createSpy();
      instance = TestUtils.renderIntoDocument(
        <Toast open={ true } as='info' className='custom' onDismiss={ onDismissSpy }>
          foobar
        </Toast>
      );
    });

    it('renders the component with correct classes', () => {
      let classes = TestUtils.findRenderedDOMComponentWithClass(instance, 'carbon-toast').className;
      expect(classes).toEqual('carbon-toast custom carbon-toast--info toast-appear');
    });

    it('renders type div', () => {
      let icon = TestUtils.findRenderedDOMComponentWithClass(instance, 'carbon-toast__type');
      expect(icon.className).toEqual('carbon-toast__type');
    });

    it('renders type icon', () => {
      let icon = TestUtils.findRenderedDOMComponentWithClass(instance, 'carbon-toast__type-icon');
      expect(icon.className).toEqual('carbon-icon carbon-toast__type-icon icon-info');
    });

    it('renders child content', () => {
      let content = TestUtils.findRenderedDOMComponentWithClass(instance, 'carbon-toast__content').textContent;
      expect(content).toEqual('foobar');
    })

    it('renders close icon', () => {
      let icon = TestUtils.findRenderedDOMComponentWithClass(instance, 'carbon-toast__close');
      expect(icon.className).toEqual('carbon-icon carbon-toast__close icon-close');
    });

    it('calls onDismiss method when clicking close', () => {
      let icon = TestUtils.findRenderedDOMComponentWithClass(instance, 'carbon-toast__close');
      TestUtils.Simulate.click(icon);
      expect(onDismissSpy).toHaveBeenCalled();
    });
  });

  describe('when toast is open without onDismiss prop', () => {
    beforeEach(() => {
      onDismissSpy = jasmine.createSpy();
      instance = TestUtils.renderIntoDocument(
        <Toast open={ true } as='info' className='custom'>
          foobar
        </Toast>
      );
    });

    it('does not renders close icon', () => {
      let icon = TestUtils.scryRenderedDOMComponentsWithClass(instance, 'carbon-toast__close');
      expect(icon.length).toEqual(0);
    });
  });

  describe('tags', () => {
    let wrapper;

    describe('on component', () => {
      let wrapper = shallow(<Toast data-element='bar' data-role='baz' />);

      it('include correct component, element and role data tags', () => {
        rootTagTest(wrapper.find('.carbon-toast'), 'toast', 'bar', 'baz');
      });
    });

    describe('on internal elements', () => {
      let wrapper = shallow(<Toast open={ true } onDismiss={ ()=>{} } />);
      elementsTagTest(wrapper, ['close']);
    });
  });
});<|MERGE_RESOLUTION|>--- conflicted
+++ resolved
@@ -1,11 +1,7 @@
 import React from 'react';
-<<<<<<< HEAD
 import TestUtils from 'react-dom/test-utils';
-=======
-import TestUtils from 'react/lib/ReactTestUtils';
 import { shallow } from 'enzyme';
 import { elementsTagTest, rootTagTest } from '../../utils/helpers/tags/tags-specs';
->>>>>>> de93b8c3
 import Toast from './toast';
 
 describe('Toast', () => {
