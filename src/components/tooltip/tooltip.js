import React from 'react';
import classNames from 'classnames';

/**
* A Tooltip widget.
*
* == How to use a Tooltip in a component:
*
* In your file:
*
*   import Tooltip from 'carbon/lib/components/tooltip'
*
* To render the Tooltip:
*
*   <Tooltip showTooltip={ toggleTooltipHandler }>
*     My tooltip content
*   </Tooltip>
*
* You must pass a prop of 'showTooltip' which is toggled to true or false.
*
* You can pass a prop of 'pointerAlign' to the component which shifts the alignment of the pointer.
* This defaults to 'center'.
* You can also pass a prop of 'pointerPosition' to the component which shifts the position of the tooltip.
* This defaults to 'down'
*
* @class Tooltip
* @constructor
*/
class Tooltip extends React.Component {

  static propTypes = {
    /**
     * Sets alignment of pointer on tooltip
     *
     * Options: up, down, center, right, left
     *
     * @property pointerAlign
     * @type {String}
     * @default 'center'
     */
    pointerAlign: React.PropTypes.string,

    /**
     * Sets position of the tooltip
     *
     *
     * Options: up, down, right, left
     *
     * @property pointerPosition
     * @type {String}
     * @default 'up'
     */
    pointerPosition: React.PropTypes.string,

    /**
     * Whether to to show the Tooltip
     *
     * @property showTooltip
     * @type {Boolean}
     * @default false
     */
    showTooltip: React.PropTypes.bool
  };

  static defaultProps = {
    pointerAlign: 'center',
    pointerPosition: 'up',
    showTooltip: false
  };

  /**
   * Pointer classes
   *
   * @method pointerClasses
   * @return {String} classNames for pointer
   */
  get pointerClasses() {
    return classNames(
      'ui-tooltip__pointer',
      'ui-tooltip__pointer--align-' + this.props.pointerAlign,
      'ui-tooltip__pointer--position-' + this.props.pointerPosition,
    );
  }

  /**
   * Main classes
   *
   * @method mainClasses
   * @return {String} classNames for tooltip
   */
  get mainClasses() {
    return classNames(
      'ui-tooltip',
      this.props.className
    );
  }

  /**
   * Return HTML for tooltip
   *
<<<<<<< HEAD
   * @method innerHTML
=======
   * @method tooltipHTML
>>>>>>> c82406d9
   * @return {JSX}
   */
  get tooltipHTML() {
    let contents = [];

    contents.push(this.props.children);
    contents.push(<span key='pointer' className={ this.pointerClasses }></span>);

    return (
      <div className={ this.mainClasses }>
        { contents }
       </div>
     );
  }

  /**
   * Renders the component.
   *
   * @method render
   */
  render() {
    if (!this.props.showTooltip) { return null; }

    return this.tooltipHTML;
  }
}

export default Tooltip;<|MERGE_RESOLUTION|>--- conflicted
+++ resolved
@@ -98,11 +98,7 @@
   /**
    * Return HTML for tooltip
    *
-<<<<<<< HEAD
-   * @method innerHTML
-=======
    * @method tooltipHTML
->>>>>>> c82406d9
    * @return {JSX}
    */
   get tooltipHTML() {
