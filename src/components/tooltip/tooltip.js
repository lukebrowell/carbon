import React from 'react';
import classNames from 'classnames';

/**
* A Tooltip widget.
*
* == How to use a Tooltip in a component:
*
* In your file:
*
*   import Tooltip from 'carbon/lib/components/tooltip'
*
* To render the Tooltip:
*
*   <Tooltip showTooltip={ toggleTooltipHandler }>
*     My tooltip content
*   </Tooltip>
*
* You must pass a prop of 'showTooltip' which is toggled to true or false.
*
* You can pass a prop of 'pointerAlign' to the component which shifts the alignment of the pointer.
* This defaults to 'center'.
* You can also pass a prop of 'pointerPosition' to the component which shifts the position of the tooltip.
<<<<<<< HEAD
* This defaults to 'down'
=======
* This defaults to 'top'
>>>>>>> 599fa323
*
* @class Tooltip
* @constructor
*/
class Tooltip extends React.Component {

  static propTypes = {
    /**
     * Sets alignment of pointer on tooltip
     *
     * Options: top, bottom, center, right, left
     *
     * @property pointerAlign
     * @type {String}
     * @default 'center'
     */
    pointerAlign: React.PropTypes.string,

    /**
     * Sets position of the tooltip
     *
     *
     * Options: top, bottom, right, left
     *
     * @property pointerPosition
     * @type {String}
     * @default 'top'
     */
    pointerPosition: React.PropTypes.string,

    /**
     * Whether to to show the Tooltip
     *
     * @property showTooltip
     * @type {Boolean}
     * @default false
     */
    showTooltip: React.PropTypes.bool
  };

  static defaultProps = {
    pointerAlign: 'center',
    pointerPosition: 'top',
    showTooltip: false
  };

  /**
   * Pointer classes
   *
   * @method pointerClasses
   * @return {String} classNames for pointer
   */
  get pointerClasses() {
    return classNames(
      'ui-tooltip__pointer',
      'ui-tooltip__pointer--align-' + this.props.pointerAlign,
      'ui-tooltip__pointer--position-' + this.props.pointerPosition,
    );
  }

  /**
   * Main classes
   *
   * @method mainClasses
   * @return {String} classNames for tooltip
   */
  get mainClasses() {
    return classNames(
      'ui-tooltip',
      this.props.className
    );
  }

  /**
   * Return HTML for tooltip
   *
   * @method tooltipHTML
   * @return {JSX}
   */
  get tooltipHTML() {
    let contents = [];

    contents.push(this.props.children);
    contents.push(<span key='pointer' className={ this.pointerClasses }></span>);

    return (
      <div className={ this.mainClasses }>
        { contents }
       </div>
     );
  }

  /**
   * Renders the component.
   *
   * @method render
   */
  render() {
    if (!this.props.showTooltip) { return null; }

    return this.tooltipHTML;
  }
}

export default Tooltip;<|MERGE_RESOLUTION|>--- conflicted
+++ resolved
@@ -21,11 +21,7 @@
 * You can pass a prop of 'pointerAlign' to the component which shifts the alignment of the pointer.
 * This defaults to 'center'.
 * You can also pass a prop of 'pointerPosition' to the component which shifts the position of the tooltip.
-<<<<<<< HEAD
-* This defaults to 'down'
-=======
 * This defaults to 'top'
->>>>>>> 599fa323
 *
 * @class Tooltip
 * @constructor
