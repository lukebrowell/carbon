// definition.js
import DraggableContext from './';
import ComponentActions from './../../../../demo/actions/component';
import Definition from './../../../../demo/utils/definition';

let definition = new Definition('draggable-context', DraggableContext, {
  hiddenProps: ['children'],

  propTypes: {
    moveItem: 'Function',
    canDrag: 'Function',
    beginDrag: 'Function',
    hover: 'Function',
    children: 'Node'
  },

  dataVariable: 'dndData',

  propValues: {
    moveItem: ComponentActions.updateDndData,
    canDrag: (props, monitor) => {
<<<<<<< HEAD
      return document.activeElement.getAttribute('icon') === 'list_view'; // || true;
=======
      return true;
>>>>>>> d4b113aa
    },
    beginDrag: (props, monitor, component) => {
      return {
        index: props.index
      };
    },
    hover: (props, monitor, component) => {
      const dragIndex = monitor.getItem().index;
      const hoverIndex = props.index;

      // Don't replace items with themselves
      if (dragIndex === hoverIndex) {
        return;
      }

      // Determine rectangle on screen
      const hoverBoundingRect = ReactDOM.findDOMNode(component).getBoundingClientRect();

      // Get vertical middle
      const hoverMiddleY = (hoverBoundingRect.bottom - hoverBoundingRect.top) / 2;

      // Determine mouse position
      const clientOffset = monitor.getClientOffset();

      // Get pixels to the top
      const hoverClientY = clientOffset.y - hoverBoundingRect.top;

      // Only perform the move when the mouse has crossed half of the items height
      // When dragging downwards, only move when the cursor is below 50%
      // When dragging upwards, only move when the cursor is above 50%

      // Dragging downwards
      if (dragIndex < hoverIndex && hoverClientY < hoverMiddleY) {
        return;
      }

      // Dragging upwards
      if (dragIndex > hoverIndex && hoverClientY > hoverMiddleY) {
        return;
      }

      // Time to actually perform the action
      props.moveItem(dragIndex, hoverIndex);
      // Note: we're mutating the monitor item here!
      // Generally it's better to avoid mutations,
      // but it's good here for the sake of performance
      // to avoid expensive index searches.
      monitor.getItem().index = hoverIndex;
    },
    children: `
<Table tbody={ false }>
  <thead>
    <TableRow key="header" as="header">
      <TableHeader className="empty" />
      <TableHeader name="name">
        Country
      </TableHeader>
      <TableHeader>Code</TableHeader>
    </TableRow>
  </thead>
  <tbody>
    { buildRows() }
  </tbody>
</Table>`
  },

  propDescriptions: {
    beginDrag: 'Callback function called when a drag starts',
    canDrag: 'Callback function that determines whether an item can be dragged',
    children: 'This component supports children',
    hover: 'Callback function called when the item being dragged is over a drop target',
    moveItem: 'Callback function for when a draggable item is moved'
  }

});

definition.isDragAndDropContextContainer(DraggableContext);

export default definition;<|MERGE_RESOLUTION|>--- conflicted
+++ resolved
@@ -19,11 +19,7 @@
   propValues: {
     moveItem: ComponentActions.updateDndData,
     canDrag: (props, monitor) => {
-<<<<<<< HEAD
-      return document.activeElement.getAttribute('icon') === 'list_view'; // || true;
-=======
       return true;
->>>>>>> d4b113aa
     },
     beginDrag: (props, monitor, component) => {
       return {
