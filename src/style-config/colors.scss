--- conflicted
+++ resolved
@@ -31,14 +31,9 @@
 $magenta-dull:               #CA2A60 !default;
 
 // Main colours
-<<<<<<< HEAD
-$warning:                    #FF5400 !default;
-$error:                      #EA433F !default;
-=======
 $warning:                    $orange !default;
 $error:                      $red    !default;
 $warningTmp:                 #FF5400 !default;
->>>>>>> b9c003fd
 $info:                       #00A4CF !default;
 $new:                        #46B237 !default;
 
