--- conflicted
+++ resolved
@@ -241,7 +241,15 @@
   #{$attr}:         calc(#{$sum});
 }
 
-<<<<<<< HEAD
+@mixin visually-hidden() {
+  // From https://snook.ca/archives/html_and_css/hiding-content-for-accessibility
+  clip: rect(1px, 1px, 1px, 1px);
+  height: 1px;
+  overflow: hidden;
+  position: absolute !important;
+  width: 1px;
+}
+
 @mixin disable-text-selection() {
   -webkit-touch-callout: none;
   -webkit-user-select: none;
@@ -249,13 +257,4 @@
   -moz-user-select: none;
   -ms-user-select: none;
   user-select: none;
-=======
-@mixin visually-hidden() {
-  // From https://snook.ca/archives/html_and_css/hiding-content-for-accessibility
-  clip: rect(1px, 1px, 1px, 1px);
-  height: 1px;
-  overflow: hidden;
-  position: absolute !important;
-  width: 1px;
->>>>>>> 85cb074b
 }