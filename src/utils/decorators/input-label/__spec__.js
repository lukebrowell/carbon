--- conflicted
+++ resolved
@@ -199,15 +199,9 @@
     });
 
     describe('when the input has a label', () => {
-<<<<<<< HEAD
-      it('sets data-member attribute', () => {
-        let label = instanceBasic.labelHTML;
-        expect(label.props["data-member"]).toEqual('label');
-=======
       it('sets data-element attribute', () => {
         let label = instanceBasic.labelHTML;
         expect(label.props["data-element"]).toEqual('label');
->>>>>>> 3db32533
       });
 
       it('sets the labelText to the passed in label', () => {
