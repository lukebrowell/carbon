--- conflicted
+++ resolved
@@ -70,11 +70,8 @@
    * @method inputProps
    */
   get inputProps() {
-<<<<<<< HEAD
-    var inputProps = super.inputProps || {};
-=======
+
     let inputProps = (super.inputProps) ? super.inputProps : {};
->>>>>>> 30a6ca63
 
     // set id so label will focus on input when clicked
     inputProps.id = generateInputName(this.props.name, this.context.form);
