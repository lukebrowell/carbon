import React from 'react';
import Icon from './../../../components/icon';
import chainFunctions from './../../helpers/chain-functions';
import _ from 'lodash';

let InputValidation = (ComposedComponent) => class Component extends ComposedComponent {

  constructor(...args) {
    super(...args);
    this.state = this.state || {};
    this.state.valid = true;
    this.state.errorMessage = null;
  }

  static contextTypes = _.assign({}, ComposedComponent.contextTypes, {
    form: React.PropTypes.object
  })

  componentWillMount() {

    if (super.componentWillMount) { super.componentWillMount(); }

    if (this.context.form && this.props.validations) {
      this.context.form.attachToForm(this);
    }
  }

  componentWillUnmount() {
    if (super.componentWillUnmount) { super.componentWillUnmount(); }

    if (this.context.form && this.props.validations) {
      if (!this.state.valid) {
        this.context.form.decrementErrorCount();
      }
      this.context.form.detachFromForm(this);
    }
  }

  /**
   *  Checks for validations and returns boolean defining if field valid.
   *
   * @method validate
   */
  validate = () => {
    let _valid = false;

    // If validations have been set on the
    if (this.props.validations) {
<<<<<<< HEAD
      let validations = this.props.validations;

      // If a string reference to the validation is passed.
      if(typeof validations === 'string') {
        this.runValidations(validations, _valid);
      }

      // If an array containing validations is passed.
      else {
        validations.forEach((validation) => { this.runValidations(validation, _valid); });
      }
    }
    // If no validations have been set on the input, default valid to true
    else {
      _valid = true;
=======
      this.props.validations.forEach((validation) => {
        if (!this.props.value) {
          console.warn(`Validations require a value property to be set to work correctly. See the render for the input with name '${this.props.name}'.`);  // eslint-disable-line no-console
        }

        valid = validation.validate(this.props.value);

        if (!valid) {
          if (this.state.valid) {
            if (this.context.form) {
              this.context.form.incrementErrorCount();
            }
            this.setState({ errorMessage: validation.message(), valid: false });
          }
          return valid;
        }
      });
    } else {
      valid = true;
>>>>>>> 0c9e3a4a
    }

    return _valid;
  }

  /**
   *  Adjusts error count, sets error message and checks with validations for validity.
   *
   * @method runValidations
   * @param {String | Array} references to validations set on input
   * @param {Boolean }_valid
   */
  runValidations = (validation, _valid) => {
    if (!this.props.value) {
      console.warn(`Validations require a value property to be set to work correctly. See the render for the input with name '${this.props.name}'.`);  // eslint-disable-line no-console
    }

    // Calls the the provided validation's validate method
    _valid = validation.validate(this.props.value);

    // If field invalid, update ComposedComponent state
    if (!_valid) {
      if (this.state.valid) {
        this.context.form.incrementErrorCount();
        this.setState({ errorMessage: validation.message(), _valid: false });
      }
      return _valid;
    }
  }

  _handleBlur = () => {
    this.validate();
  }

  _handleFocus = () => {
    if (!this.state.valid) {
      if (this.context.form) {
        this.context.form.decrementErrorCount();
      }
      this.setState({ errorMessage: null, valid: true });
    }
  }

  get validationHTML() {
    if (this.state.errorMessage) {
      var html = [
        <Icon key="0" type="error" className="base-input__icon base-input__icon--error" />,
        <div key="1" className="base-input__message base-input__message--error">
          { this.state.errorMessage }
        </div>
      ];
      return html;
    } else {
      return null;
    }
  }

  get mainClasses() {
    let classes = super.mainClasses || "";

    if (!this.state.valid) {
      classes += " base-input--error";
    }

    return classes;
  }

  get inputClasses() {
    let classes = super.inputClasses || "";

    if (!this.state.valid) {
      classes += " base-input__input--error";
    }

    return classes;
  }

  get inputProps() {
    let inputProps = (super.inputProps) ? super.inputProps : {};

    inputProps.onBlur = chainFunctions(this._handleBlur, inputProps.onBlur);
    inputProps.onFocus = chainFunctions(this._handleFocus, inputProps.onFocus);

    return inputProps;
  }

};

export default InputValidation;<|MERGE_RESOLUTION|>--- conflicted
+++ resolved
@@ -41,28 +41,10 @@
    *
    * @method validate
    */
-  validate = () => {
-    let _valid = false;
+   validate = () => {
+    var valid = false;
 
-    // If validations have been set on the
     if (this.props.validations) {
-<<<<<<< HEAD
-      let validations = this.props.validations;
-
-      // If a string reference to the validation is passed.
-      if(typeof validations === 'string') {
-        this.runValidations(validations, _valid);
-      }
-
-      // If an array containing validations is passed.
-      else {
-        validations.forEach((validation) => { this.runValidations(validation, _valid); });
-      }
-    }
-    // If no validations have been set on the input, default valid to true
-    else {
-      _valid = true;
-=======
       this.props.validations.forEach((validation) => {
         if (!this.props.value) {
           console.warn(`Validations require a value property to be set to work correctly. See the render for the input with name '${this.props.name}'.`);  // eslint-disable-line no-console
@@ -70,47 +52,19 @@
 
         valid = validation.validate(this.props.value);
 
-        if (!valid) {
-          if (this.state.valid) {
-            if (this.context.form) {
-              this.context.form.incrementErrorCount();
-            }
-            this.setState({ errorMessage: validation.message(), valid: false });
+        if (!valid && this.state.valid) {
+          if (this.context.form) {
+            this.context.form.incrementErrorCount();
+          this.setState({ errorMessage: validation.message(), valid: false });
           }
-          return valid;
+        return valid;
         }
       });
     } else {
       valid = true;
->>>>>>> 0c9e3a4a
     }
 
-    return _valid;
-  }
-
-  /**
-   *  Adjusts error count, sets error message and checks with validations for validity.
-   *
-   * @method runValidations
-   * @param {String | Array} references to validations set on input
-   * @param {Boolean }_valid
-   */
-  runValidations = (validation, _valid) => {
-    if (!this.props.value) {
-      console.warn(`Validations require a value property to be set to work correctly. See the render for the input with name '${this.props.name}'.`);  // eslint-disable-line no-console
-    }
-
-    // Calls the the provided validation's validate method
-    _valid = validation.validate(this.props.value);
-
-    // If field invalid, update ComposedComponent state
-    if (!_valid) {
-      if (this.state.valid) {
-        this.context.form.incrementErrorCount();
-        this.setState({ errorMessage: validation.message(), _valid: false });
-      }
-      return _valid;
-    }
+    return valid;
   }
 
   _handleBlur = () => {
@@ -119,9 +73,7 @@
 
   _handleFocus = () => {
     if (!this.state.valid) {
-      if (this.context.form) {
-        this.context.form.decrementErrorCount();
-      }
+      this.context.form.decrementErrorCount();
       this.setState({ errorMessage: null, valid: true });
     }
   }
