import React from 'react';
import ReactDOM from 'react-dom';
import Icon from './../../../components/icon';
import chainFunctions from './../../helpers/chain-functions';
import { assign } from 'lodash';

/**
 * InputValidation decorator.
 *
 * This decorator provides functionality and HTML for validation on inputs.
 *
 * == How to use InputValidation decorator in a component:
 *
 * In your file:
 *
 *   import InputValidation from 'carbon/lib/utils/decorators/input-validation';
 *
 * To use the decorator, wrap your component with it:
 *
 *   const MyComponent = InputValidation(
 *   class MyComponent extends React.Component {
 *     ...
 *   })
 *
 * In the render method for your component, you can now output the HTML:
 *
 *   render() {
 *     return (
 *       <div>
 *         <input />
 *         { this.validationHTML() }
 *       </div>
 *     );
 *   }
 *
 * @method InputValidation
 */
let InputValidation = (ComposedComponent) => class Component extends ComposedComponent {

  _window = window;

  constructor(...args) {
    super(...args);

    // use the super components state, or create an empty object
    this.state = this.state || {};

    /**
     * The inputs valid state.
     *
     * @property valid
     * @type {Boolean}
     * @default true
     */
    this.state.valid = true;

    /**
     * The inputs error message.
     *
     * @property errorMessage
     * @type {String}
     * @default null
     */
    this.state.errorMessage = null;

    /**
     * Determines if the message should always be visible.
     *
     * @property messageLocked
     * @type {Boolean}
     * @default false
     */
    this.state.messageLocked = false;
  }

<<<<<<< HEAD
  static contextTypes = assign({}, ComposedComponent.contextTypes, {
    form: React.PropTypes.object
=======
  static contextTypes = _.assign({}, ComposedComponent.contextTypes, {
    form: React.PropTypes.object,
    tab: React.PropTypes.object
>>>>>>> bf763c9a
  })

  /**
   * A lifecycle method for when the component has re-rendered.
   *
   * @method componentDidUpdate
   */
  componentDidUpdate() {
    if (!this.state.valid) {
      // calculate the position for the message relative to the icon
      let icon = ReactDOM.findDOMNode(this.refs.validationIcon),
          message = this.refs.validationMessage;

      if (icon && message) {
        let messagePositionLeft = (icon.offsetLeft + (icon.offsetWidth / 2)),
            topOffset = icon.offsetTop - icon.offsetHeight;

        // set initial position for message
        message.style.left = `${messagePositionLeft}px`;
        message.style.top = `-${message.offsetHeight - topOffset}px`;

        // figure out if the message is positioned offscreen
        let messageScreenPosition = message.getBoundingClientRect().left + message.offsetWidth;

        // change the position if it is offscreen
        if (messageScreenPosition > this._window.innerWidth) {
          messagePositionLeft -= message.offsetWidth;
          message.style.left = `${messagePositionLeft}px`;
          message.className += " common-input__message--flipped";
        }

        // hide the message
        message.className += " common-input__message--hidden";
      }
    }
  }

  /**
   * A lifecycle method for when the component is added to the page.
   *
   * @method componentWillMount
   */
  componentWillMount() {
    // call the components super method if it exists
    if (super.componentWillMount) { super.componentWillMount(); }

    if (this.context.form && this.props.validations) {
      // attach the input to the form so the form can track what it needs to validate on submit
      this.context.form.attachToForm(this);
    }
  }

  /**
   * A lifecycle method for when the component is removed from the page.
   *
   * @method componentWillUnmount
   */
  componentWillUnmount() {
    // call the components super method if it exists
    if (super.componentWillUnmount) { super.componentWillUnmount(); }

    if (this.context.form && this.props.validations) {
      if (!this.state.valid) {
        // decrement the forms error count if the input is removed
        this.context.form.decrementErrorCount();
      }

      // detach the input to the form so the form
      this.context.form.detachFromForm(this);
    }
  }

  /**
   * Checks for validations and returns boolean defining if field valid.
   *
   * @method validate
   */
  validate = () => {
    let valid = false;

    // if there are no validation, return truthy
    if (!this.props.validations || this.props._placeholder) {
      return true;
    }

    // iterate through each validation applied to the input
    this.props.validations.forEach((validation) => {
      // run this validation
      valid = validation.validate(this.props.value, this.props);

      // if validation fails
      if (!valid) {
        // if input currently thinks it is valid
        if (this.state.valid) {
          // if input has a form
          if (this.context.form) {
            // increment the error count on the form
            this.context.form.incrementErrorCount();

          }

          // if input has a tab
          if (this.context.tab) {
            // Set the validity of the tab to false
            this.context.tab.setValidity(false);
          }

          // tell the input it is invalid
          this.setState({ errorMessage: validation.message(this.props), valid: false });
        }

        // a validation has failed, so exit the loop at this point
        return valid;
      }
    });

    // return the result of the validation
    return valid;
  }

  /**
   * On blur of the input we want to validate the field.
   *
   * @method _handleBlur
   */
  _handleBlur = () => {
    this.validate();

    if (this.state.messageLocked) {
      this.setState({ messageLocked: false });
    }
  }

  /**
   * On focus of the input.
   *
   * @method _handleFocus
   */
  _handleFocus = () => {
    if (!this.state.valid && !this.state.messageLocked) {
      this.setState({ messageLocked: true });
    }
  }

  /**
   * On key down of the input when we want to reset the validation.
   *
   * @method _handleKeyDown
   */
  _handleKeyDown = () => {
    // if the field is in an invalid state
    if (!this.state.valid) {
      // if there is a form, decrement the error count
      if (this.context.form) {
        this.context.form.decrementErrorCount();
      }

      // if there is tab, remove invalid state
      if (this.context.tab) { this.context.tab.setValidity(true); }

      // reset the error state
      this.setState({ errorMessage: null, valid: true });
    }
  }

  /**
   * Returns the HTML for the validation, only if it is invalid.
   *
   * @method validationHTML
   */
  get validationHTML() {
    if (!this.state.errorMessage) { return null; }

    let messageClasses = "common-input__message common-input__message--error",
        iconClasses = "common-input__icon common-input__icon--error";

    if (this.state.messageLocked) { messageClasses += " common-input__message--locked"; }

    return [
      <Icon key="0" ref="validationIcon" type="error" className={ iconClasses } />,
      <div key="1" ref="validationMessage" className={ messageClasses }>
        { this.state.errorMessage }
      </div>
    ];
  }

  /**
   * Extends the main classes with any validation classes.
   *
   * @method mainClasses
   */
  get mainClasses() {
    let classes = super.mainClasses || "";

    if (!this.state.valid) {
      classes += " common-input--error";
    }

    return classes;
  }

  /**
   * Extends the input classes with any validation classes.
   *
   * @method inputClasses
   */
  get inputClasses() {
    let classes = super.inputClasses || "";

    if (!this.state.valid) {
      classes += " common-input__input--error";
    }

    return classes;
  }

  /**
   * Extends the input props with onBlur and onFocus events.
   *
   * @method inputProps
   */
  get inputProps() {
    let inputProps = super.inputProps || {};

    inputProps.onFocus = chainFunctions(this._handleFocus, inputProps.onFocus);
    inputProps.onBlur = chainFunctions(this._handleBlur, inputProps.onBlur);
    inputProps.onKeyDown = chainFunctions(this._handleKeyDown, inputProps.onKeyDown);

    return inputProps;
  }

};

export default InputValidation;<|MERGE_RESOLUTION|>--- conflicted
+++ resolved
@@ -73,14 +73,9 @@
     this.state.messageLocked = false;
   }
 
-<<<<<<< HEAD
   static contextTypes = assign({}, ComposedComponent.contextTypes, {
-    form: React.PropTypes.object
-=======
-  static contextTypes = _.assign({}, ComposedComponent.contextTypes, {
     form: React.PropTypes.object,
     tab: React.PropTypes.object
->>>>>>> bf763c9a
   })
 
   /**
