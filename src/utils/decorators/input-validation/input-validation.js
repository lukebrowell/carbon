import React from 'react';
import ReactDOM from 'react-dom';
import Icon from './../../../components/icon';
import chainFunctions from './../../helpers/chain-functions';
import _ from 'lodash';

/**
 * InputValidation decorator.
 *
 * This decorator provides functionality and HTML for validation on inputs.
 *
 * == How to use InputValidation decorator in a component:
 *
 * In your file:
 *
 *   import InputValidation from 'carbon/lib/utils/decorators/input-validation';
 *
 * To use the decorator, wrap your component with it:
 *
 *   const MyComponent = InputValidation(
 *   class MyComponent extends React.Component {
 *     ...
 *   })
 *
 * In the render method for your component, you can now output the HTML:
 *
 *   render() {
 *     return (
 *       <div>
 *         <input />
 *         { this.validationHTML() }
 *       </div>
 *     );
 *   }
 *
 * @method InputValidation
 * @param {Class} ComposedComponent class to decorate
 * @return {Object} Decorated Component
 */
let InputValidation = (ComposedComponent) => class Component extends ComposedComponent {

  _window = window;

  constructor(...args) {
    super(...args);

    // use the super components state, or create an empty object
    this.state = this.state || {};

    /**
     * The inputs valid state.
     *
     * @property valid
     * @type {Boolean}
     * @default true
     */
    this.state.valid = true;

    /**
     * The inputs error message.
     *
     * @property errorMessage
     * @type {String}
     * @default null
     */
    this.state.errorMessage = null;

    /**
     * Determines if the message should always be visible.
     *
     * @property messageLocked
     * @type {Boolean}
     * @default false
     */
    this.state.messageLocked = false;
  }

  static contextTypes = _.assign({}, ComposedComponent.contextTypes, {
    form: React.PropTypes.object
  })

  /**
   * A lifecycle method for when the component has re-rendered.
   *
   * @method componentDidUpdate
<<<<<<< HEAD
   * @return {void}
=======
   * @return {Void}
>>>>>>> 5705cf8c
   */
  componentDidUpdate() {
    if (!this.state.valid) {
      // calculate the position for the message relative to the icon
      let icon = ReactDOM.findDOMNode(this.refs.validationIcon),
          message = this.refs.validationMessage;

      if (icon && message) {
        let messagePositionLeft = (icon.offsetLeft + (icon.offsetWidth / 2)),
            topOffset = icon.offsetTop - icon.offsetHeight;

        // set initial position for message
        message.style.left = `${messagePositionLeft}px`;
        message.style.top = `-${message.offsetHeight - topOffset}px`;

        // figure out if the message is positioned offscreen
        let messageScreenPosition = message.getBoundingClientRect().left + message.offsetWidth;

        // change the position if it is offscreen
        if (messageScreenPosition > this._window.innerWidth) {
          messagePositionLeft -= message.offsetWidth;
          message.style.left = `${messagePositionLeft}px`;
          message.className += " common-input__message--flipped";
        }

        // hide the message
        message.className += " common-input__message--hidden";
      }
    }
  }

  /**
   * A lifecycle method for when the component is added to the page.
   *
   * @method componentWillMount
<<<<<<< HEAD
   * @return {void}
=======
   * @return {Void}
>>>>>>> 5705cf8c
   */
  componentWillMount() {
    // call the components super method if it exists
    if (super.componentWillMount) { super.componentWillMount(); }

    if (this.context.form && this.props.validations) {
      // attach the input to the form so the form can track what it needs to validate on submit
      this.context.form.attachToForm(this);
    }
  }

  /**
   * A lifecycle method for when the component is removed from the page.
   *
   * @method componentWillUnmount
<<<<<<< HEAD
   * @return {void}
=======
   * @return {Void}
>>>>>>> 5705cf8c
   */
  componentWillUnmount() {
    // call the components super method if it exists
    if (super.componentWillUnmount) { super.componentWillUnmount(); }

    if (this.context.form && this.props.validations) {
      if (!this.state.valid) {
        // decrement the forms error count if the input is removed
        this.context.form.decrementErrorCount();
      }

      // detach the input to the form so the form
      this.context.form.detachFromForm(this);
    }
  }

  /**
   * Checks for validations and returns boolean defining if field valid.
   *
   * @method validate
<<<<<<< HEAD
   * @return {Boolean} if the field/fields is/are valid
=======
   * @return {Boolean} Valid Field
>>>>>>> 5705cf8c
   */
  validate = () => {
    let valid = false;

    // if there are no validation, return truthy
    if (!this.props.validations) {
      return true;
    }

    // iterate through each validation applied to the input
    this.props.validations.forEach((validation) => {
      // run this validation
      valid = validation.validate(this.props.value, this.props);

      // if validation fails
      if (!valid) {
        // if input currently thinks it is valid
        if (this.state.valid) {
          // if input has a form
          if (this.context.form) {
            // increment the error count on the form
            this.context.form.incrementErrorCount();
          }
          // tell the input it is invalid
          this.setState({ errorMessage: validation.message(this.props), valid: false });
        }

        // a validation has failed, so exit the loop at this point
        return valid;
      }
    });

    // return the result of the validation
    return valid;
  }

  /**
   * On blur of the input we want to validate the field.
   *
   * @method _handleBlur
<<<<<<< HEAD
   * @return {void}
=======
   * @return {Void}
>>>>>>> 5705cf8c
   */
  _handleBlur = () => {
    this.validate();

    if (this.state.messageLocked) {
      this.setState({ messageLocked: false });
    }
  }

  /**
   * On focus of the input.
   *
   * @method _handleFocus
<<<<<<< HEAD
   * @return {void}
=======
   * @return {Void}
>>>>>>> 5705cf8c
   */
  _handleFocus = () => {
    if (!this.state.valid && !this.state.messageLocked) {
      this.setState({ messageLocked: true });
    }
  }

  /**
   * On key down of the input when we want to reset the validation.
   *
   * @method _handleKeyDown
<<<<<<< HEAD
   * @return {void}
=======
   * @return {Void}
>>>>>>> 5705cf8c
   */
  _handleKeyDown = () => {
    // if the field is in an invalid state
    if (!this.state.valid) {
      // if there is a form, decrement the error count
      if (this.context.form) { this.context.form.decrementErrorCount(); }
      // reset the error state
      this.setState({ errorMessage: null, valid: true });
    }
  }

  /**
   * Returns the HTML for the validation, only if it is invalid.
   *
   * @method validationHTML
   * @return {HTML} Validation HTML including icon & message
   */
  get validationHTML() {
    if (!this.state.errorMessage) { return null; }

    let messageClasses = "common-input__message common-input__message--error",
        iconClasses = "common-input__icon common-input__icon--error";

    if (this.state.messageLocked) { messageClasses += " common-input__message--locked"; }

    return [
      <Icon key="0" ref="validationIcon" type="error" className={ iconClasses } />,
      <div key="1" ref="validationMessage" className={ messageClasses }>
        { this.state.errorMessage }
      </div>
    ];
  }

  /**
   * Extends the main classes with any validation classes.
   *
   * @method mainClasses
   * @return {String} Main class names
   */
  get mainClasses() {
    let classes = super.mainClasses || "";

    if (!this.state.valid) {
      classes += " common-input--error";
    }

    return classes;
  }

  /**
   * Extends the input classes with any validation classes.
   *
   * @method inputClasses
   * @return {String} Input class names
   */
  get inputClasses() {
    let classes = super.inputClasses || "";

    if (!this.state.valid) {
      classes += " common-input__input--error";
    }

    return classes;
  }

  /**
   * Extends the input props with onBlur and onFocus events.
   *
   * @method inputProps
   * @return {Object} Input props
   */
  get inputProps() {
    let inputProps = super.inputProps || {};

    inputProps.onFocus = chainFunctions(this._handleFocus, inputProps.onFocus);
    inputProps.onBlur = chainFunctions(this._handleBlur, inputProps.onBlur);
    inputProps.onKeyDown = chainFunctions(this._handleKeyDown, inputProps.onKeyDown);

    return inputProps;
  }

};

export default InputValidation;<|MERGE_RESOLUTION|>--- conflicted
+++ resolved
@@ -83,11 +83,7 @@
    * A lifecycle method for when the component has re-rendered.
    *
    * @method componentDidUpdate
-<<<<<<< HEAD
-   * @return {void}
-=======
-   * @return {Void}
->>>>>>> 5705cf8c
+   * @return {void}
    */
   componentDidUpdate() {
     if (!this.state.valid) {
@@ -123,11 +119,7 @@
    * A lifecycle method for when the component is added to the page.
    *
    * @method componentWillMount
-<<<<<<< HEAD
-   * @return {void}
-=======
-   * @return {Void}
->>>>>>> 5705cf8c
+   * @return {void}
    */
   componentWillMount() {
     // call the components super method if it exists
@@ -143,11 +135,7 @@
    * A lifecycle method for when the component is removed from the page.
    *
    * @method componentWillUnmount
-<<<<<<< HEAD
-   * @return {void}
-=======
-   * @return {Void}
->>>>>>> 5705cf8c
+   * @return {void}
    */
   componentWillUnmount() {
     // call the components super method if it exists
@@ -168,11 +156,7 @@
    * Checks for validations and returns boolean defining if field valid.
    *
    * @method validate
-<<<<<<< HEAD
    * @return {Boolean} if the field/fields is/are valid
-=======
-   * @return {Boolean} Valid Field
->>>>>>> 5705cf8c
    */
   validate = () => {
     let valid = false;
@@ -213,11 +197,7 @@
    * On blur of the input we want to validate the field.
    *
    * @method _handleBlur
-<<<<<<< HEAD
-   * @return {void}
-=======
-   * @return {Void}
->>>>>>> 5705cf8c
+   * @return {void}
    */
   _handleBlur = () => {
     this.validate();
@@ -231,11 +211,7 @@
    * On focus of the input.
    *
    * @method _handleFocus
-<<<<<<< HEAD
-   * @return {void}
-=======
-   * @return {Void}
->>>>>>> 5705cf8c
+   * @return {void}
    */
   _handleFocus = () => {
     if (!this.state.valid && !this.state.messageLocked) {
@@ -247,11 +223,7 @@
    * On key down of the input when we want to reset the validation.
    *
    * @method _handleKeyDown
-<<<<<<< HEAD
-   * @return {void}
-=======
-   * @return {Void}
->>>>>>> 5705cf8c
+   * @return {void}
    */
   _handleKeyDown = () => {
     // if the field is in an invalid state
