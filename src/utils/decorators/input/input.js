import css from './../../css';
import React from 'react';
import PropTypes from 'prop-types';
import shouldComponentUpdate from './../../helpers/should-component-update';
import { assign } from 'lodash';
import guid from './../../helpers/guid';
import classNames from 'classnames';
import Icon from './../../../components/icon';
import Help from './../../../components/help';

/**
 * Input decorator.
 *
 * This decorator provides useful base operators for a typical input.
 *
 * == How to use Input decorator in a component:
 *
 * In your file:
 *
 *   import Input from 'carbon/lib/utils/decorators/input;
 *
 * To use the decorator, wrap your component with it:
 *
 *   const MyComponent = Input(
 *   class MyComponent extends React.Component {
 *     ...
 *   })
 *
 * This decorator provides methods you can use in your component class:
 *
 *  * `mainClasses` - classes to apply to the main component element
 *  * `inputClasses` - classes to apply to the input element
 *  * `inputProps` - props to apply to the input element
 *  * `inputHTML` - the html for the actual input
 *  * `additionalInputContent` - extension point to add additional content
 *  alongside the input
 *
 * You can also change the default input type from `input` to something else,
 * for example `textarea`, by defining a `inputType` getter method in your
 * components class.
 *
 * Inputs also accept a prop of `prefix` which outputs a prefix to the input:
 *
 *   <Textbox prefix="foo" />
 *
 * Inputs also accept a prop of `icon` which outputs an icon inside the input:
 *
 *   <Textbox icon="foo" />
 *
 * @method Input
 * @param {Class} ComposedComponent class to decorate
 * @return {Object} Decorated Component
 */
let Input = (ComposedComponent) => class Component extends ComposedComponent {

  constructor(...args) {
    super(...args);

    /**
     * A unique identifier for the input.
     *
     * @prop _guid
     * @return {String}
     */
    this._guid = guid();
  }

  static contextTypes = assign({}, ComposedComponent.contextTypes, {
<<<<<<< HEAD
    form: PropTypes.object
  });

  static propTypes = assign({}, ComposedComponent.propTypes, {});
=======
    form: React.PropTypes.object
  })
>>>>>>> de93b8c3

  /**
   * A lifecycle method for when the component has rendered.
   *
   * @method componentWillReceiveProps
   * @return {void}
   */
  componentDidMount() {
    // call the components super method if it exists
    if (super.componentDidMount) { super.componentDidMount(); }

    if (this.props.prefix) {
      this.setTextIndentation();
    }
  }

  /**
   * A lifecycle method for when the component has re-rendered.
   *
   * @method componentDidUpdate
   * @return {void}
   */
  componentDidUpdate(prevProps, prevState) {
    // call the components super method if it exists
    if (super.componentDidUpdate) { super.componentDidUpdate(prevProps, prevState); }

    if (this.props.prefix != prevProps.prefix || this.props.icon != prevProps.icon) {
      this.setTextIndentation();
    }
  }

  /**
   * A lifecycle method to determine if the component should re-render for better performance.
   *
   * @method shouldComponentUpdate
   * @param {Object} nextProps the updated props
   * @param {Object} nextState the updated state
   * @return {Boolean} true if the component should update
   */
  shouldComponentUpdate(nextProps, nextState) {
    // call super method if one is defined
    let changeDetected = super.shouldComponentUpdate ?
      super.shouldComponentUpdate(nextProps, nextState) :
      false;

    // determine if anything has changed that should result in a re-render
    if (changeDetected || shouldComponentUpdate(this, nextProps, nextState)) {
      return true;
    }

    return false;
  }

  /**
   * Calls the onChange event defined by the dev with more useful information.
   *
   * @method _handleChange
   * @param {Event} ev the change event
   * @returns {void}
   */
  _handleOnChange = (ev) => {
    if (this.props.onChange) {
      // we also send the props so more information can be extracted by the action
      this.props.onChange(ev, this.props);
    }
  }

  /**
   * Sets indentation of input value based on prefix width.
   *
   * @method setTextIndentation
   * @return {void}
   */
  setTextIndentation = () => {
    if (this._input) {
      if (this._prefix) {
        this._input.style.paddingLeft = `${this._prefix.offsetWidth + 11}px`;
      } else {
        this._input.style.paddingLeft = "";
      }
    }
  }

  /**
   * Extends main classes to add ones for the input.
   *
   * @method mainClasses
   * @return {String} Main class names
   */
  get mainClasses() {
    let classes = super.mainClasses;

    return classNames(classes, this.props.className, css.input, {
      [`${css.input}--readonly`]: this.props.readOnly,
      [`${css.input}--align-${this.props.align}`]: this.props.align,
      [`${css.input}--with-prefix`]: this.props.prefix,
      [`${css.input}--with-input-help`]: this.props.inputHelp,
      [`${css.input}--disabled`]: this.props.disabled
    });
  }

  /**
   * Extends input classes to add ones for the input.
   *
   * @method inputClasses
   * @return {String} Input class names
   */
  get inputClasses() {
    let classes = super.inputClasses || "";
    return `${classes} common-input__input`;
  }

  /**
   * Extends input props add additional properties for the input.
   *
   * @method inputProps
   * @return {Object} Input props
   */
  get inputProps() {
    let inputProps = super.inputProps || {};

    // store ref to input
    inputProps.ref = (c) => { this._input = c; };

    // disable autoComplete (causes performance issues in IE)
    inputProps.autoComplete = this.props.autoComplete || "off";

    // only thread the onChange event through the handler if the event is defined by the dev
    if (this.props.onChange === inputProps.onChange) {
      inputProps.onChange = this._handleOnChange;
    }

    // Pass onPaste action to input element
    inputProps.onPaste = this.props.onPaste;

    // Adds data tag for automation
    inputProps["data-element"] = "input";

    // Remove data-role as this should be applied on the top level element
    delete inputProps["data-role"];

    return inputProps;
  }

  /**
   * Extends field props add additional properties for the containing field.
   *
   * @method fieldProps
   * @return {Object} Field props
   */
  get fieldProps() {
    let fieldProps = super.fieldProps || {};

    fieldProps.className = 'common-input__field';

    return fieldProps;
  }

  /**
   * Defaults to `input`, but a developer can override it in their own class
   * to something different.
   *
   * @method inputType
   * @return {String} HTML input type
   */
  get inputType() {
    return super.inputType || 'input';
  }

  /**
   * Extension point to add additional content to the input
   *
   * @method additionalInputContent
   * @return {Object | HTML | String | Number} additional content from composed class
   */
  get additionalInputContent() {
    return super.additionalInputContent || null;
  }

  /**
   * Adds a prefix if it is defined
   *
   * @method prefixHTML
   * @return {Object}
   */
  get prefixHTML() {
    if (this.props.prefix) {
      return (
        <div ref={ (c) => { this._prefix = c; } } className="common-input__prefix">
          { this.props.prefix }
        </div>
      );
    }
  }

  /**
   * Adds an icon if it is defined
   *
   * @method iconHTML
   * @return {Object}
   */
  get iconHTML() {
    if (this.props.icon) {
      return (
        <div className="common-input__input-icon">
          <Icon type={ this.props.icon } />
        </div>
      );
    }
  }

    /**
   * Supplies the HTML for inputHelp component
   *
   * @method inputHelpHTML
   * @return {Object} JSX for help
   */
  get inputHelpHTML() {
    if (this.props.inputHelp) {
      return (
        <Help
          className='common-input__input-help'
          tooltipPosition={ this.props.inputHelpPosition }
          tooltipAlign={ this.props.inputHelpAlign }
          href={ this.props.inputHelpHref }
        >
          { this.props.inputHelp }
        </Help>
      );
    }
  }

  /**
   * Returns HTML for the input.
   *
   * @method inputHTML
   * @return {HTML} HTML for input
   */
  get inputHTML() {
    let input;
    if (this.props.fakeInput) {
      // renders a fake input - useful for screens with lots of inputs
      let classes = classNames(this.inputProps.className, 'common-input__input--fake');
      input = (
        <div className={ classes } onMouseOver={ this.inputProps.onMouseOver }>
          { this.inputProps.value || this.inputProps.placeholder }
        </div>
      );
    } else {
      // builds the input with a variable input type - see `inputType`
      input = React.createElement(this.inputType, { ...this.inputProps });
    }

    return (
      <div { ...this.fieldProps }>
        { this.iconHTML }
        { this.prefixHTML }
        { input }
        { this.additionalInputContent }
        { this.inputHelpHTML }
      </div>
    );
  }

};

export default Input;<|MERGE_RESOLUTION|>--- conflicted
+++ resolved
@@ -66,15 +66,10 @@
   }
 
   static contextTypes = assign({}, ComposedComponent.contextTypes, {
-<<<<<<< HEAD
     form: PropTypes.object
   });
 
   static propTypes = assign({}, ComposedComponent.propTypes, {});
-=======
-    form: React.PropTypes.object
-  })
->>>>>>> de93b8c3
 
   /**
    * A lifecycle method for when the component has rendered.
