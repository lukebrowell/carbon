--- conflicted
+++ resolved
@@ -1,10 +1,5 @@
 import React from 'react';
-<<<<<<< HEAD
 import { isEqual, assign } from 'lodash';
-import { generateInputName } from './../../helpers/forms';
-=======
-import _ from 'lodash';
->>>>>>> bf763c9a
 
 /**
  * Input decorator.
@@ -45,21 +40,7 @@
     super(...args);
   }
 
-<<<<<<< HEAD
-  static propTypes = assign({}, ComposedComponent.propTypes, {
-    /**
-     * The name of your input
-     *
-     * @property name
-     * @type {String}
-     */
-    name: React.PropTypes.string.isRequired
-  })
-
   static contextTypes = assign({}, ComposedComponent.contextTypes, {
-=======
-  static contextTypes = _.assign({}, ComposedComponent.contextTypes, {
->>>>>>> bf763c9a
     form: React.PropTypes.object
   })
 
