--- conflicted
+++ resolved
@@ -42,16 +42,10 @@
     describe('when the component lacks a select handler', () => {
       it('calls emitOnChangeCallback with the selected value', () => {
         spyOn(instance, 'emitOnChangeCallback');
-<<<<<<< HEAD
-        let ev = { target: { dataset: { id: 'bar' }}};
-        instance._handleSelect(ev);
-        expect(instance.emitOnChangeCallback).toHaveBeenCalledWith(ev.target.dataset.id);
-=======
         let ev = { target: { getAttribute: function() {} }};
         spyOn(ev.target, 'getAttribute').and.returnValue('foo');
         instance._handleSelect(ev);
         expect(instance.emitOnChangeCallback).toHaveBeenCalledWith('foo');
->>>>>>> bfd41743
       });
     });
   });
