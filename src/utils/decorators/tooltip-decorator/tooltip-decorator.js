--- conflicted
+++ resolved
@@ -93,11 +93,7 @@
      * @property
      * @type {String}
      */
-<<<<<<< HEAD
-    tooltipMessage: React.PropTypes.string,
-=======
     tooltipMessage: PropTypes.string,
->>>>>>> 3db32533
 
     /**
      * The position of this tooltip: top, bottom, left or right
@@ -106,11 +102,7 @@
      * @default top
      * @type {String}
      */
-<<<<<<< HEAD
-    tooltipPosition: React.PropTypes.string,
-=======
     tooltipPosition: PropTypes.string,
->>>>>>> 3db32533
 
     /**
      * The alignment of this tooltip: left, right or center
@@ -119,11 +111,7 @@
      * @default center
      * @type {String}
      */
-<<<<<<< HEAD
-    tooltipAlign: React.PropTypes.string
-=======
     tooltipAlign: PropTypes.string
->>>>>>> 3db32533
   });
 
   /**
