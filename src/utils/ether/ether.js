--- conflicted
+++ resolved
@@ -1,8 +1,4 @@
-<<<<<<< HEAD
-import { omit, difference } from 'lodash';
-=======
 import { omit, difference, includes } from 'lodash';
->>>>>>> 3db32533
 
 /**
  * Ether
