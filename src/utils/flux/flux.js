import _ from 'lodash';

/**
 * Connects a view component to one or more flux based stores.
 *
 * It handles the following:
 *
 * * Registering and de-registering the listeners between the component and the store(s).
 * * Making the data available to the component from the store.
 * * Updating the component with the new state when the store emits a change.
 *
 * You can import this function with the following:
 *
 *   import { connect } from 'carbon/lib/utils/flux';
 *
 * You can then use the function like this:
 *
 *   connect(MyView, MyStore);
 *
 * With multiple stores, this will look like:
 *
 *   connect(MyView, [StoreOne, StoreTwo, StoreThree]);
 *
 * @method connect
 * @param {ReactComponent} ComposedView The view component to interact with the store(s).
 * @param {Object|Array} stores The store(s) you want to connect to the ComposedView.
 * @return {Class} An enhanced version of the ComposedView to work with flux stores.
 */
export function connect(ComposedView, stores) {

  // Build an object mapping any stores passed to the connect function, using
  // the store's class name as the key.

  let _stores = {};

  function _addStore(store) {
    _stores[store.name] = store;
  }

  if (stores.constructor === Array) {
    // if there are multiple stores, iterate through them and add them
    stores.forEach((store) => {
      _addStore(store);
    });
  } else {
    // if there is a single store, just add it
    _addStore(stores);
  }

  /**
   * Extends the specified view component with additional functionality with working
   * with flux stores.
   *
   * @class View
   * @constructor
   */
  class View extends ComposedView {

    constructor(...args) {
      super(...args);

      /**
       * Combines the view component's state with the data from the store.
       *
       * @property state
       * @type {Object}
       */
      this.state = _.assign({}, this.state, this._getStoreStates());
    }

    /**
     * Lifecycle method called by React when a component is mounted.
     *
     * @method componentDidMount
<<<<<<< HEAD
     * @return {void}
=======
     * @return {Void}
>>>>>>> 5705cf8c
     */
    componentDidMount() {
      // ensure that the super view calls it's version of componentDidMount
      if (super.componentDidMount) { super.componentDidMount(); }

      // listen to each store when the view component mounts
      for (let key in _stores) {
        _stores[key].addChangeListener(this._onChange);
      }
    }

    /**
     * Lifecycle method called by React when a component is unmounted.
     *
     * @method componentWillUnmount
<<<<<<< HEAD
     * @return {void}
=======
     * @return {Void}
>>>>>>> 5705cf8c
     */
    componentWillUnmount() {
      // ensure that the super view calls it's version of componentWillUnmount
      if (super.componentWillUnmount) { super.componentWillUnmount(); }

      // unlisten to each store when the view component unmounts
      for (let key in _stores) {
        _stores[key].removeChangeListener(this._onChange);
      }
    }

    /**
     * A callback for whenever a store that is listened to emits a change.
     *
     * @method _onChange
     * @param {String} key The name for the store that changed.
<<<<<<< HEAD
     * @return {void}
=======
     * @return {Void}
>>>>>>> 5705cf8c
     */
    _onChange = (key) => {
      // update the state with the data for the store that changed
      this.setState({ [key]: _stores[key].getState() });
    }

    /**
     * Collects the most up to date data from each store.
     *
     * @method _getStoreStates
     * @return {Object} A collection of each store and it's data.
     */
    _getStoreStates = () => {
      let states = {};

      for (let key in _stores) {
        states[key] = _stores[key].getState();
      }

      return states;
    }
  }

  return View;
}<|MERGE_RESOLUTION|>--- conflicted
+++ resolved
@@ -72,11 +72,7 @@
      * Lifecycle method called by React when a component is mounted.
      *
      * @method componentDidMount
-<<<<<<< HEAD
      * @return {void}
-=======
-     * @return {Void}
->>>>>>> 5705cf8c
      */
     componentDidMount() {
       // ensure that the super view calls it's version of componentDidMount
@@ -92,11 +88,7 @@
      * Lifecycle method called by React when a component is unmounted.
      *
      * @method componentWillUnmount
-<<<<<<< HEAD
      * @return {void}
-=======
-     * @return {Void}
->>>>>>> 5705cf8c
      */
     componentWillUnmount() {
       // ensure that the super view calls it's version of componentWillUnmount
@@ -113,11 +105,7 @@
      *
      * @method _onChange
      * @param {String} key The name for the store that changed.
-<<<<<<< HEAD
      * @return {void}
-=======
-     * @return {Void}
->>>>>>> 5705cf8c
      */
     _onChange = (key) => {
       // update the state with the data for the store that changed
