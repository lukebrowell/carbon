import React from 'react';
import ReactDOM from 'react-dom';
import { mount } from 'enzyme';
import Form from './../../../components/form';
import Browser from './browser.js';

describe('Browser', () => {
  let _window;
  const elem = mount(
    <div className='foo bar baz' />
  );

  beforeEach(() => {
    _window = {
      location: null
    };
  });

  describe('redirectTo', () => {
    describe('when url is passed', () => {
      const urlsample = 'http://bla';

      it('redirects to url', () => {
        spyOn(Browser, 'getWindow').and.returnValue(_window);

        Browser.redirectTo(urlsample);
        expect(_window.location).toEqual(urlsample);
      });
    });
  });

  describe('getWindow', () => {
    it('returns the window object', () => {
      expect(Browser.getWindow()).toEqual(window);
    });
  });

  describe('getDocument', () => {
    it('returns the document object', () => {
      expect(Browser.getDocument()).toEqual(document);
    });
  });

<<<<<<< HEAD
  describe('getDocument', () => {
    it('returns the documents location object', () => {
      expect(Browser.getLocation()).toEqual(document.location);
=======
  describe('getActiveElement', () => {
    it('returns the document.activeElement', () => {
      expect(Browser.getActiveElement()).toEqual(document.activeElement);
>>>>>>> 28db9a22
    });
  });

  describe('reload', () => {
    it('calls the windows location relaod method', () => {
      const spy = jasmine.createSpy('reload');
      _window = { location: { reload: spy } };

      spyOn(Browser, 'getWindow').and.returnValue(_window);

      Browser.reload();
      expect(spy).toHaveBeenCalled();
    });
  });

  describe('edit-focus', () => {
    it('focuses on the input field of the passed in ref', () => {
      const node = { focus: jest.fn(), select: jest.fn() }

      spyOn(ReactDOM, 'findDOMNode').and.returnValue(node);
      Browser.editFocus('fakeRef');
      expect(node.focus).toHaveBeenCalled();
      expect(node.select).toHaveBeenCalled();
    });
  });

  describe('setInputFocus', () => {
    it('focuses on the input field of the passed in ref but doesnot select text', () => {
      const node = { focus: jest.fn() }

      let fakeComponent = { _input: {} };
      spyOn(ReactDOM, 'findDOMNode').and.returnValue(node);
      Browser.setInputFocus(fakeComponent);
      expect(node.focus).toHaveBeenCalled();
    });
  });

  describe('cookies', () => {
    afterEach(() => {
      // Remove foo cookie
      Browser.setCookie('foo', 'bar', { expires: 'Thu, 01 Jan 1970 00:00:00 GMT' });
    });

    describe('setCookie', () => {
      it('adds a cookie to the document', () => {
        Browser.setCookie('foo', 'bar');
        expect(Browser.getDocument().cookie).toEqual('foo=bar');
      });

      describe('options', () => {
        describe('when expires is passed', () => {
          it('adds expires date to the cookie', () => {
            const date = new Date();
            date.setDate(date.getDate() + 1);
            Browser.setCookie('foo', 'bar', { expires: date });
            // Cannot check expiration date from document api
            expect(Browser.getDocument().cookie).toEqual('foo=bar');
          });

          it('does not add a cookie when expiration is in the passed', () => {
            const date = new Date();
            date.setDate(date.getDate() - 1);
            Browser.setCookie('foo', 'bar', { expires: date });
            // Cannot check expiration date from document api
            expect(Browser.getDocument().cookie).toEqual('');
          });
        });

        describe('when max-age is passed', () => {
          it('adds expires date to the cookie', () => {
            Browser.setCookie('foo', 'bar', { 'max-age': 1000 });
            // Cannot check expiration date from document api
            expect(Browser.getDocument().cookie).toEqual('foo=bar');
          });
        });
      });
    });

    describe('getCookie', () => {
      describe('when cookie exists', () => {
        it('returns the cookies value', () => {
          Browser.setCookie('foo', 'bar');
          expect(Browser.getCookie('foo')).toEqual('bar');
        });
      });

      describe('when cookie does not exist', () => {
        it('returns null', () => {
          expect(Browser.getCookie('foo')).toBeFalsy();
        });
      });
    });
  });

  describe('extraUrlParams', () => {
    [
      { input: '', output: {} },
      { input: '?foo=bar', output: { foo: 'bar' } },
      { input: '?foo=bar&baz=quux', output: { foo: 'bar', baz: 'quux' } },
      { input: '?foo=!@%C2%A3', output: { foo: '!@£' } }
    ].forEach((paramTestCase) => {
      it(`parses ${ paramTestCase.input } this into a object`, () => {
        spyOn(Browser, 'getLocation').and.returnValue({ search: paramTestCase.input });

        expect(Browser.extractUrlParams()).toEqual(paramTestCase.output);
      });
    });
  });

  describe('postToNewWindow', () => {
    const url = '/foo';
    const key1 = 'foo';
    const value1 = 'foo';
    const key2 = 'bar';
    const value2 = 'bar';
    const data = { [key1]: value1, [key2]: value2 };

    beforeEach(() => {
      spyOn(Browser, 'getDocument').and.returnValue(document);
    });

    describe('when container not found', () => {
      it('creates a container', () => {
        spyOn(document.body, 'appendChild');
        Browser.postToNewWindow(url, { foo: 'bar' });
        expect(document.body.appendChild).toHaveBeenCalled();
      });
    });

    describe('when container found', () => {
      it('does not create a container', () => {
        addPostFormDiv();

        spyOn(document.body, 'appendChild');
        Browser.postToNewWindow(url, data);
        expect(document.body.appendChild).not.toHaveBeenCalled();
      });
    });

    it('renders a form in the container', () => {
      spyOn(React, 'createElement').and.callThrough();
      spyOn(ReactDOM, 'render');

      Browser.postToNewWindow(url, data);

      expect(ReactDOM.render).toHaveBeenCalledWith(
        jasmine.any(Object), // Create Element call
        document.getElementById('carbonPostFormContainer'),
        jasmine.any(Function) // Anon Function
      );

      expect(React.createElement).toHaveBeenCalledWith(Form, {
        action: url, method: 'post', target: '_blank', save: false, cancel: false
      }, jasmine.anything());
    });

    it('renders a hidden input for each data member', () => {
      spyOn(React, 'createElement').and.callThrough();
      Browser.postToNewWindow(url, data);
      expect(React.createElement).toHaveBeenCalledWith(
        'input',
        { type: 'hidden', key: key1, name: key1, value: value1 }
      );
      expect(React.createElement).toHaveBeenCalledWith(
        'input',
        { type: 'hidden', key: key2, name: key2, value: value2 }
      );
    });

    it('submits the rendered form', () => {
      spyOn(Browser, 'submitForm');
      Browser.postToNewWindow(url, data);
      expect(Browser.submitForm).toHaveBeenCalled();
    });

    it('unmounts the rendered form', () => {
      spyOn(ReactDOM, 'unmountComponentAtNode').and.callThrough();
      Browser.postToNewWindow(url, data);
      expect(ReactDOM.unmountComponentAtNode).toHaveBeenCalledWith(
        document.getElementById('carbonPostFormContainer')
      );
    });

    describe('when target option is passed', () => {
      it('sets the form target', () => {
        spyOn(React, 'createElement').and.callThrough();
        const target = 'some_window';

        Browser.postToNewWindow(url, data, target);
        expect(React.createElement).toHaveBeenCalledWith(Form, {
          action: url, method: 'post', target, save: false, cancel: false
        }, jasmine.anything());
      });
    });
  });

  describe('submitForm', () => {
    it('calls submit on the passed form', () => {
      const submitSpy = jasmine.createSpy('form-submit');
      const form = { submit: submitSpy };
      Browser.submitForm(form);
      expect(submitSpy).toHaveBeenCalled();
    });
  });
});

function addPostFormDiv() {
  const div = document.createElement('div');
  div.setAttribute('id', 'carbonPostFormContainer');
  document.body.appendChild(div);
}<|MERGE_RESOLUTION|>--- conflicted
+++ resolved
@@ -41,15 +41,15 @@
     });
   });
 
-<<<<<<< HEAD
-  describe('getDocument', () => {
+  describe('getLocation', () => {
     it('returns the documents location object', () => {
       expect(Browser.getLocation()).toEqual(document.location);
-=======
+    });
+  });
+
   describe('getActiveElement', () => {
     it('returns the document.activeElement', () => {
       expect(Browser.getActiveElement()).toEqual(document.activeElement);
->>>>>>> 28db9a22
     });
   });
 
