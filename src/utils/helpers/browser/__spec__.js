import React from 'react';
import ReactDOM from 'react-dom';
import { mount } from 'enzyme';
import Form from './../../../components/form';
import Browser from './browser.js';

describe('Browser', () => {
  let _window;
  const elem = mount(
    <div className='foo bar baz' />
  );

  beforeEach(() => {
    _window = {
      location: null
    };
  });

  describe('redirectTo', () => {
    describe('when url is passed', () => {
      const urlsample = 'http://bla';

      it('redirects to url', () => {
        spyOn(Browser, 'getWindow').and.returnValue(_window);

        Browser.redirectTo(urlsample);
        expect(_window.location).toEqual(urlsample);
      });
    });
  });

  describe('getWindow', () => {
    it('returns the window object', () => {
      expect(Browser.getWindow()).toEqual(window);
    });
  });

  describe('getDocument', () => {
    it('returns the document object', () => {
      expect(Browser.getDocument()).toEqual(document);
    });
  });

  describe('getActiveElement', () => {
    it('returns the document.activeElement', () => {
      expect(Browser.getActiveElement()).toEqual(document.activeElement);
    });
  });

  describe('reload', () => {
    it('calls the windows location relaod method', () => {
      const spy = jasmine.createSpy('reload');
      _window = { location: { reload: spy } };

      spyOn(Browser, 'getWindow').and.returnValue(_window);

      Browser.reload();
      expect(spy).toHaveBeenCalled();
    });
  });

  describe('edit-focus', () => {
    it('focuses on the input field of the passed in ref', () => {
<<<<<<< HEAD
      const node = { focus: jest.fn(), select: jest.fn() }

=======
      const node = jasmine.createSpyObj(['focus', 'select']);
>>>>>>> 7f5f4f37
      spyOn(ReactDOM, 'findDOMNode').and.returnValue(node);
      Browser.editFocus('fakeRef');
      expect(node.focus).toHaveBeenCalled();
      expect(node.select).toHaveBeenCalled();
    });
  });

  describe('setInputFocus', () => {
    it('focuses on the input field of the passed in ref but doesnot select text', () => {
<<<<<<< HEAD
      const node = { focus: jest.fn() }

      let fakeComponent = { _input: {} };
=======
      const node = jasmine.createSpyObj(['focus']);
      const fakeComponent = { _input: {} };
>>>>>>> 7f5f4f37
      spyOn(ReactDOM, 'findDOMNode').and.returnValue(node);
      Browser.setInputFocus(fakeComponent);
      expect(node.focus).toHaveBeenCalled();
    });
  });

  describe('cookies', () => {
    afterEach(() => {
      // Remove foo cookie
      Browser.setCookie('foo', 'bar', { expires: 'Thu, 01 Jan 1970 00:00:00 GMT' });
    });

    describe('setCookie', () => {
      it('adds a cookie to the document', () => {
        Browser.setCookie('foo', 'bar');
        expect(Browser.getDocument().cookie).toEqual('foo=bar');
      });

      describe('options', () => {
        describe('when expires is passed', () => {
          it('adds expires date to the cookie', () => {
            const date = new Date();
            date.setDate(date.getDate() + 1);
            Browser.setCookie('foo', 'bar', { expires: date });
            // Cannot check expiration date from document api
            expect(Browser.getDocument().cookie).toEqual('foo=bar');
          });

          it('does not add a cookie when expiration is in the passed', () => {
            const date = new Date();
            date.setDate(date.getDate() - 1);
            Browser.setCookie('foo', 'bar', { expires: date });
            // Cannot check expiration date from document api
            expect(Browser.getDocument().cookie).toEqual('');
          });
        });

        describe('when max-age is passed', () => {
          it('adds expires date to the cookie', () => {
            Browser.setCookie('foo', 'bar', { 'max-age': 1000 });
            // Cannot check expiration date from document api
            expect(Browser.getDocument().cookie).toEqual('foo=bar');
          });
        });
      });
    });

    describe('getCookie', () => {
      describe('when cookie exists', () => {
        it('returns the cookies value', () => {
          Browser.setCookie('foo', 'bar');
          expect(Browser.getCookie('foo')).toEqual('bar');
        });
      });

      describe('when cookie does not exist', () => {
        it('returns null', () => {
          expect(Browser.getCookie('foo')).toBeFalsy();
        });
      });
    });
  });

  describe('postToNewWindow', () => {
    const url = '/foo';
    const key1 = 'foo';
    const value1 = 'foo';
    const key2 = 'bar';
    const value2 = 'bar';
    const data = { [key1]: value1, [key2]: value2 };

    beforeEach(() => {
      spyOn(Browser, 'getDocument').and.returnValue(document);
    });

    describe('when container not found', () => {
      it('creates a container', () => {
        spyOn(document.body, 'appendChild');
        Browser.postToNewWindow(url, { foo: 'bar' });
        expect(document.body.appendChild).toHaveBeenCalled();
      });
    });

    describe('when container found', () => {
      it('does not create a container', () => {
        addPostFormDiv();

        spyOn(document.body, 'appendChild');
        Browser.postToNewWindow(url, data);
        expect(document.body.appendChild).not.toHaveBeenCalled();
      });
    });

    it('renders a form in the container', () => {
      spyOn(React, 'createElement').and.callThrough();
      spyOn(ReactDOM, 'render');

      Browser.postToNewWindow(url, data);

      expect(ReactDOM.render).toHaveBeenCalledWith(
        jasmine.any(Object), // Create Element call
        document.getElementById('carbonPostFormContainer'),
        jasmine.any(Function) // Anon Function
      );

      expect(React.createElement).toHaveBeenCalledWith(Form, {
        action: url, method: 'post', target: '_blank', save: false, cancel: false
      }, jasmine.anything());
    });

    it('renders a hidden input for each data member', () => {
      spyOn(React, 'createElement').and.callThrough();
      Browser.postToNewWindow(url, data);
      expect(React.createElement).toHaveBeenCalledWith(
        'input',
        { type: 'hidden', key: key1, name: key1, value: value1 }
      );
      expect(React.createElement).toHaveBeenCalledWith(
        'input',
        { type: 'hidden', key: key2, name: key2, value: value2 }
      );
    });

    it('submits the rendered form', () => {
      spyOn(Browser, 'submitForm');
      Browser.postToNewWindow(url, data);
      expect(Browser.submitForm).toHaveBeenCalled();
    });

    it('unmounts the rendered form', () => {
      spyOn(ReactDOM, 'unmountComponentAtNode').and.callThrough();
      Browser.postToNewWindow(url, data);
      expect(ReactDOM.unmountComponentAtNode).toHaveBeenCalledWith(
        document.getElementById('carbonPostFormContainer')
      );
    });

    describe('when target option is passed', () => {
      it('sets the form target', () => {
        spyOn(React, 'createElement').and.callThrough();
        const target = 'some_window';

        Browser.postToNewWindow(url, data, target);
        expect(React.createElement).toHaveBeenCalledWith(Form, {
          action: url, method: 'post', target, save: false, cancel: false
        }, jasmine.anything());
      });
    });
  });

  describe('submitForm', () => {
    it('calls submit on the passed form', () => {
      const submitSpy = jasmine.createSpy('form-submit');
      const form = { submit: submitSpy };
      Browser.submitForm(form);
      expect(submitSpy).toHaveBeenCalled();
    });
  });
});

function addPostFormDiv() {
  const div = document.createElement('div');
  div.setAttribute('id', 'carbonPostFormContainer');
  document.body.appendChild(div);
}<|MERGE_RESOLUTION|>--- conflicted
+++ resolved
@@ -61,12 +61,8 @@
 
   describe('edit-focus', () => {
     it('focuses on the input field of the passed in ref', () => {
-<<<<<<< HEAD
       const node = { focus: jest.fn(), select: jest.fn() }
 
-=======
-      const node = jasmine.createSpyObj(['focus', 'select']);
->>>>>>> 7f5f4f37
       spyOn(ReactDOM, 'findDOMNode').and.returnValue(node);
       Browser.editFocus('fakeRef');
       expect(node.focus).toHaveBeenCalled();
@@ -76,14 +72,9 @@
 
   describe('setInputFocus', () => {
     it('focuses on the input field of the passed in ref but doesnot select text', () => {
-<<<<<<< HEAD
       const node = { focus: jest.fn() }
 
       let fakeComponent = { _input: {} };
-=======
-      const node = jasmine.createSpyObj(['focus']);
-      const fakeComponent = { _input: {} };
->>>>>>> 7f5f4f37
       spyOn(ReactDOM, 'findDOMNode').and.returnValue(node);
       Browser.setInputFocus(fakeComponent);
       expect(node.focus).toHaveBeenCalled();
