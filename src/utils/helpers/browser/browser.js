import React from 'react';
import ReactDOM from 'react-dom';
import { keys } from 'lodash';
import Form from './../../../components/form';

/**
* Browser Helper
*
* Provides helper methods for working with Browser behavior.
*
*/
const Browser = {
  /**
   * Get the current window
   *
   * @return window
   */
  getWindow: () => {
    return window;
  },

  /**
   * Get the current document
   *
   * @return window
   */
  getDocument: () => {
    return document;
  },

  /**
<<<<<<< HEAD
   * Get the current document location
   *
   * @return {Object} location
   */
  getLocation: () => {
    return Browser.getDocument().location;
=======
   * Get the current activeElement
   *
   * @return HTMLElement
   */
  getActiveElement: () => {
    const doc = Browser.getDocument();
    return doc.activeElement;
>>>>>>> 28db9a22
  },

  /**
   * Redirect to URL
   *
   * @method redirectTo
   * @param url => URL string format
   */
  redirectTo: (url) => {
    Browser.getWindow().location = url;
  },

  /**
   * Reload the current page
   *
   * @method reload
   */
  reload: () => {
    Browser.getWindow().location.reload();
  },

  /**
   * Focuses and sets cursor of input field
   *
   * @method editFocus
   */
  editFocus: (ref) => {
    const node = ReactDOM.findDOMNode(ref._input); // eslint-disable-line react/no-find-dom-node
    node.focus();
    node.select();
  },

  /**
   * Focuses and sets cursor of react node
   *
   * @method setFocus
   */
  setFocus: (reactNode) => {
    const node = ReactDOM.findDOMNode(reactNode); // eslint-disable-line react/no-find-dom-node
    node.focus();
  },

  /**
   *  Focuses and sets cursor of input field but does not select text
   *
   * @method setInputFocus
   */
  setInputFocus: (inputComponent) => {
    Browser.setFocus(inputComponent._input);
  },

  /**
   * Sets a cookie where name=value
   *
   * @param {Object} options includes expires or max-age
   * @method setCookie
   */
  setCookie: (name, value, options = {}) => {
    let cookie = `${name}=${value}`;

    if (options.expires) { cookie += `; expires=${options.expires}`; }
    if (options['max-age']) { cookie += `; max-age=${options['max-age']}`; }

    Browser.getDocument().cookie = cookie;
  },

  /**
   * Returns a cookies value by passed name
   *
   * @param {String} name cookie name key
   * @method getCookieValueByName
   */
  getCookie: (name) => {
    const cookies = Browser.getDocument().cookie.split(';');

    for (let i = 0; i < cookies.length; i++) {
      const cookie = cookies[i].trim().split('=');
      if (cookie[0] === name) {
        return cookie[1];
      }
    }
    return null;
  },

  /**
   * Extracts params from url
   *
   * @method extractUrlParams
   * @return {Object} Params as key value
   */
  extractUrlParams: () => {
    let params = Browser.getLocation().search;
    if (!params) { return {}; }

    return params.substring(1).split('&').reduce((accumulator, currentValue) => {
      const keyValue = currentValue.split('=');
      accumulator[decodeURIComponent(keyValue[0])] = decodeURIComponent(keyValue[1]);
      return accumulator;
    }, {});
  },

  /**
   * Submits POST in new window
   *
   * @method  postToNewWindow
   * @param   {String}  url     URL to POST to
   * @param   {Object}  data    Data to POST
   * @param   {Object}  target  Optional target window name
   * @return  {Void}
   */
  postToNewWindow: (url, data, target = '_blank') => {
    const doc = Browser.getDocument(),
        containerId = 'carbonPostFormContainer';

    let container = doc.getElementById(containerId);

    if (!container) {
      container = doc.createElement('div');
      container.setAttribute('id', containerId);
      doc.body.appendChild(container);
    }

    ReactDOM.render((
      <Form action={ url } method='post' target={ target } save={ false } cancel={ false }>
        { keys(data).map((key) => {
          return <input type='hidden' key={ key } name={ key } value={ data[key] } />;
        }) }
      </Form>
    ), container, function() {
      Browser.submitForm(this._form);
    });
    ReactDOM.unmountComponentAtNode(container);
  },

  /**
   * Submits a passed Form
   *
   * @method submitForm
   * @param {HTML Form} form to submit
   */
  submitForm: (form) => {
    form.submit();
  }
};

export default Browser;<|MERGE_RESOLUTION|>--- conflicted
+++ resolved
@@ -29,14 +29,15 @@
   },
 
   /**
-<<<<<<< HEAD
    * Get the current document location
    *
    * @return {Object} location
    */
   getLocation: () => {
     return Browser.getDocument().location;
-=======
+  },
+
+  /**
    * Get the current activeElement
    *
    * @return HTMLElement
@@ -44,7 +45,6 @@
   getActiveElement: () => {
     const doc = Browser.getDocument();
     return doc.activeElement;
->>>>>>> 28db9a22
   },
 
   /**
