--- conflicted
+++ resolved
@@ -19,9 +19,14 @@
    */
   format: (locale) => {
     return {
-<<<<<<< HEAD
-      delimiter: I18n.t('number.format.delimiter', { defaultValue: ',' }),
-      separator: I18n.t('number.format.separator', { defaultValue: '.' }),
+      delimiter: I18n.t("number.format.delimiter", {
+        locale: locale,
+        defaultValue: ","
+      }),
+      separator: I18n.t("number.format.separator", {
+        locale: locale,
+        defaultValue: "."
+      }),
       unit: I18n.t('number.currency.format.unit', {
         locale,
         defaultValue: '£'
@@ -30,12 +35,6 @@
         locale,
         defaultValue: '%u%n'
       })
-=======
-      delimiter: I18n.t("number.format.delimiter", { locale: locale, defaultValue: "," }),
-      separator: I18n.t("number.format.separator", { locale: locale, defaultValue: "." }),
-      unit: I18n.t("number.currency.format.unit", { locale: locale, defaultValue: '£' }),
-      format: I18n.t("number.currency.format.format", { locale: locale, defaultValue: '%u%n' })
->>>>>>> ee43718b
     };
   },
 
