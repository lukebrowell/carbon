--- conflicted
+++ resolved
@@ -226,15 +226,10 @@
           });
         });
 
-<<<<<<< HEAD
-        it('logs the error', (done) => {
-=======
         it('logs the error', () => {
           Poller({ url }, functions, { interval: 1000 });
->>>>>>> 57e0e8f9
           expect(console.error).toHaveBeenCalledWith( // eslint-disable-line no-console
             'Unsuccessful HTTP response');
-          done();
         });
       });
     });
