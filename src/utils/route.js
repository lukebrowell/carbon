--- conflicted
+++ resolved
@@ -3,13 +3,8 @@
 import Router from 'react-router';
 import createBrowserHistory from 'history/lib/createBrowserHistory';
 
-<<<<<<< HEAD
 const Route = function(routes) {
   let history = createBrowserHistory()
-=======
-var Route = function(routes) {
-  let history = createBrowserHistory();
->>>>>>> 44b27474
 
   ReactDOM.render((
     <Router history={ history }>
