--- conflicted
+++ resolved
@@ -20,13 +20,10 @@
 
 
   getStoreStates = () => {
-<<<<<<< HEAD
+
     let states = {};
     for (let key in Stores) {
-=======
-    var states = {};
-    for (var key in Stores) {
->>>>>>> 44b27474
+
       states[key] = Stores[key].getState();
     }
     return states;
